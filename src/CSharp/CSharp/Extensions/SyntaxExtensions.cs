--- conflicted
+++ resolved
@@ -516,20 +516,12 @@
 
         internal static bool IsPartOfMemberDeclaration(this DocumentationCommentTriviaSyntax documentationComment)
         {
-<<<<<<< HEAD
-            SyntaxNode node = (documentationComment as IStructuredTriviaSyntax)?.ParentTrivia.Token.Parent;
-=======
             SyntaxNode node = documentationComment.ParentTrivia.Token.Parent;
->>>>>>> ceca78ba
 
             if (node is MemberDeclarationSyntax)
                 return true;
 
-<<<<<<< HEAD
-            return node is AttributeListSyntax
-=======
             return node.IsKind(SyntaxKind.AttributeList)
->>>>>>> ceca78ba
                 && node.Parent is MemberDeclarationSyntax;
         }
         #endregion DocumentationCommentTriviaSyntax
