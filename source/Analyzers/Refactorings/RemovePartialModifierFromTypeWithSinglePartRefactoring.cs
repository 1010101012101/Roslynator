--- conflicted
+++ resolved
@@ -22,22 +22,6 @@
                 if (syntaxReferences.Length == 1
                     && (syntaxReferences[0].GetSyntax(context.CancellationToken) is MemberDeclarationSyntax memberDeclaration))
                 {
-<<<<<<< HEAD
-                    var memberDeclaration = syntaxReferences[0].GetSyntax(context.CancellationToken) as MemberDeclarationSyntax;
-
-                    if (memberDeclaration != null)
-                    {
-                        SyntaxToken partialKeyword = memberDeclaration.GetModifiers()
-                            .FirstOrDefault(f => f.IsKind(SyntaxKind.PartialKeyword));
-
-                        if (partialKeyword.IsKind(SyntaxKind.PartialKeyword)
-                            && !ContainsPartialMethod(memberDeclaration))
-                        {
-                            context.ReportDiagnostic(
-                                DiagnosticDescriptors.RemovePartialModifierFromTypeWithSinglePart,
-                                partialKeyword);
-                        }
-=======
                     SyntaxToken partialKeyword = memberDeclaration.GetModifiers()
                         .FirstOrDefault(f => f.IsKind(SyntaxKind.PartialKeyword));
 
@@ -47,14 +31,12 @@
                         context.ReportDiagnostic(
                             DiagnosticDescriptors.RemovePartialModifierFromTypeWithSinglePart,
                             partialKeyword);
->>>>>>> 4acebedd
                     }
                 }
             }
         }
 
         private static bool ContainsPartialMethod(MemberDeclarationSyntax member)
-<<<<<<< HEAD
         {
             switch (member.Kind())
             {
@@ -83,42 +65,5 @@
 
             return false;
         }
-
-        public static Task<Document> RefactorAsync(
-            Document document,
-            TypeDeclarationSyntax typeDeclaration,
-            CancellationToken cancellationToken)
-        {
-            return document.RemoveModifierAsync(typeDeclaration, SyntaxKind.PartialKeyword, cancellationToken);
-=======
-        {
-            switch (member.Kind())
-            {
-                case SyntaxKind.ClassDeclaration:
-                    return ContainsPartialMethod(((ClassDeclarationSyntax)member).Members);
-                case SyntaxKind.StructDeclaration:
-                    return ContainsPartialMethod(((StructDeclarationSyntax)member).Members);
-                case SyntaxKind.InterfaceDeclaration:
-                    return ContainsPartialMethod(((InterfaceDeclarationSyntax)member).Members);
-            }
-
-            Debug.Fail(member.Kind().ToString());
-            return false;
-        }
-
-        private static bool ContainsPartialMethod(SyntaxList<MemberDeclarationSyntax> members)
-        {
-            foreach (MemberDeclarationSyntax member in members)
-            {
-                if (member.IsKind(SyntaxKind.MethodDeclaration)
-                    && ((MethodDeclarationSyntax)member).Modifiers.Contains(SyntaxKind.PartialKeyword))
-                {
-                    return true;
-                }
-            }
-
-            return false;
->>>>>>> 4acebedd
-        }
     }
 }