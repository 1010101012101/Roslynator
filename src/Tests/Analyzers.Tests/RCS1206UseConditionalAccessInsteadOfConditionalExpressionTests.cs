--- conflicted
+++ resolved
@@ -136,10 +136,7 @@
         public async Task TestNoDiagnostic()
         {
             await VerifyNoDiagnosticAsync(@"
-<<<<<<< HEAD
-=======
 
->>>>>>> 1c5902c1
 class Foo
 {
     void M()
