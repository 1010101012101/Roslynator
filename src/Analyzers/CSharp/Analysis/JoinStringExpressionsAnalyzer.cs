﻿// Copyright (c) Josef Pihrt. All rights reserved. Licensed under the Apache License, Version 2.0. See License.txt in the project root for license information.

using System;
using System.Collections.Immutable;
using System.Threading;
using Microsoft.CodeAnalysis;
using Microsoft.CodeAnalysis.CSharp;
using Microsoft.CodeAnalysis.CSharp.Syntax;
using Microsoft.CodeAnalysis.Diagnostics;
using Microsoft.CodeAnalysis.Text;

namespace Roslynator.CSharp.Analysis
{
    [DiagnosticAnalyzer(LanguageNames.CSharp)]
    public class JoinStringExpressionsAnalyzer : BaseDiagnosticAnalyzer
    {
        public override ImmutableArray<DiagnosticDescriptor> SupportedDiagnostics
        {
            get { return ImmutableArray.Create(DiagnosticDescriptors.JoinStringExpressions); }
        }

        public override void Initialize(AnalysisContext context)
        {
            if (context == null)
                throw new ArgumentNullException(nameof(context));

            base.Initialize(context);

            context.RegisterSyntaxNodeAction(AnalyzeAddExpression, SyntaxKind.AddExpression);
        }

        public static void AnalyzeAddExpression(SyntaxNodeAnalysisContext context)
        {
            SyntaxNode node = context.Node;

            if (node.ContainsDiagnostics)
                return;

            if (node.SpanContainsDirectives())
                return;

            if (node.IsParentKind(SyntaxKind.AddExpression))
                return;

            var addExpression = (BinaryExpressionSyntax)node;

            ExpressionSyntax firstExpression = null;
            ExpressionSyntax lastExpression = null;
            bool isLiteral = false;
            bool isVerbatim = false;

            foreach (ExpressionSyntax expression in addExpression.AsChain().Reverse())
            {
<<<<<<< HEAD
=======
                context.ThrowIfCancellationRequested();

>>>>>>> 3ed161e5
                switch (expression.Kind())
                {
                    case SyntaxKind.StringLiteralExpression:
                        {
                            bool isVerbatim2 = SyntaxInfo.StringLiteralExpressionInfo(expression).IsVerbatim;

                            if (firstExpression == null)
                            {
                                firstExpression = expression;
                                isLiteral = true;
                                isVerbatim = isVerbatim2;
                            }
                            else if (!isLiteral
                                || isVerbatim != isVerbatim2)
                            {
                                if (lastExpression != null)
                                    Analyze(context, firstExpression, lastExpression, isVerbatim);

                                firstExpression = null;
                                lastExpression = null;
                            }
                            else
                            {
                                lastExpression = expression;
                            }

                            break;
                        }
                    case SyntaxKind.InterpolatedStringExpression:
                        {
                            bool isVerbatim2 = ((InterpolatedStringExpressionSyntax)expression).IsVerbatim();

                            if (firstExpression == null)
                            {
                                firstExpression = expression;
                                isLiteral = false;
                                isVerbatim = isVerbatim2;
                            }
                            else if (isLiteral
                                || isVerbatim != isVerbatim2)
                            {
                                if (lastExpression != null)
                                    Analyze(context, firstExpression, lastExpression, isVerbatim);

                                firstExpression = null;
                                lastExpression = null;
                            }
                            else
                            {
                                lastExpression = expression;
                            }

                            break;
                        }
                    default:
                        {
                            if (lastExpression != null)
                                Analyze(context, firstExpression, lastExpression, isVerbatim);

                            firstExpression = null;
                            lastExpression = null;
                            break;
                        }
                }
            }

            if (lastExpression != null)
                Analyze(context, firstExpression, lastExpression, isVerbatim);
        }

        private static void Analyze(SyntaxNodeAnalysisContext context, ExpressionSyntax firstExpression, ExpressionSyntax lastExpression, bool isVerbatim)
        {
<<<<<<< HEAD
=======
            CancellationToken cancellationToken = context.CancellationToken;

>>>>>>> 3ed161e5
            TextSpan span = TextSpan.FromBounds(lastExpression.SpanStart, firstExpression.Span.End);

            if (span != firstExpression.Parent.Span)
            {
                var addExpression = (BinaryExpressionSyntax)lastExpression.Parent;

<<<<<<< HEAD
                if (!CSharpUtility.IsStringConcatenation(addExpression, context.SemanticModel, context.CancellationToken))
=======
                cancellationToken.ThrowIfCancellationRequested();

                if (!CSharpUtility.IsStringConcatenation(addExpression, context.SemanticModel, cancellationToken))
>>>>>>> 3ed161e5
                    return;
            }

            SyntaxTree tree = firstExpression.SyntaxTree;

            if (isVerbatim
<<<<<<< HEAD
                || tree.IsSingleLineSpan(span, context.CancellationToken))
=======
                || tree.IsSingleLineSpan(span, cancellationToken))
>>>>>>> 3ed161e5
            {
                context.ReportDiagnostic(
                    DiagnosticDescriptors.JoinStringExpressions,
                    Location.Create(tree, span));
            }
        }
    }
}<|MERGE_RESOLUTION|>--- conflicted
+++ resolved
@@ -51,11 +51,8 @@
 
             foreach (ExpressionSyntax expression in addExpression.AsChain().Reverse())
             {
-<<<<<<< HEAD
-=======
                 context.ThrowIfCancellationRequested();
 
->>>>>>> 3ed161e5
                 switch (expression.Kind())
                 {
                     case SyntaxKind.StringLiteralExpression:
@@ -128,35 +125,24 @@
 
         private static void Analyze(SyntaxNodeAnalysisContext context, ExpressionSyntax firstExpression, ExpressionSyntax lastExpression, bool isVerbatim)
         {
-<<<<<<< HEAD
-=======
             CancellationToken cancellationToken = context.CancellationToken;
 
->>>>>>> 3ed161e5
             TextSpan span = TextSpan.FromBounds(lastExpression.SpanStart, firstExpression.Span.End);
 
             if (span != firstExpression.Parent.Span)
             {
                 var addExpression = (BinaryExpressionSyntax)lastExpression.Parent;
 
-<<<<<<< HEAD
-                if (!CSharpUtility.IsStringConcatenation(addExpression, context.SemanticModel, context.CancellationToken))
-=======
                 cancellationToken.ThrowIfCancellationRequested();
 
                 if (!CSharpUtility.IsStringConcatenation(addExpression, context.SemanticModel, cancellationToken))
->>>>>>> 3ed161e5
                     return;
             }
 
             SyntaxTree tree = firstExpression.SyntaxTree;
 
             if (isVerbatim
-<<<<<<< HEAD
-                || tree.IsSingleLineSpan(span, context.CancellationToken))
-=======
                 || tree.IsSingleLineSpan(span, cancellationToken))
->>>>>>> 3ed161e5
             {
                 context.ReportDiagnostic(
                     DiagnosticDescriptors.JoinStringExpressions,
