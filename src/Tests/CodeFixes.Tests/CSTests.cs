﻿// Copyright (c) Josef Pihrt. All rights reserved. Licensed under the Apache License, Version 2.0. See License.txt in the project root for license information.

using System.Threading.Tasks;
using Microsoft.CodeAnalysis.CodeFixes;
<<<<<<< HEAD
using Roslynator.CSharp;
using Roslynator.CSharp.CodeFixes;
=======
using Roslynator.Tests;
>>>>>>> eacee173
using Xunit;

#pragma warning disable RCS1090

namespace Roslynator.CSharp.CodeFixes.Tests
{
    public class CSTests : AbstractCSharpCompilerCodeFixVerifier
    {
        public override string DiagnosticId { get; } = CompilerDiagnosticIdentifiers.OperatorCannotBeAppliedToOperands;

        public override CodeFixProvider FixProvider { get; }

        public override CodeVerificationOptions Options { get; } = CodeVerificationOptions.Default;

        //[Fact]
<<<<<<< HEAD
        public static void TestFix()
=======
        public async Task Test()
>>>>>>> eacee173
        {
            await VerifyFixAsync(@"
using System;
using System.Collections.Generic;
using System.Linq;
using System.Threading.Tasks;

class C
{
    void M()
    {
    }
}
", @"
", EquivalenceKey.Create(DiagnosticId));
        }

        //[Theory]
        //[InlineData("", "")]
<<<<<<< HEAD
        public static void TestFix2(string fixableCode, string fixedCode)
=======
        public async Task Test(string fromData, string toData)
>>>>>>> eacee173
        {
            await VerifyFixAsync(@"
using System;
using System.Collections.Generic;
using System.Linq;
using System.Threading.Tasks;

class C
{
    void M()
    {
    }
}
", fromData, toData, EquivalenceKey.Create(DiagnosticId));
        }

        //[Fact]
<<<<<<< HEAD
        public static void TestNoFix()
=======
        public async Task TestNoFix()
>>>>>>> eacee173
        {
            await VerifyNoFixAsync(@"
using System;
using System.Collections.Generic;
using System.Linq;
using System.Threading.Tasks;

class C
{
    void M()
    {
    }
}
", EquivalenceKey.Create(DiagnosticId));
        }
    }
}<|MERGE_RESOLUTION|>--- conflicted
+++ resolved
@@ -2,12 +2,8 @@
 
 using System.Threading.Tasks;
 using Microsoft.CodeAnalysis.CodeFixes;
-<<<<<<< HEAD
-using Roslynator.CSharp;
+using Roslynator.Tests;
 using Roslynator.CSharp.CodeFixes;
-=======
-using Roslynator.Tests;
->>>>>>> eacee173
 using Xunit;
 
 #pragma warning disable RCS1090
@@ -23,11 +19,7 @@
         public override CodeVerificationOptions Options { get; } = CodeVerificationOptions.Default;
 
         //[Fact]
-<<<<<<< HEAD
-        public static void TestFix()
-=======
         public async Task Test()
->>>>>>> eacee173
         {
             await VerifyFixAsync(@"
 using System;
@@ -47,11 +39,7 @@
 
         //[Theory]
         //[InlineData("", "")]
-<<<<<<< HEAD
-        public static void TestFix2(string fixableCode, string fixedCode)
-=======
         public async Task Test(string fromData, string toData)
->>>>>>> eacee173
         {
             await VerifyFixAsync(@"
 using System;
@@ -69,11 +57,7 @@
         }
 
         //[Fact]
-<<<<<<< HEAD
-        public static void TestNoFix()
-=======
         public async Task TestNoFix()
->>>>>>> eacee173
         {
             await VerifyNoFixAsync(@"
 using System;
