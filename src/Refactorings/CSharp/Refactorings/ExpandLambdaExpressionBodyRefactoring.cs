--- conflicted
+++ resolved
@@ -74,11 +74,7 @@
                 return true;
 
             if (expression.IsKind(SyntaxKind.AwaitExpression)
-<<<<<<< HEAD
-                && !methodSymbol.ReturnType.OriginalDefinition.HasFullyQualifiedMetadataName(FullyQualifiedMetadataNames.System_Threading_Tasks_Task_T))
-=======
                 && !methodSymbol.ReturnType.OriginalDefinition.HasMetadataName(MetadataNames.System_Threading_Tasks_Task_T))
->>>>>>> 1738e1a8
             {
                 return true;
             }
