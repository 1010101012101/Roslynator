--- conflicted
+++ resolved
@@ -262,11 +262,7 @@
                     {
                         if (methodSymbol.IsAsync)
                         {
-<<<<<<< HEAD
-                            if (returnType.OriginalDefinition.EqualsOrInheritsFrom(FullyQualifiedMetadataNames.System_Threading_Tasks_Task_T))
-=======
                             if (returnType.OriginalDefinition.EqualsOrInheritsFrom(MetadataNames.System_Threading_Tasks_Task_T))
->>>>>>> 1738e1a8
                                 return ((INamedTypeSymbol)returnType).TypeArguments[0];
                         }
                         else if (!analysis.IsYield)
