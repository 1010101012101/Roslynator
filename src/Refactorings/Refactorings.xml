﻿<?xml version="1.0" encoding="utf-8"?>
<Refactorings>
  <Refactoring Id="RR0002" Identifier="AddBraces" Title="Add braces">
    <Syntaxes>
      <Syntax>do statement</Syntax>
      <Syntax>else clause</Syntax>
      <Syntax>fixed statement</Syntax>
      <Syntax>for statement</Syntax>
      <Syntax>foreach statement</Syntax>
      <Syntax>if statement</Syntax>
      <Syntax>lock statement</Syntax>
      <Syntax>using statement</Syntax>
      <Syntax>while statement</Syntax>
    </Syntaxes>
    <Span>embedded statement</Span>
  </Refactoring>
  <Refactoring Id="RR0003" Identifier="AddBracesToIfElse" Title="Add braces to if-else">
    <Syntaxes>
      <Syntax>if-else chain</Syntax>
    </Syntaxes>
    <Span>embedded statement</Span>
  </Refactoring>
  <Refactoring Id="RR0004" Identifier="AddBracesToSwitchSection" Title="Add braces to switch section">
    <Syntaxes>
      <Syntax>switch section</Syntax>
    </Syntaxes>
    <Span>statements</Span>
  </Refactoring>
  <Refactoring Id="RR0005" Identifier="AddBracesToSwitchSections" Title="Add braces to switch sections">
    <Syntaxes>
      <Syntax>switch statement</Syntax>
    </Syntaxes>
    <Span>switch keyword</Span>
  </Refactoring>
  <Refactoring Id="RR0006" Identifier="AddCastExpression" Title="Add cast expression">
    <Syntaxes>
      <Syntax>argument</Syntax>
      <Syntax>assignment expression</Syntax>
      <Syntax>return statement</Syntax>
      <Syntax>variable declaration</Syntax>
    </Syntaxes>
    <Images>
      <Image>AddCastExpressionToArgument</Image>
      <Image>AddCastExpressionToAssignmentExpression</Image>
      <Image>AddCastExpressionToReturnStatement</Image>
      <Image>AddCastExpressionToVariableDeclaration</Image>
    </Images>
  </Refactoring>
  <Refactoring Id="RR0007" Identifier="AddDefaultValueToParameter" Title="Add default value to parameter">
    <Syntaxes>
      <Syntax>parameter without default value</Syntax>
    </Syntaxes>
    <Span>identifier</Span>
  </Refactoring>
  <Refactoring Id="RR0008" Identifier="AddDefaultValueToReturnStatement" Title="Add default value to return statement" IsObsolete="true">
    <Syntaxes>
      <Syntax>return statement without expression</Syntax>
    </Syntaxes>
  </Refactoring>
  <Refactoring Id="RR0009" Identifier="AddExceptionToDocumentationComment" Title="Add exception to documentation comment">
    <Syntaxes>
      <Syntax>throw statement</Syntax>
    </Syntaxes>
  </Refactoring>
  <Refactoring Id="RR0010" Identifier="AddIdentifierToVariableDeclaration" Title="Add identifier to variable declaration">
    <Syntaxes>
      <Syntax>variable declaration</Syntax>
    </Syntaxes>
  </Refactoring>
  <Refactoring Id="RR0011" Identifier="AddParameterNameToArgument" Title="Add parameter name to argument">
    <Syntaxes>
      <Syntax>argument list</Syntax>
    </Syntaxes>
  </Refactoring>
  <Refactoring Id="RR0012" Identifier="AddParameterNameToParameter" Title="Add parameter name to parameter">
    <Syntaxes>
      <Syntax>parameter</Syntax>
    </Syntaxes>
    <Span>missing identifier</Span>
  </Refactoring>
  <Refactoring Id="RR0013" Identifier="AddUsingDirective" Title="Add using directive">
    <Syntaxes>
      <Syntax>qualified name</Syntax>
    </Syntaxes>
    <Span>selected namespace</Span>
  </Refactoring>
  <Refactoring Id="RR0014" Identifier="AddUsingStaticDirective" Title="Add using static directive">
    <Syntaxes>
      <Syntax>member access expression (public or internal static class)</Syntax>
    </Syntaxes>
    <Span>selected class name</Span>
  </Refactoring>
  <Refactoring Id="RR0015" Identifier="CallConfigureAwait" Title="Call 'ConfigureAwait(false)'">
    <Syntaxes>
      <Syntax>awaitable method invocation</Syntax>
    </Syntaxes>
    <Span>method name</Span>
  </Refactoring>
  <Refactoring Id="RR0016" Identifier="CallExtensionMethodAsInstanceMethod" Title="Call extension method as instance method">
    <Syntaxes>
      <Syntax>method invocation</Syntax>
    </Syntaxes>
  </Refactoring>
  <Refactoring Id="RR0017" Identifier="CallToMethod" Title="Call 'To...' method (ToString, ToArray, ToList)">
    <Syntaxes>
      <Syntax>argument</Syntax>
      <Syntax>assignment expression</Syntax>
      <Syntax>return statement</Syntax>
      <Syntax>variable declaration</Syntax>
    </Syntaxes>
  </Refactoring>
  <Refactoring Id="RR0018" Identifier="ChangeExplicitTypeToVar" Title="Change explicit type to 'var'">
    <Syntaxes>
      <Syntax>variable declaration</Syntax>
      <Syntax>foreach statement</Syntax>
    </Syntaxes>
    <Span>type</Span>
  </Refactoring>
  <Refactoring Id="RR0019" Identifier="ChangeMemberTypeAccordingToReturnExpression" Title="Change method/property/indexer type according to return expression" IsObsolete="true">
    <Syntaxes>
      <Syntax>return statement in method/property/indexer</Syntax>
    </Syntaxes>
  </Refactoring>
  <Refactoring Id="RR0020" Identifier="ChangeMemberTypeAccordingToYieldReturnExpression" Title="Change method/property/indexer type according to yield return expression" IsObsolete="true">
    <Syntaxes>
      <Syntax>yield return statement in method/property/indexer</Syntax>
    </Syntaxes>
  </Refactoring>
  <Refactoring Id="RR0021" Identifier="ChangeMethodReturnTypeToVoid" Title="Change method return type to 'void'">
    <Syntaxes>
      <Syntax>method</Syntax>
    </Syntaxes>
  </Refactoring>
  <Refactoring Id="RR0022" Identifier="ChangeTypeAccordingToExpression" Title="Change type according to expression" IsObsolete="true">
    <Syntaxes>
      <Syntax>variable declaration</Syntax>
      <Syntax>foreach statement</Syntax>
    </Syntaxes>
    <Span>type</Span>
    <Images>
      <Image>ChangeTypeAccordingToExpression</Image>
      <Image>ChangeForEachTypeAccordingToExpression</Image>
    </Images>
  </Refactoring>
  <Refactoring Id="RR0023" Identifier="ChangeVarToExplicitType" Title="Change 'var' to explicit type">
    <Syntaxes>
      <Syntax>variable declaration</Syntax>
      <Syntax>foreach statetement</Syntax>
    </Syntaxes>
    <Span>type</Span>
  </Refactoring>
  <Refactoring Id="RR0024" Identifier="CheckExpressionForNull" Title="Check expression for null">
    <Syntaxes>
      <Syntax>local declaration (identifier)</Syntax>
      <Syntax>assignment expression (left)</Syntax>
    </Syntaxes>
  </Refactoring>
  <Refactoring Id="RR0025" Identifier="CheckParameterForNull" Title="Check parameter for null">
    <Syntaxes>
      <Syntax>parameter</Syntax>
    </Syntaxes>
    <Span>parameter identifier</Span>
  </Refactoring>
  <Refactoring Id="RR0026" Identifier="CollapseToInitializer" Title="Collapse to initalizer">
    <Syntaxes>
      <Syntax>object creation followed with assignment(s)</Syntax>
    </Syntaxes>
  </Refactoring>
  <Refactoring Id="RR0027" Identifier="CommentOutMember" Title="Comment out member">
    <Syntaxes>
      <Syntax>method</Syntax>
      <Syntax>constructor</Syntax>
      <Syntax>property</Syntax>
      <Syntax>indexer</Syntax>
      <Syntax>operator</Syntax>
      <Syntax>event</Syntax>
      <Syntax>namespace</Syntax>
      <Syntax>class</Syntax>
      <Syntax>struct</Syntax>
      <Syntax>interface</Syntax>
    </Syntaxes>
    <Span>opening or closing brace</Span>
  </Refactoring>
  <Refactoring Id="RR0028" Identifier="CommentOutStatement" Title="Comment out statement">
    <Syntaxes>
      <Syntax>do statement</Syntax>
      <Syntax>fixed statement</Syntax>
      <Syntax>for statement</Syntax>
      <Syntax>foreach statement</Syntax>
      <Syntax>checked statement</Syntax>
      <Syntax>if statement</Syntax>
      <Syntax>lock statement</Syntax>
      <Syntax>switch statement</Syntax>
      <Syntax>try statement</Syntax>
      <Syntax>unchecked statement</Syntax>
      <Syntax>unsafe statement</Syntax>
      <Syntax>using statement</Syntax>
      <Syntax>while statement</Syntax>
    </Syntaxes>
    <Span>opening or closing brace</Span>
  </Refactoring>
  <Refactoring Id="RR0029" Identifier="CopyDocumentationCommentFromBaseMember" Title="Copy documentation comment from base member">
    <Syntaxes>
      <Syntax>constructor</Syntax>
      <Syntax>method</Syntax>
      <Syntax>property</Syntax>
      <Syntax>indexer</Syntax>
      <Syntax>event</Syntax>
    </Syntaxes>
    <Images>
      <Image>CopyDocumentationCommentFromBaseMember</Image>
      <Image>CopyDocumentationCommentFromImplementedMember</Image>
    </Images>
  </Refactoring>
  <Refactoring Id="RR0030" Identifier="DuplicateArgument" Title="Duplicate argument">
    <Syntaxes>
      <Syntax>missing argument</Syntax>
    </Syntaxes>
  </Refactoring>
  <Refactoring Id="RR0031" Identifier="DuplicateMember" Title="Duplicate member">
    <Syntaxes>
      <Syntax>method</Syntax>
      <Syntax>constructor</Syntax>
      <Syntax>property</Syntax>
      <Syntax>indexer</Syntax>
      <Syntax>operator</Syntax>
      <Syntax>event</Syntax>
      <Syntax>namespace</Syntax>
      <Syntax>class</Syntax>
      <Syntax>struct</Syntax>
      <Syntax>interface</Syntax>
    </Syntaxes>
    <Span>opening or closing brace</Span>
  </Refactoring>
  <Refactoring Id="RR0032" Identifier="DuplicateParameter" Title="Duplicate parameter">
    <Syntaxes>
      <Syntax>missing parameter</Syntax>
    </Syntaxes>
  </Refactoring>
  <Refactoring Id="RR0033" Identifier="DuplicateStatement" Title="Duplicate statement">
    <Syntaxes>
      <Syntax>do statement</Syntax>
      <Syntax>fixed statement</Syntax>
      <Syntax>for statement</Syntax>
      <Syntax>foreach statement</Syntax>
      <Syntax>checked statement</Syntax>
      <Syntax>if statement</Syntax>
      <Syntax>lock statement</Syntax>
      <Syntax>switch statement</Syntax>
      <Syntax>try statement</Syntax>
      <Syntax>unchecked statement</Syntax>
      <Syntax>unsafe statement</Syntax>
      <Syntax>using statement</Syntax>
      <Syntax>while statement</Syntax>
    </Syntaxes>
    <Span>opening or closing brace</Span>
  </Refactoring>
  <Refactoring Id="RR0034" Identifier="ExpandCompoundAssignmentOperator" Title="Expand compound assignment operator">
    <Syntaxes>
      <Syntax>compound assignment expression</Syntax>
    </Syntaxes>
    <Span>operator</Span>
  </Refactoring>
  <Refactoring Id="RR0035" Identifier="ExpandCoalesceExpression" Title="Expand coalesce expression">
    <Syntaxes>
      <Syntax>coalesce expression</Syntax>
    </Syntaxes>
    <Span>?? operator</Span>
  </Refactoring>
  <Refactoring Id="RR0036" Identifier="ExpandEvent" Title="Expand event">
    <Syntaxes>
      <Syntax>event field declaration</Syntax>
    </Syntaxes>
  </Refactoring>
  <Refactoring Id="RR0037" Identifier="ExpandExpressionBody" Title="Expand expression body">
    <Syntaxes>
      <Syntax>expression body</Syntax>
    </Syntaxes>
  </Refactoring>
  <Refactoring Id="RR0038" Identifier="ExpandInitializer" Title="Expand initializer">
    <Syntaxes>
      <Syntax>initializer</Syntax>
    </Syntaxes>
  </Refactoring>
  <Refactoring Id="RR0039" Identifier="ExpandLambdaExpressionBody" Title="Expand lambda expression body">
    <Syntaxes>
      <Syntax>lambda expression</Syntax>
    </Syntaxes>
    <Span>body</Span>
  </Refactoring>
  <Refactoring Id="RR0040" Identifier="ExpandProperty" Title="Expand property">
    <Syntaxes>
      <Syntax>auto-property</Syntax>
    </Syntaxes>
  </Refactoring>
  <Refactoring Id="RR0041" Identifier="ExpandPropertyAndAddBackingField" Title="Expand property and add backing field">
    <Syntaxes>
      <Syntax>auto-property</Syntax>
    </Syntaxes>
  </Refactoring>
  <Refactoring Id="RR0043" Identifier="ExtractExpressionFromCondition" Title="Extract expression from condition">
    <Syntaxes>
      <Syntax>if statement</Syntax>
      <Syntax>while statement</Syntax>
    </Syntaxes>
    <Span>condition</Span>
    <Samples>
      <Sample>
        <Before><![CDATA[if (x && y) // Select 'y'
{
}]]></Before>
        <After><![CDATA[if(x)
{
    if (y)
    {
    }
}]]></After>
      </Sample>
      <Sample>
        <Before><![CDATA[if (x || y) // Select 'y'
{
}]]></Before>
        <After><![CDATA[if(x)
{
}

if (y)
{
}]]></After>
      </Sample>
    </Samples>
  </Refactoring>
  <Refactoring Id="RR0044" Identifier="ExtractGenericType" Title="Extract generic type">
    <Syntaxes>
      <Syntax>generic name with single type argument</Syntax>
    </Syntaxes>
    <Span>type argument</Span>
  </Refactoring>
  <Refactoring Id="RR0045" Identifier="ExtractStatement" Title="Extract statement(s)">
    <Syntaxes>
      <Syntax>else clause</Syntax>
      <Syntax>fixed statement</Syntax>
      <Syntax>for statement</Syntax>
      <Syntax>foreach statement</Syntax>
      <Syntax>checked statement</Syntax>
      <Syntax>if statement</Syntax>
      <Syntax>lock statement</Syntax>
      <Syntax>try statement</Syntax>
      <Syntax>unsafe statement</Syntax>
      <Syntax>using statement</Syntax>
      <Syntax>while statement</Syntax>
    </Syntaxes>
  </Refactoring>
  <Refactoring Id="RR0046" Identifier="ExtractTypeDeclarationToNewFile" Title="Extract type declaration to a new file">
    <Syntaxes>
      <Syntax>class declaration</Syntax>
      <Syntax>struct declaration</Syntax>
      <Syntax>interface declaration</Syntax>
      <Syntax>enum declaration</Syntax>
      <Syntax>delegate declaration</Syntax>
    </Syntaxes>
    <Span>identifier</Span>
  </Refactoring>
  <Refactoring Id="RR0047" Identifier="FormatAccessorBraces" Title="Format accessor braces">
    <Syntaxes>
      <Syntax>get accessor</Syntax>
      <Syntax>set accessor</Syntax>
      <Syntax>add accessor</Syntax>
      <Syntax>remove accessor</Syntax>
    </Syntaxes>
    <Span>block</Span>
    <Images>
      <Image>FormatAccessorBracesOnMultipleLines</Image>
      <Image>FormatAccessorBracesOnSingleLine</Image>
    </Images>
  </Refactoring>
  <Refactoring Id="RR0048" Identifier="FormatArgumentList" Title="Format argument list">
    <Syntaxes>
      <Syntax>argument list</Syntax>
    </Syntaxes>
    <Images>
      <Image>FormatEachArgumentOnSeparateLine</Image>
      <Image>FormatAllArgumentsOnSingleLine</Image>
    </Images>
  </Refactoring>
  <Refactoring Id="RR0049" Identifier="FormatBinaryExpression" Title="Format binary expression">
    <Syntaxes>
      <Syntax>logical and/or expression</Syntax>
      <Syntax>bitwise and/or expression</Syntax>
    </Syntaxes>
    <Images>
      <Image>FormatBinaryExpression</Image>
    </Images>
  </Refactoring>
  <Refactoring Id="RR0050" Identifier="FormatConditionalExpression" Title="Format conditional expression">
    <Syntaxes>
      <Syntax>conditional expression</Syntax>
    </Syntaxes>
    <Images>
      <Image>FormatConditionalExpressionOnMultipleLines</Image>
      <Image>FormatConditionalExpressionOnSingleLine</Image>
    </Images>
  </Refactoring>
  <Refactoring Id="RR0051" Identifier="FormatExpressionChain" Title="Format expression chain">
    <Syntaxes>
      <Syntax>expression chain</Syntax>
    </Syntaxes>
    <Images>
      <Image>FormatExpressionChainOnMultipleLines</Image>
      <Image>FormatExpressionChainOnSingleLine</Image>
    </Images>
  </Refactoring>
  <Refactoring Id="RR0052" Identifier="FormatInitializer" Title="Format initializer">
    <Syntaxes>
      <Syntax>initializer</Syntax>
    </Syntaxes>
    <Images>
      <Image>FormatInitializerOnMultipleLines</Image>
      <Image>FormatInitializerOnSingleLine</Image>
    </Images>
  </Refactoring>
  <Refactoring Id="RR0053" Identifier="FormatParameterList" Title="Format parameter list">
    <Syntaxes>
      <Syntax>parameter list</Syntax>
    </Syntaxes>
    <Images>
      <Image>FormatEachParameterOnSeparateLine</Image>
      <Image>FormatAllParametersOnSingleLine</Image>
    </Images>
  </Refactoring>
  <Refactoring Id="RR0054" Identifier="GenerateBaseConstructors" Title="Generate base constructors">
    <Syntaxes>
      <Syntax>class declaration</Syntax>
    </Syntaxes>
    <Span>identifier</Span>
  </Refactoring>
  <Refactoring Id="RR0055" Identifier="GenerateCombinedEnumMember" Title="Generate combined enum member">
    <Syntaxes>
      <Syntax>enum declaration (with FlagsAttribute)</Syntax>
    </Syntaxes>
  </Refactoring>
  <Refactoring Id="RR0056" Identifier="GenerateEnumMember" Title="Generate enum member">
    <Syntaxes>
      <Syntax>enum declaration (with FlagsAttribute)</Syntax>
    </Syntaxes>
  </Refactoring>
  <Refactoring Id="RR0057" Identifier="GenerateEnumValues" Title="Generate enum values">
    <Syntaxes>
      <Syntax>enum declaration (with FlagsAttribute)</Syntax>
    </Syntaxes>
  </Refactoring>
  <Refactoring Id="RR0058" Identifier="GenerateEventInvokingMethod" Title="Generate event invoking method">
    <Syntaxes>
      <Syntax>event</Syntax>
    </Syntaxes>
    <Span>identifier</Span>
  </Refactoring>
  <Refactoring Id="RR0059" Identifier="GenerateSwitchSections" Title="Generate switch sections">
    <Syntaxes>
      <Syntax>switch statement (that is empty or contains only default section)</Syntax>
    </Syntaxes>
  </Refactoring>
  <Refactoring Id="RR0060" Identifier="InitializeLocalWithDefaultValue" Title="Initialize local with default value">
    <Syntaxes>
      <Syntax>local declaration without initializer</Syntax>
    </Syntaxes>
    <Span>identifier</Span>
  </Refactoring>
  <Refactoring Id="RR0061" Identifier="InlineAliasExpression" Title="Inline alias expression">
    <Syntaxes>
      <Syntax>using alias directive</Syntax>
    </Syntaxes>
    <Span>identifier</Span>
  </Refactoring>
  <Refactoring Id="RR0062" Identifier="InlineMethod" Title="Inline method">
    <Syntaxes>
      <Syntax>method invocation</Syntax>
    </Syntaxes>
  </Refactoring>
  <Refactoring Id="RR0063" Identifier="InsertStringInterpolation" Title="Insert string interpolation">
    <Syntaxes>
      <Syntax>string literal</Syntax>
      <Syntax>interpolated string</Syntax>
    </Syntaxes>
    <Images>
      <Image>InsertInterpolationIntoStringLiteral</Image>
      <Image>InsertInterpolationIntoInterpolatedString</Image>
    </Images>
  </Refactoring>
  <Refactoring Id="RR0064" Identifier="IntroduceAndInitializeField" Title="Introduce and initialize field">
    <Syntaxes>
      <Syntax>constructor parameter</Syntax>
    </Syntaxes>
  </Refactoring>
  <Refactoring Id="RR0065" Identifier="IntroduceAndInitializeProperty" Title="Introduce and initialize property">
    <Syntaxes>
      <Syntax>constructor parameter</Syntax>
    </Syntaxes>
  </Refactoring>
  <Refactoring Id="RR0066" Identifier="IntroduceConstructor" Title="Introduce constructor" IsEnabledByDefault="false">
    <Syntaxes>
      <Syntax>field</Syntax>
      <Syntax>property</Syntax>
    </Syntaxes>
    <Span></Span>
  </Refactoring>
  <Refactoring Id="RR0067" Identifier="IntroduceFieldToLockOn" Title="Introduce field to lock on">
    <Syntaxes>
      <Syntax>lock statement</Syntax>
    </Syntaxes>
    <Span>missing expression</Span>
  </Refactoring>
  <Refactoring Id="RR0068" Identifier="IntroduceLocalVariable" Title="Introduce local variable">
    <Syntaxes>
      <Syntax>expression statement</Syntax>
      <Syntax>expression in using statement</Syntax>
    </Syntaxes>
  </Refactoring>
  <Refactoring Id="RR0069" Identifier="MakeMemberAbstract" Title="Make member abstract">
    <Syntaxes>
      <Syntax>non-abstract indexer/method/property in abstract class</Syntax>
    </Syntaxes>
    <Span>indexer/method/property header</Span>
  </Refactoring>
  <Refactoring Id="RR0070" Identifier="MakeMemberVirtual" Title="Make member virtual">
    <Syntaxes>
      <Syntax>method declaration</Syntax>
      <Syntax>indexer declaration</Syntax>
    </Syntaxes>
  </Refactoring>
  <Refactoring Id="RR0073" Identifier="MergeAssignmentExpressionWithReturnStatement" Title="Merge assignment expression with return statement">
    <Syntaxes>
      <Syntax>assignment expression followed with return statement</Syntax>
    </Syntaxes>
  </Refactoring>
  <Refactoring Id="RR0074" Identifier="MergeAttributes" Title="Merge attributes">
    <Syntaxes>
      <Syntax>selected attribute lists</Syntax>
    </Syntaxes>
  </Refactoring>
  <Refactoring Id="RR0075" Identifier="MergeIfStatements" Title="Merge if statements">
    <Syntaxes>
      <Syntax>selected if statements</Syntax>
    </Syntaxes>
  </Refactoring>
  <Refactoring Id="RR0076" Identifier="MergeInterpolationIntoInterpolatedString" Title="Merge interpolation into interpolated string" IsObsolete="true">
    <Syntaxes>
      <Syntax>interpolation</Syntax>
    </Syntaxes>
  </Refactoring>
  <Refactoring Id="RR0077" Identifier="MergeLocalDeclarations" Title="Merge local declarations">
    <Syntaxes>
      <Syntax>local declarations with same type</Syntax>
    </Syntaxes>
  </Refactoring>
  <Refactoring Id="RR0078" Identifier="JoinStringExpressions" Title="Join string expressions">
    <Syntaxes>
      <Syntax>concatenated string expressions</Syntax>
    </Syntaxes>
    <Images>
      <Image>JoinStringExpressions</Image>
      <Image>JoinStringLiterals</Image>
      <Image>JoinStringLiteralsIntoMultilineStringLiteral</Image>
    </Images>
  </Refactoring>
  <Refactoring Id="RR0079" Identifier="NegateBinaryExpression" Title="Negate binary expression">
    <Syntaxes>
      <Syntax>logical and/or expression</Syntax>
    </Syntaxes>
  </Refactoring>
  <Refactoring Id="RR0080" Identifier="NegateBooleanLiteral" Title="Negate boolean literal">
    <Syntaxes>
      <Syntax>boolean literal</Syntax>
    </Syntaxes>
  </Refactoring>
  <Refactoring Id="RR0081" Identifier="NegateIsExpression" Title="Negate is expression">
    <Syntaxes>
      <Syntax>is expression</Syntax>
    </Syntaxes>
    <Span>operator</Span>
  </Refactoring>
  <Refactoring Id="RR0082" Identifier="NegateOperator" Title="Negate operator">
    <Syntaxes>
      <Syntax>!=</Syntax>
      <Syntax>&amp;&amp;</Syntax>
      <Syntax>||</Syntax>
      <Syntax>&lt;</Syntax>
      <Syntax>&lt;=</Syntax>
      <Syntax>==</Syntax>
      <Syntax>&gt;</Syntax>
      <Syntax>&gt;=</Syntax>
    </Syntaxes>
  </Refactoring>
  <Refactoring Id="RR0083" Identifier="NotifyPropertyChanged" Title="Notify property changed">
    <Syntaxes>
      <Syntax>property in class/struct that implements INotifyPropertyChanged</Syntax>
    </Syntaxes>
    <Span>setter</Span>
  </Refactoring>
  <Refactoring Id="RR0084" Identifier="ParenthesizeExpression" Title="Parenthesize expression">
    <Syntaxes>
      <Syntax>selected expression</Syntax>
    </Syntaxes>
  </Refactoring>
  <Refactoring Id="RR0085" Identifier="PromoteLocalToParameter" Title="Promote local to parameter">
    <Syntaxes>
      <Syntax>local declaration in method</Syntax>
    </Syntaxes>
  </Refactoring>
  <Refactoring Id="RR0086" Identifier="RemoveAllComments" Title="Remove all comments">
    <Syntaxes>
      <Syntax>singleline/multiline comment</Syntax>
      <Syntax>singleline/multiline documentation documentation comment</Syntax>
    </Syntaxes>
  </Refactoring>
  <Refactoring Id="RR0087" Identifier="RemoveAllCommentsExceptDocumentationComments" Title="Remove all comments (except documentation comments)">
    <Syntaxes>
      <Syntax>singleline/multiline comment</Syntax>
    </Syntaxes>
  </Refactoring>
  <Refactoring Id="RR0088" Identifier="RemoveAllDocumentationComments" Title="Remove all documentation comments" IsEnabledByDefault="false">
    <Syntaxes>
      <Syntax>singleline/multiline documentation comment</Syntax>
    </Syntaxes>
  </Refactoring>
  <Refactoring Id="RR0089" Identifier="RemoveAllMemberDeclarations" Title="Remove all member declarations">
    <Syntaxes>
      <Syntax>namespace</Syntax>
      <Syntax>class</Syntax>
      <Syntax>struct</Syntax>
      <Syntax>interface</Syntax>
    </Syntaxes>
    <Span>opening or closing brace</Span>
  </Refactoring>
  <Refactoring Id="RR0090" Identifier="RemoveAllPreprocessorDirectives" Title="Remove all preprocessor directives">
    <Syntaxes>
      <Syntax>preprocessor directive</Syntax>
    </Syntaxes>
  </Refactoring>
  <Refactoring Id="RR0091" Identifier="RemoveAllRegionDirectives" Title="Remove all region directives">
    <Syntaxes>
      <Syntax>region directive</Syntax>
    </Syntaxes>
  </Refactoring>
  <Refactoring Id="RR0092" Identifier="RemoveAllStatements" Title="Remove all statements">
    <Syntaxes>
      <Syntax>method</Syntax>
      <Syntax>constructor</Syntax>
      <Syntax>operator</Syntax>
    </Syntaxes>
    <Span>opening or closing brace</Span>
  </Refactoring>
  <Refactoring Id="RR0093" Identifier="RemoveAllSwitchSections" Title="Remove all switch sections">
    <Syntaxes>
      <Syntax>switch statement</Syntax>
    </Syntaxes>
    <Span>opening or closing brace</Span>
  </Refactoring>
  <Refactoring Id="RR0094" Identifier="RemoveBraces" Title="Remove braces">
    <Syntaxes>
      <Syntax>do statement</Syntax>
      <Syntax>else clause</Syntax>
      <Syntax>fixed statement</Syntax>
      <Syntax>for statement</Syntax>
      <Syntax>foreach statement</Syntax>
      <Syntax>if statement</Syntax>
      <Syntax>lock statement</Syntax>
      <Syntax>using statement</Syntax>
      <Syntax>while statement</Syntax>
    </Syntaxes>
    <Span>block with a single statement</Span>
  </Refactoring>
  <Refactoring Id="RR0095" Identifier="RemoveBracesFromIfElse" Title="Remove braces from if-else">
    <Syntaxes>
      <Syntax>if-else chain</Syntax>
    </Syntaxes>
    <Span>embedded statement</Span>
  </Refactoring>
  <Refactoring Id="RR0096" Identifier="RemoveBracesFromSwitchSection" Title="Remove braces from switch section">
    <Syntaxes>
      <Syntax>switch section</Syntax>
    </Syntaxes>
    <Span>block</Span>
  </Refactoring>
  <Refactoring Id="RR0097" Identifier="RemoveBracesFromSwitchSections" Title="Remove braces from switch sections">
    <Syntaxes>
      <Syntax>switch statement</Syntax>
    </Syntaxes>
    <Span>switch keyword</Span>
  </Refactoring>
  <Refactoring Id="RR0098" Identifier="RemoveComment" Title="Remove comment">
    <Syntaxes>
      <Syntax>singleline/multiline comment</Syntax>
      <Syntax>singleline/multiline xml documentation comment</Syntax>
    </Syntaxes>
  </Refactoring>
  <Refactoring Id="RR0099" Identifier="RemoveConditionFromLastElse" Title="Remove condition from last else clause">
    <Syntaxes>
      <Syntax>else clause</Syntax>
    </Syntaxes>
    <Span>else keyword</Span>
  </Refactoring>
  <Refactoring Id="RR0100" Identifier="RemoveDirectiveAndRelatedDirectives" Title="Remove directive and related directives">
    <Syntaxes>
      <Syntax>preprocessor directive</Syntax>
      <Syntax>region directive</Syntax>
    </Syntaxes>
  </Refactoring>
  <Refactoring Id="RR0101" Identifier="RemoveEmptyLines" Title="Remove empty lines">
    <Syntaxes>
      <Syntax>selected lines</Syntax>
    </Syntaxes>
  </Refactoring>
  <Refactoring Id="RR0102" Identifier="RemoveInterpolation" Title="Remove interpolation">
    <Syntaxes>
      <Syntax>string interpolation</Syntax>
    </Syntaxes>
    <Span>opening or closing brace</Span>
  </Refactoring>
  <Refactoring Id="RR0103" Identifier="RemoveMember" Title="Remove member">
    <Syntaxes>
      <Syntax>method</Syntax>
      <Syntax>constructor</Syntax>
      <Syntax>property</Syntax>
      <Syntax>indexer</Syntax>
      <Syntax>operator</Syntax>
      <Syntax>event</Syntax>
      <Syntax>namespace</Syntax>
      <Syntax>class</Syntax>
      <Syntax>struct</Syntax>
      <Syntax>interface</Syntax>
    </Syntaxes>
    <Span>opening or closing brace</Span>
  </Refactoring>
  <Refactoring Id="RR0104" Identifier="RemoveMemberDeclarations" Title="Remove member declarations above/below">
    <Syntaxes>
      <Syntax>empty line between member declarations</Syntax>
    </Syntaxes>
  </Refactoring>
  <Refactoring Id="RR0105" Identifier="RemoveParameterNameFromArgument" Title="Remove parameter name from argument">
    <Syntaxes>
      <Syntax>selected argument(s)</Syntax>
    </Syntaxes>
  </Refactoring>
  <Refactoring Id="RR0106" Identifier="RemoveParentheses" Title="Remove parentheses">
    <Syntaxes>
      <Syntax>parenthesized expression</Syntax>
    </Syntaxes>
    <Span>opening or closing parenthesis</Span>
  </Refactoring>
  <Refactoring Id="RR0107" Identifier="RemovePropertyInitializer" Title="Remove property initializer">
    <Syntaxes>
      <Syntax>property initializer</Syntax>
    </Syntaxes>
  </Refactoring>
  <Refactoring Id="RR0108" Identifier="RemoveRegion" Title="Remove region">
    <Syntaxes>
      <Syntax>region directive</Syntax>
    </Syntaxes>
  </Refactoring>
  <Refactoring Id="RR0109" Identifier="RemoveStatement" Title="Remove statement">
    <Syntaxes>
      <Syntax>do statement</Syntax>
      <Syntax>fixed statement</Syntax>
      <Syntax>for statement</Syntax>
      <Syntax>foreach statement</Syntax>
      <Syntax>checked statement</Syntax>
      <Syntax>if statement</Syntax>
      <Syntax>lock statement</Syntax>
      <Syntax>switch statement</Syntax>
      <Syntax>try statement</Syntax>
      <Syntax>unchecked statement</Syntax>
      <Syntax>unsafe statement</Syntax>
      <Syntax>using statement</Syntax>
      <Syntax>while statement</Syntax>
    </Syntaxes>
    <Span>open/close brace</Span>
  </Refactoring>
  <Refactoring Id="RR0110" Identifier="RemoveStatementsFromSwitchSections" Title="Remove statements from switch sections">
    <Syntaxes>
      <Syntax>selected switch sections</Syntax>
    </Syntaxes>
  </Refactoring>
  <Refactoring Id="RR0111" Identifier="RenameBackingFieldAccordingToPropertyName" Title="Rename backing field according to property name">
    <Syntaxes>
      <Syntax>field identifier inside property declaration</Syntax>
    </Syntaxes>
  </Refactoring>
  <Refactoring Id="RR0112" Identifier="RenameIdentifierAccordingToTypeName" Title="Rename identifier according to type name">
    <Syntaxes>
      <Syntax>foreach statement</Syntax>
      <Syntax>local/field/constant declaration</Syntax>
    </Syntaxes>
    <Span>identifier</Span>
    <Images>
      <Image>RenameForEachIdentifierAccordingToTypeName</Image>
      <Image>RenameFieldIdentifierAccordingToTypeName</Image>
    </Images>
  </Refactoring>
  <Refactoring Id="RR0113" Identifier="RenameMethodAccordingToTypeName" Title="Rename method according to type name">
    <Syntaxes>
      <Syntax>method</Syntax>
    </Syntaxes>
  </Refactoring>
  <Refactoring Id="RR0114" Identifier="RenameParameterAccordingToTypeName" Title="Rename parameter according to its type name">
    <Syntaxes>
      <Syntax>parameter</Syntax>
    </Syntaxes>
    <Span>parameter identifier</Span>
  </Refactoring>
  <Refactoring Id="RR0115" Identifier="RenamePropertyAccordingToTypeName" Title="Rename property according to type name">
    <Syntaxes>
      <Syntax>property identifier</Syntax>
    </Syntaxes>
  </Refactoring>
  <Refactoring Id="RR0116" Identifier="ReplaceAnyWithAllOrAllWithAny" Title="Replace Any with All (or All with Any)">
    <Syntaxes>
      <Syntax>Any(Func&lt;T, bool&gt; or All(Func&lt;T, bool&gt; from System.Linq.Enumerable namespace</Syntax>
    </Syntaxes>
    <Span>method name</Span>
  </Refactoring>
  <Refactoring Id="RR0117" Identifier="ReplaceAsWithCast" Title="Replace as expression with cast expression">
    <Syntaxes>
      <Syntax>as expression</Syntax>
    </Syntaxes>
  </Refactoring>
  <Refactoring Id="RR0118" Identifier="ReplaceCastWithAs" Title="Replace cast expression with as expression">
    <Syntaxes>
      <Syntax>cast expression</Syntax>
    </Syntaxes>
  </Refactoring>
  <Refactoring Id="RR0119" Identifier="ReplaceConditionalExpressionWithExpression" Title="Replace conditional expression with expression">
    <Syntaxes>
      <Syntax>conditional expression</Syntax>
    </Syntaxes>
    <Span>selected true/false expression</Span>
  </Refactoring>
  <Refactoring Id="RR0120" Identifier="ReplaceConditionalExpressionWithIfElse" Title="Replace ?: with if-else">
    <Syntaxes>
      <Syntax>local declaration statement with conditional expression</Syntax>
      <Syntax>assignment with conditional expression</Syntax>
      <Syntax>return statement conditional expression</Syntax>
      <Syntax>yield statement conditional expression</Syntax>
    </Syntaxes>
  </Refactoring>
  <Refactoring Id="RR0121" Identifier="ReplaceConstantWithField" Title="Replace constant with field">
    <Syntaxes>
      <Syntax>constant declaration</Syntax>
    </Syntaxes>
  </Refactoring>
  <Refactoring Id="RR0123" Identifier="ReplaceDoWithWhile" Title="Replace do statement with while statement">
    <Syntaxes>
      <Syntax>do statement</Syntax>
    </Syntaxes>
    <Span>do keyword</Span>
    <Samples>
      <Sample>
        <Before><![CDATA[do
{
} while (condition);]]></Before>
        <After><![CDATA[while (condition)
{
}]]></After>
      </Sample>
    </Samples>
  </Refactoring>
  <Refactoring Id="RR0124" Identifier="ReplaceEqualsExpressionWithStringEquals" Title="Replace equals expression with string.Equals">
    <Syntaxes>
      <Syntax>equals expression</Syntax>
      <Syntax>not equals expression</Syntax>
    </Syntaxes>
    <Span>operator</Span>
  </Refactoring>
  <Refactoring Id="RR0125" Identifier="ReplaceEqualsExpressionWithStringIsNullOrEmpty" Title="Replace equals expression with string.IsNullOrEmpty">
    <Syntaxes>
      <Syntax>equals expression</Syntax>
      <Syntax>not equals expression</Syntax>
    </Syntaxes>
    <Span>operator</Span>
  </Refactoring>
  <Refactoring Id="RR0126" Identifier="ReplaceEqualsExpressionWithStringIsNullOrWhiteSpace" Title="Replace equals expression with string.IsNullOrWhiteSpace">
    <Syntaxes>
      <Syntax>equals expression</Syntax>
      <Syntax>not equals expression</Syntax>
    </Syntaxes>
    <Span>operator</Span>
  </Refactoring>
  <Refactoring Id="RR0127" Identifier="ReplaceExpressionWithConstantValue" Title="Replace expression with constant value">
    <Syntaxes>
      <Syntax>expression that has constant value</Syntax>
    </Syntaxes>
  </Refactoring>
  <Refactoring Id="RR0128" Identifier="UseConstantInsteadOfField" Title="Use constant instead of field">
    <Syntaxes>
      <Syntax>read-only field</Syntax>
    </Syntaxes>
  </Refactoring>
  <Refactoring Id="RR0129" Identifier="ReplaceForEachWithFor" Title="Replace foreach statement with for statement">
    <Syntaxes>
      <Syntax>foreach statement</Syntax>
    </Syntaxes>
  </Refactoring>
  <Refactoring Id="RR0130" Identifier="ReplaceForWithForEach" Title="Replace for statement with foreach statement">
    <Syntaxes>
      <Syntax>for statement</Syntax>
    </Syntaxes>
  </Refactoring>
  <Refactoring Id="RR0131" Identifier="ReplaceForWithWhile" Title="Replace for statement with while statement">
    <Syntaxes>
      <Syntax>for statement</Syntax>
    </Syntaxes>
    <Span>for keyword or selected for statement</Span>
  </Refactoring>
  <Refactoring Id="RR0132" Identifier="ReplaceHexadecimalLiteralWithDecimalLiteral" Title="Replace hexadecimal literal with decimal literal">
    <Syntaxes>
      <Syntax>hexadecimal literal</Syntax>
    </Syntaxes>
  </Refactoring>
  <Refactoring Id="RR0133" Identifier="ReplaceIfWithSwitch" Title="Replace if with switch">
    <Syntaxes>
      <Syntax>if statement</Syntax>
    </Syntaxes>
    <Span>top if keyword or selected if statement</Span>
    <Samples>
      <Sample>
        <Before><![CDATA[var ch = stringReader.Read();

if (ch == 10 || ch == 13)
{
    return;
}
else
{
    stringBuilder.Append(ch);
}]]></Before>
        <After><![CDATA[var ch = stringReader.Read();

switch (ch)
{
    case 10:
    case 13:
        {
            return;
        }

    default:
        {
            stringBuilder.Append(ch);
            break;
        }
}]]></After>
      </Sample>
    </Samples>
  </Refactoring>
  <Refactoring Id="RR0134" Identifier="InvertPrefixOrPostfixUnaryOperator" Title="Invert prefix/postfix unary operator">
    <Syntaxes>
      <Syntax>prefix/postfix unary expression</Syntax>
    </Syntaxes>
    <Span>operator token</Span>
    <Samples>
      <Sample>
        <Before><![CDATA[int i = 0;

i++;]]></Before>
        <After><![CDATA[int i = 0;

i--;]]></After>
      </Sample>
      <Sample>
        <Before><![CDATA[int i = 0;

++i;]]></Before>
        <After><![CDATA[int i = 0;

--i;]]></After>
      </Sample>
    </Samples>
  </Refactoring>
  <Refactoring Id="RR0135" Identifier="ReplaceInterpolatedStringWithInterpolationExpression" Title="Replace interpolated string with interpolation expression">
    <Syntaxes>
      <Syntax>interpolated string with single interpolation and no text</Syntax>
    </Syntaxes>
    <Span>interpolation</Span>
  </Refactoring>
  <Refactoring Id="RR0136" Identifier="ReplaceInterpolatedStringWithStringLiteral" Title="Replace interpolated string with string literal">
    <Syntaxes>
      <Syntax>Interpolated string without any interpolation</Syntax>
    </Syntaxes>
  </Refactoring>
  <Refactoring Id="RR0137" Identifier="ReplaceMethodGroupWithLambda" Title="Replace method group with lambda">
    <Syntaxes>
      <Syntax>method group</Syntax>
    </Syntaxes>
  </Refactoring>
  <Refactoring Id="RR0138" Identifier="ReplaceMethodWithProperty" Title="Replace method with property" IsEnabledByDefault="false">
    <Syntaxes>
      <Syntax>method</Syntax>
    </Syntaxes>
    <Span>method header</Span>
  </Refactoring>
  <Refactoring Id="RR0139" Identifier="ReplaceNullLiteralExpressionWithDefaultExpression" Title="Replace null literal expression with default expression">
    <Syntaxes>
      <Syntax>argument</Syntax>
    </Syntaxes>
  </Refactoring>
  <Refactoring Id="RR0140" Identifier="ReplacePrefixOperatorWithPostfixOperator" Title="Replace prefix operator to postfix operator">
    <Syntaxes>
      <Syntax>prefix/postfix unary expression</Syntax>
    </Syntaxes>
  </Refactoring>
  <Refactoring Id="RR0141" Identifier="ReplacePropertyWithMethod" Title="Replace property with method">
    <Syntaxes>
      <Syntax>read-only property</Syntax>
    </Syntaxes>
    <Span>property header</Span>
  </Refactoring>
  <Refactoring Id="RR0142" Identifier="ReplaceRegularStringLiteralWithVerbatimStringLiteral" Title="Replace regular string literal with verbatim string literal">
    <Syntaxes>
      <Syntax>regular string literal</Syntax>
    </Syntaxes>
  </Refactoring>
  <Refactoring Id="RR0143" Identifier="ReplaceStatementWithIfElse" Title="Replace (yield) return statement with if-else">
    <Syntaxes>
      <Syntax>return statement</Syntax>
      <Syntax>yield return statement</Syntax>
    </Syntaxes>
    <Span>selected statement, yield keyword or return keyword</Span>
    <Images>
      <Image>ReplaceReturnStatementWithIfElse</Image>
    </Images>
  </Refactoring>
  <Refactoring Id="RR0144" Identifier="ReplaceStringContainsWithStringIndexOf" Title="Replace string.Contains with string.IndexOf">
    <Syntaxes>
      <Syntax>method invocation</Syntax>
    </Syntaxes>
    <Span>method name</Span>
  </Refactoring>
  <Refactoring Id="RR0145" Identifier="ReplaceStringFormatWithInterpolatedString" Title="Replace string.Format with interpolated string">
    <Syntaxes>
      <Syntax>string.Format method</Syntax>
    </Syntaxes>
  </Refactoring>
  <Refactoring Id="RR0147" Identifier="ReplaceSwitchWithIf" Title="Replace switch with if">
    <Syntaxes>
      <Syntax>switch statement</Syntax>
    </Syntaxes>
    <Span>switch keyword</Span>
  </Refactoring>
  <Refactoring Id="RR0148" Identifier="ReplaceVerbatimStringLiteralWithRegularStringLiteral" Title="Replace verbatim string literal with regular string literal">
    <Syntaxes>
      <Syntax>verbatim string literal</Syntax>
    </Syntaxes>
  </Refactoring>
  <Refactoring Id="RR0149" Identifier="ReplaceVerbatimStringLiteralWithRegularStringLiterals" Title="Replace verbatim string literal with regular string literals">
    <Syntaxes>
      <Syntax>multiline verbatim string literal</Syntax>
    </Syntaxes>
  </Refactoring>
  <Refactoring Id="RR0150" Identifier="ReplaceWhileWithDo" Title="Replace while statement with do statement">
    <Syntaxes>
      <Syntax>while statement</Syntax>
    </Syntaxes>
    <Span>while keyword</Span>
    <Samples>
      <Sample>
        <Before><![CDATA[while (condition)
{
}]]></Before>
        <After><![CDATA[do
{
} while (condition);]]></After>
      </Sample>
    </Samples>
  </Refactoring>
  <Refactoring Id="RR0151" Identifier="ReplaceWhileWithFor" Title="Replace while statement with for statement">
    <Syntaxes>
      <Syntax>while statement</Syntax>
    </Syntaxes>
    <Span>while keyword or selected statement(s)</Span>
  </Refactoring>
  <Refactoring Id="RR0152" Identifier="ReverseForLoop" Title="Reverse for loop">
    <Syntaxes>
      <Syntax>for statement</Syntax>
    </Syntaxes>
  </Refactoring>
  <Refactoring Id="RR0153" Identifier="SimplifyIf" Title="Simplify if">
    <Syntaxes>
      <Syntax>if statement</Syntax>
    </Syntaxes>
    <Span>top if keyword or selected if statement</Span>
  </Refactoring>
  <Refactoring Id="RR0154" Identifier="SimplifyLambdaExpression" Title="Simplify lambda expression">
    <Syntaxes>
      <Syntax>lambda expression with block with single single-line statement</Syntax>
    </Syntaxes>
    <Span>body</Span>
  </Refactoring>
  <Refactoring Id="RR0155" Identifier="SortMemberDeclarations" Title="Sort member declarations">
    <Syntaxes>
      <Syntax>namespace declarations</Syntax>
      <Syntax>class declarations</Syntax>
      <Syntax>struct declarations</Syntax>
      <Syntax>interface declarations</Syntax>
      <Syntax>enum declarations</Syntax>
    </Syntaxes>
    <Span>selected member declarations</Span>
    <Images>
      <Image>SortMembersByKind</Image>
      <Image>SortMembersByName</Image>
      <Image>SortEnumMembersByName</Image>
      <Image>SortEnumMembersByValue</Image>
    </Images>
  </Refactoring>
  <Refactoring Id="RR0156" Identifier="SplitAttributes" Title="Split attributes">
    <Syntaxes>
      <Syntax>selected attribute list</Syntax>
    </Syntaxes>
  </Refactoring>
  <Refactoring Id="RR0157" Identifier="SplitSwitchLabels" Title="Split switch labels">
    <Syntaxes>
      <Syntax>selected switch labels</Syntax>
    </Syntaxes>
  </Refactoring>
  <Refactoring Id="RR0158" Identifier="SplitVariableDeclaration" Title="Split variable declaration">
    <Syntaxes>
      <Syntax>local declaration</Syntax>
      <Syntax>field declaration</Syntax>
      <Syntax>event field declaration</Syntax>
    </Syntaxes>
    <Images>
      <Image>SplitLocalDeclaration</Image>
    </Images>
  </Refactoring>
  <Refactoring Id="RR0159" Identifier="SwapExpressionsInBinaryExpression" Title="Swap expressions in binary expression">
    <Syntaxes>
      <Syntax>logical and/or expression</Syntax>
    </Syntaxes>
    <Span>binary operator</Span>
  </Refactoring>
  <Refactoring Id="RR0160" Identifier="SwapExpressionsInConditionalExpression" Title="Swap expressions in conditional expression">
    <Syntaxes>
      <Syntax>conditional expression</Syntax>
    </Syntaxes>
    <Span>condition</Span>
  </Refactoring>
  <Refactoring Id="RR0161" Identifier="SwapMemberDeclarations" Title="Swap member declarations">
    <Syntaxes>
      <Syntax>empty line between member declarations</Syntax>
    </Syntaxes>
  </Refactoring>
  <Refactoring Id="RR0162" Identifier="SwapIfElse" Title="Swap if-else">
    <Syntaxes>
      <Syntax>if statement</Syntax>
    </Syntaxes>
    <Span>if keyword or selected if statement</Span>
  </Refactoring>
  <Refactoring Id="RR0163" Identifier="UncommentSingleLineComment" Title="UncommentSingleLineComment">
    <Syntaxes>
      <Syntax>single-line comment(s)</Syntax>
    </Syntaxes>
  </Refactoring>
  <Refactoring Id="RR0164" Identifier="UseBitwiseOperationInsteadOfCallingHasFlag" Title="Use bitwise operation instead of calling 'HasFlag'">
    <Syntaxes>
      <Syntax>Enum.HasFlag method invocation</Syntax>
    </Syntaxes>
  </Refactoring>
  <Refactoring Id="RR0165" Identifier="UseCoalesceExpressionInsteadOfIf" Title="Use coalesce expression instead of if">
    <Syntaxes>
      <Syntax>if statement</Syntax>
    </Syntaxes>
    <Span>top if keyword or selected if statement</Span>
  </Refactoring>
  <Refactoring Id="RR0166" Identifier="UseConditionalExpressionInsteadOfIf" Title="Use conditional expression instead of if">
    <Syntaxes>
      <Syntax>if statement</Syntax>
    </Syntaxes>
    <Span>top if keyword or selected if statement</Span>
  </Refactoring>
  <Refactoring Id="RR0167" Identifier="UseElementAccessInsteadOfEnumerableMethod" Title="Use element access instead of 'First/Last'ElementAt' method">
    <Syntaxes>
      <Syntax>First/Last/ElementAt method invocation</Syntax>
    </Syntaxes>
    <Span>method name</Span>
  </Refactoring>
  <Refactoring Id="RR0168" Identifier="UseEmptyStringLiteralInsteadOfStringEmpty" Title="Use &quot;&quot; instead of string.Empty">
    <Syntaxes>
      <Syntax>string.Empty field</Syntax>
    </Syntaxes>
  </Refactoring>
  <Refactoring Id="RR0169" Identifier="UseExpressionBodiedMember" Title="Use expression-bodied member">
    <Syntaxes>
      <Syntax>method</Syntax>
      <Syntax>property</Syntax>
      <Syntax>indexer</Syntax>
      <Syntax>operator</Syntax>
    </Syntaxes>
    <Span>body or accessor list</Span>
  </Refactoring>
  <Refactoring Id="RR0170" Identifier="UseLambdaExpressionInsteadOfAnonymousMethod" Title="Use lambda expression instead of anonymous method">
    <Syntaxes>
      <Syntax>anonymous method</Syntax>
    </Syntaxes>
    <Span>delegate keyword</Span>
  </Refactoring>
  <Refactoring Id="RR0171" Identifier="UseStringEmptyInsteadOfEmptyStringLiteral" Title="Use string.Empty instead of &quot;&quot;" IsEnabledByDefault="false">
    <Syntaxes>
      <Syntax>empty string literal</Syntax>
    </Syntaxes>
  </Refactoring>
  <Refactoring Id="RR0172" Identifier="WrapInCondition" Title="Wrap in condition">
    <Syntaxes>
      <Syntax>selected statements</Syntax>
    </Syntaxes>
  </Refactoring>
  <Refactoring Id="RR0173" Identifier="WrapInElseClause" Title="Wrap in else clause">
    <Syntaxes>
      <Syntax>statement</Syntax>
    </Syntaxes>
  </Refactoring>
  <Refactoring Id="RR0174" Identifier="WrapInIfDirective" Title="Wrap in #if directive">
    <Syntaxes>
      <Syntax>selected lines</Syntax>
    </Syntaxes>
  </Refactoring>
  <Refactoring Id="RR0175" Identifier="WrapInRegion" Title="Wrap in region">
    <Syntaxes>
      <Syntax>selected lines</Syntax>
    </Syntaxes>
  </Refactoring>
  <Refactoring Id="RR0176" Identifier="WrapInTryCatch" Title="Wrap in try-catch">
    <Syntaxes>
      <Syntax>selected statements</Syntax>
    </Syntaxes>
  </Refactoring>
  <Refactoring Id="RR0177" Identifier="WrapInUsingStatement" Title="Wrap in using statement">
    <Syntaxes>
      <Syntax>local declaration of type that implements IDisposable</Syntax>
    </Syntaxes>
  </Refactoring>
  <Refactoring Id="RR0178" Identifier="AddTypeParameter" Title="Add type parameter">
    <Syntaxes>
      <Syntax>class declaration</Syntax>
      <Syntax>struct declaration</Syntax>
      <Syntax>interface declaration</Syntax>
      <Syntax>delegate declaration</Syntax>
      <Syntax>method declaration</Syntax>
      <Syntax>local function</Syntax>
    </Syntaxes>
  </Refactoring>
  <Refactoring Id="RR0179" Identifier="ImplementIEquatableOfT" Title="Implement IEquatable&lt;T&gt;">
    <Syntaxes>
      <Syntax>class declaration</Syntax>
      <Syntax>struct declaration</Syntax>
      <Syntax>interface declaration</Syntax>
    </Syntaxes>
    <Span>base list</Span>
  </Refactoring>
  <Refactoring Id="RR0180" Identifier="InlineUsingStatic" Title="Inline using static">
    <Syntaxes>
      <Syntax>using static directive</Syntax>
    </Syntaxes>
  </Refactoring>
  <Refactoring Id="RR0181" Identifier="InlineConstant" Title="Inline constant">
    <Syntaxes>
      <Syntax>constant declaration</Syntax>
    </Syntaxes>
  </Refactoring>
  <Refactoring Id="RR0182" Identifier="UseStringBuilderInsteadOfConcatenation" Title="Use StringBuilder instead of concatenation">
    <Syntaxes>
      <Syntax>string concatenation</Syntax>
    </Syntaxes>
  </Refactoring>
  <Refactoring Id="RR0183" Identifier="UseListInsteadOfYield" Title="Use List&lt;T&gt; instead of yield">
    <Syntaxes>
      <Syntax>yield return</Syntax>
      <Syntax>yield break</Syntax>
    </Syntaxes>
  </Refactoring>
  <Refactoring Id="RR0184" Identifier="SplitIfStatement" Title="Split if statement">
    <Syntaxes>
      <Syntax>if statement that has logical or expression as a condition</Syntax>
    </Syntaxes>
    <Span>top if keyword or selected if statement</Span>
  </Refactoring>
  <Refactoring Id="RR0185" Identifier="ReplaceObjectCreationWithDefaultValue" Title="Replace object creation with default value">
    <Syntaxes>
      <Syntax>object creation expression</Syntax>
    </Syntaxes>
    <Samples>
      <Sample>
        <Before><![CDATA[var x = new object();]]></Before>
        <After><![CDATA[object x = null;]]></After>
      </Sample>
      <Sample>
        <Before><![CDATA[var arr = new object[0];]]></Before>
        <After><![CDATA[object[] arr = null;]]></After>
      </Sample>
    </Samples>
  </Refactoring>
  <Refactoring Id="RR0186" Identifier="ChangeAccessibility" Title="Change accessibility">
    <Syntaxes>
      <Syntax>access modifier</Syntax>
    </Syntaxes>
  </Refactoring>
  <Refactoring Id="RR0187" Identifier="FormatConstraintClauses" Title="Format constraint clauses">
    <Syntaxes>
      <Syntax>type parameter constraint clause</Syntax>
    </Syntaxes>
    <Samples>
      <Sample>
        <Before><![CDATA[private void Foo<T1, T2, T3>() where T1 : class where T2 : class where T3 : class
{
}]]></Before>
        <After><![CDATA[private void Foo<T1, T2, T3>()
    where T1 : class
    where T2 : class
    where T3 : class
{
}]]></After>
      </Sample>
    </Samples>
  </Refactoring>
  <Refactoring Id="RR0188" Identifier="ReplaceForEachWithForAndReverseLoop" Title="Replace foreach with for and reverse loop" IsEnabledByDefault="false">
    <Syntaxes>
      <Syntax>foreach statement</Syntax>
    </Syntaxes>
    <Samples>
      <Sample>
        <Before><![CDATA[foreach (object item in items)
{
    yield return item;
}]]></Before>
        <After><![CDATA[for (int i = items.Count - 1; i >= 0; i--)
{
    yield return items[i];
}]]></After>
      </Sample>
    </Samples>
  </Refactoring>
  <Refactoring Id="RR0189" Identifier="ReduceIfNesting" Title="Reduce if nesting">
    <Syntaxes>
      <Syntax>if statement</Syntax>
    </Syntaxes>
    <Span>if keyword</Span>
    <Samples>
      <Sample>
        <Before><![CDATA[if (condition1)
{
    Foo1();

    if (condition2)
    {
        Foo2();

        if (condition3)
        {
            Foo3();
        }
    }
}]]></Before>
        <After><![CDATA[if (!condition1)
{
    return;
}

Foo1();

if (!condition2)
{
    return;
}

Foo2();

if (!condition3)
{
    return;
}

Foo3();]]></After>
      </Sample>
    </Samples>
  </Refactoring>
  <Refactoring Id="RR0190" Identifier="SplitIfElse" Title="Split if-else">
    <Syntaxes>
      <Syntax>if statement</Syntax>
    </Syntaxes>
    <Span>selected if statement or topmost if keyword</Span>
    <Samples>
      <Sample><Before><![CDATA[if (condition1)
{
    return Foo1();
{
else if (condition2)
{
    return Foo2();
}
else
{
    return false;
}]]></Before><After><![CDATA[if (condition1)
{
    return Foo1();
{

if (condition2)
{
    return Foo2();
}

return false;]]></After>
      </Sample>
    </Samples>
  </Refactoring>
  <Refactoring Id="RR0191" Identifier="UseCSharp6DictionaryInitializer" Title="Use C# 6.0 dictionary initializer">
    <Syntaxes>
      <Syntax>collection initializer</Syntax>
    </Syntaxes>
    <Samples>
      <Sample>
        <Before><![CDATA[var dic = new Dictionary<int, string>() { { 0, "0" } };]]></Before>
        <After><![CDATA[var dic = new Dictionary<int, string>() { [0] = "0" };]]></After>
      </Sample>
    </Samples>
  </Refactoring>
  <Refactoring Id="RR0192" Identifier="ReplaceCommentWithDocumentationComment" Title="Replace comment with documentation comment">
    <Syntaxes>
      <Syntax>single-line comment</Syntax>
    </Syntaxes>
    <Samples>
      <Sample>
        <Before><![CDATA[// comment
public class Foo
{
}]]></Before>
        <After><![CDATA[/// <summary>
/// comment
/// </summary>
public class Foo
{
}]]></After>
      </Sample>
    </Samples>
  </Refactoring>
  <Refactoring Id="RR0193" Identifier="ReplaceInterpolatedStringWithConcatenation" Title="Replace interpolated string with concatenation">
    <Syntaxes>
      <Syntax>interpolated string</Syntax>
    </Syntaxes>
    <Samples>
      <Sample>
        <Before><![CDATA[string s = $"a{b}c";]]></Before>
        <After><![CDATA[string s = "a" + b + "c";]]></After>
      </Sample>
    </Samples>
  </Refactoring>
  <Refactoring Id="RR0194" Identifier="SplitDeclarationAndInitialization" Title="Split declaration and initialization">
    <Syntaxes>
      <Syntax>local variable declaration</Syntax>
    </Syntaxes>
    <Span>equals token</Span>
    <Samples>
      <Sample>
        <Before><![CDATA[var s = GetValue();]]></Before>
        <After><![CDATA[string s;
s = GetValue();]]></After>
      </Sample>
    </Samples>
  </Refactoring>
  <Refactoring Id="RR0195" Identifier="AddMemberToInterface" Title="Add member to interface">
    <Syntaxes>
      <Syntax>method</Syntax>
      <Syntax>property</Syntax>
      <Syntax>indexer</Syntax>
      <Syntax>event</Syntax>
    </Syntaxes>
    <Span>identifier</Span>
    <Samples>
      <Sample>
        <Before><![CDATA[public class Foo : IFoo
{
    public void Bar()
    {
    }
}

public interface IFoo
{
}]]></Before>
        <After><![CDATA[public class Foo : IFoo
{
    public void Bar()
    {
    }
}

public interface IFoo
{
    void Bar();
}]]></After>
      </Sample>
    </Samples>
  </Refactoring>
  <Refactoring Id="RR0196" Identifier="MergeIfWithParentIf" Title="Merge if with parent if">
    <Syntaxes>
      <Syntax>if statement</Syntax>
    </Syntaxes>
    <Span>if keyword</Span>
    <Samples>
      <Sample>
        <Before><![CDATA[if (x)
{
    if (y)
    {
    }
}
else
{
}]]></Before>
        <After><![CDATA[if (x && y)
{
}
else
{
}]]></After>
      </Sample>
    </Samples>
  </Refactoring>
  <Refactoring Id="RR0197" Identifier="InitializeFieldFromConstructor" Title="Initialize field from constructor">
    <Syntaxes>
      <Syntax>field declaration</Syntax>
    </Syntaxes>
    <Span>idenifier</Span>
    <Samples>
      <Sample>
        <Before><![CDATA[public class Foo
{
    private string _bar;

    public Foo()
    {
    }

    public Foo(object parameter)
    {
    }

    public Foo(object parameter1, object parameter2)
        : this(parameter1)
    {
    }
}]]></Before>
        <After><![CDATA[public class Foo
{
    private string _bar;

    public Foo(string bar)
    {
        _bar = bar;
    }

    public Foo(object parameter, string bar)
    {
        _bar = bar;
    }

    public Foo(object parameter1, object parameter2, string bar)
        : this(parameter1, bar)
    {
        _bar = bar;
    }
}]]></After>
      </Sample>
    </Samples>
  </Refactoring>
  <Refactoring Id="RR0198" Identifier="InlineProperty" Title="Inline property">
    <Syntaxes>
      <Syntax>property access</Syntax>
    </Syntaxes>
  </Refactoring>
  <Refactoring Id="RR0199" Identifier="RemoveEnumMemberValue" Title="Remove enum member value(s)">
    <Syntaxes>
      <Syntax>selected enum member(s)</Syntax>
    </Syntaxes>
    <Samples>
      <Sample>
        <Before><![CDATA[public enum Foo
{
    One = 1,
    Two = 2,
    Three = 3
}]]></Before>
        <After><![CDATA[public enum Foo
{
    One,
    Two,
    Three
}]]></After>
      </Sample>
    </Samples>
  </Refactoring>
  <Refactoring Id="RR0200" Identifier="UncommentMultiLineComment" Title="Uncomment multi-line comment">
    <Syntaxes>
      <Syntax>multi-line comment</Syntax>
    </Syntaxes>
    <Samples>
      <Sample>
        <Before><![CDATA[/*string s = null;*/]]></Before>
        <After><![CDATA[string s = null;]]></After>
      </Sample>
    </Samples>
  </Refactoring>
  <Refactoring Id="RR0201" Identifier="ReplaceInterpolatedStringWithStringFormat" Title="Replace interpolated string with string.Format">
    <Syntaxes>
      <Syntax>interpolated string</Syntax>
    </Syntaxes>
    <Samples>
      <Sample>
        <Before><![CDATA[$"name: {name,0:f}, value: {value}"]]></Before>
        <After><![CDATA[string.Format("name: {0,0:f} value: {1}", name, value)]]></After>
      </Sample>
    </Samples>
  </Refactoring>
  <Refactoring Id="RR0202" Identifier="MoveUnsafeContextToContainingDeclaration" Title="Move unsafe context to containing declaration">
    <Syntaxes>
      <Syntax>unsafe declaration</Syntax>
    </Syntaxes>
    <Span>unsafe modifier</Span>
    <Samples>
      <Sample>
        <Before><![CDATA[public class Foo
{
  public unsafe void Bar()
  {
  }
}]]></Before>
        <After><![CDATA[public unsafe class Foo
{
  public void Bar()
  {
  }
}]]></After>
      </Sample>
    </Samples>
  </Refactoring>
  <Refactoring Id="RR0203" Identifier="ExtractEventHandlerMethod" Title="Extract event handler method">
    <Syntaxes>
      <Syntax>lambda expression</Syntax>
    </Syntaxes>
    <Samples>
      <Sample>
        <Before><![CDATA[void Foo()
{
  x.Changed += (s, e) => Bar();
}]]></Before>
        <After><![CDATA[void Foo()
{
  x.Changed += Changed;
}

void OnChanged(object sender, EventArgs e)
{
  Bar();
}]]></After>
      </Sample>
    </Samples>
  </Refactoring>
<<<<<<< HEAD
  <Refactoring Id="RR0204" Identifier="GeneratePropertyForDebuggerDisplayAttribute" Title="Generate property for DebuggerDisplay attribute">
    <Syntaxes>
      <Syntax>DebuggerDisplay attribute</Syntax>
    </Syntaxes>
    <Links>
      <Link>
        <Url>https://docs.microsoft.com/en-us/visualstudio/debugger/using-the-debuggerdisplay-attribute#using-expressions-in-debuggerdisplay</Url>
        <Text>Using Expressions in DebuggerDisplay</Text>
      </Link>
      <Link>
        <Url>https://blogs.msdn.microsoft.com/jaredpar/2011/03/18/debuggerdisplay-attribute-best-practices/</Url>
        <Text>DebuggerDisplay attribute best practices</Text>
      </Link>
    </Links>
    <Samples>
      <Sample>
        <Before>
          <![CDATA[[DebuggerDisplay("A: {A} B: {B}")]
public class Foo
{
    public string A { get; }
    public string B { get; }
}]]>
        </Before>
        <After>
          <![CDATA[DebuggerDisplay("{DebuggerDisplay,nq}")]
public class Foo
{
    public string A { get; }
    public string B { get; }

    [DebuggerBrowsable(DebuggerBrowsableState.Never)]
    private string DebuggerDisplay
    {
        get { return $"A: {A} B: {B}"; }
    }
}]]>
        </After>
      </Sample>
    </Samples>
  </Refactoring>
  <Refactoring Id="RR0205" Identifier="AddEmptyLineBetweenDeclarations" Title="Add empty line between declarations">
    <Syntaxes>
      <Syntax>selected declarations</Syntax>
    </Syntaxes>
    <Samples>
      <Sample>
        <Before><![CDATA[private object x;
private object y;
private object z;]]></Before>
        <After><![CDATA[private object x;

private object y;

private object z;]]></After>
      </Sample>
    </Samples>
  </Refactoring>
  <Refactoring Id="RR0206" Identifier="ReplaceForEachWithEnumerator" Title="Replace foreach with enumerator">
    <Syntaxes>
      <Syntax>foreach statement</Syntax>
    </Syntaxes>
=======
  <Refactoring Id="RR0204" Identifier="ReplaceForEachWithEnumerator" Title="Replace foreach with enumerator">
    <Syntaxes>
      <Syntax>foreach statement</Syntax>
    </Syntaxes>
    <Span>foreach keyword</Span>
>>>>>>> 712c06c1
    <Samples>
      <Sample>
        <Before>
          <![CDATA[foreach (var item in items)
{
}]]></Before>
        <After><![CDATA[using (var en = items.GetEnumerator())
{
    while (en.MoveNext())
    {
    }
}]]></After>
      </Sample>
    </Samples>
  </Refactoring>
</Refactorings><|MERGE_RESOLUTION|>--- conflicted
+++ resolved
@@ -1664,7 +1664,6 @@
       </Sample>
     </Samples>
   </Refactoring>
-<<<<<<< HEAD
   <Refactoring Id="RR0204" Identifier="GeneratePropertyForDebuggerDisplayAttribute" Title="Generate property for DebuggerDisplay attribute">
     <Syntaxes>
       <Syntax>DebuggerDisplay attribute</Syntax>
@@ -1727,13 +1726,7 @@
     <Syntaxes>
       <Syntax>foreach statement</Syntax>
     </Syntaxes>
-=======
-  <Refactoring Id="RR0204" Identifier="ReplaceForEachWithEnumerator" Title="Replace foreach with enumerator">
-    <Syntaxes>
-      <Syntax>foreach statement</Syntax>
-    </Syntaxes>
     <Span>foreach keyword</Span>
->>>>>>> 712c06c1
     <Samples>
       <Sample>
         <Before>
