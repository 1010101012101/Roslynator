﻿<?xml version="1.0" encoding="utf-8"?>
<Refactorings>
  <Refactoring Id="RR0002" Identifier="AddBraces" Title="Add braces">
    <Syntaxes>
      <Syntax>do statement</Syntax>
      <Syntax>else clause</Syntax>
      <Syntax>fixed statement</Syntax>
      <Syntax>for statement</Syntax>
      <Syntax>foreach statement</Syntax>
      <Syntax>if statement</Syntax>
      <Syntax>lock statement</Syntax>
      <Syntax>using statement</Syntax>
      <Syntax>while statement</Syntax>
    </Syntaxes>
    <Span>embedded statement</Span>
  </Refactoring>
  <Refactoring Id="RR0003" Identifier="AddBracesToIfElse" Title="Add braces to if-else">
    <Syntaxes>
      <Syntax>if-else chain</Syntax>
    </Syntaxes>
    <Span>embedded statement</Span>
  </Refactoring>
  <Refactoring Id="RR0004" Identifier="AddBracesToSwitchSection" Title="Add braces to switch section">
    <Syntaxes>
      <Syntax>switch section</Syntax>
    </Syntaxes>
    <Span>statements</Span>
  </Refactoring>
  <Refactoring Id="RR0005" Identifier="AddBracesToSwitchSections" Title="Add braces to switch sections">
    <Syntaxes>
      <Syntax>switch statement</Syntax>
    </Syntaxes>
    <Span>switch keyword</Span>
  </Refactoring>
  <Refactoring Id="RR0006" Identifier="AddCastExpression" Title="Add cast expression">
    <Syntaxes>
      <Syntax>argument</Syntax>
      <Syntax>assignment expression</Syntax>
      <Syntax>return statement</Syntax>
      <Syntax>variable declaration</Syntax>
    </Syntaxes>
    <Images>
      <Image>AddCastExpressionToArgument</Image>
      <Image>AddCastExpressionToAssignmentExpression</Image>
      <Image>AddCastExpressionToReturnStatement</Image>
      <Image>AddCastExpressionToVariableDeclaration</Image>
    </Images>
  </Refactoring>
  <Refactoring Id="RR0007" Identifier="AddDefaultValueToParameter" Title="Add default value to parameter">
    <Syntaxes>
      <Syntax>parameter without default value</Syntax>
    </Syntaxes>
    <Span>identifier</Span>
  </Refactoring>
  <Refactoring Id="RR0008" Identifier="AddDefaultValueToReturnStatement" Title="Add default value to return statement" IsObsolete="true">
    <Syntaxes>
      <Syntax>return statement without expression</Syntax>
    </Syntaxes>
  </Refactoring>
  <Refactoring Id="RR0009" Identifier="AddExceptionToDocumentationComment" Title="Add exception to documentation comment">
    <Syntaxes>
      <Syntax>throw statement</Syntax>
    </Syntaxes>
  </Refactoring>
  <Refactoring Id="RR0010" Identifier="AddIdentifierToVariableDeclaration" Title="Add identifier to variable declaration">
    <Syntaxes>
      <Syntax>variable declaration</Syntax>
    </Syntaxes>
  </Refactoring>
  <Refactoring Id="RR0011" Identifier="AddParameterNameToArgument" Title="Add parameter name to argument">
    <Syntaxes>
      <Syntax>argument list</Syntax>
    </Syntaxes>
  </Refactoring>
  <Refactoring Id="RR0012" Identifier="AddParameterNameToParameter" Title="Add parameter name to parameter">
    <Syntaxes>
      <Syntax>parameter</Syntax>
    </Syntaxes>
    <Span>missing identifier</Span>
  </Refactoring>
  <Refactoring Id="RR0013" Identifier="AddUsingDirective" Title="Add using directive">
    <Syntaxes>
      <Syntax>qualified name</Syntax>
    </Syntaxes>
    <Span>selected namespace</Span>
  </Refactoring>
  <Refactoring Id="RR0014" Identifier="AddUsingStaticDirective" Title="Add using static directive">
    <Syntaxes>
      <Syntax>member access expression (public or internal static class)</Syntax>
    </Syntaxes>
    <Span>selected class name</Span>
  </Refactoring>
  <Refactoring Id="RR0015" Identifier="CallConfigureAwait" Title="Call 'ConfigureAwait(false)'">
    <Syntaxes>
      <Syntax>awaitable method invocation</Syntax>
    </Syntaxes>
    <Span>method name</Span>
  </Refactoring>
  <Refactoring Id="RR0016" Identifier="CallExtensionMethodAsInstanceMethod" Title="Call extension method as instance method">
    <Syntaxes>
      <Syntax>method invocation</Syntax>
    </Syntaxes>
  </Refactoring>
  <Refactoring Id="RR0017" Identifier="CallToMethod" Title="Call 'To...' method (ToString, ToArray, ToList)">
    <Syntaxes>
      <Syntax>argument</Syntax>
      <Syntax>assignment expression</Syntax>
      <Syntax>return statement</Syntax>
      <Syntax>variable declaration</Syntax>
    </Syntaxes>
  </Refactoring>
  <Refactoring Id="RR0018" Identifier="ChangeExplicitTypeToVar" Title="Change explicit type to 'var'">
    <Syntaxes>
      <Syntax>variable declaration</Syntax>
      <Syntax>foreach statement</Syntax>
    </Syntaxes>
    <Span>type</Span>
  </Refactoring>
  <Refactoring Id="RR0019" Identifier="ChangeMemberTypeAccordingToReturnExpression" Title="Change method/property/indexer type according to return expression" IsObsolete="true">
    <Syntaxes>
      <Syntax>return statement in method/property/indexer</Syntax>
    </Syntaxes>
  </Refactoring>
  <Refactoring Id="RR0020" Identifier="ChangeMemberTypeAccordingToYieldReturnExpression" Title="Change method/property/indexer type according to yield return expression" IsObsolete="true">
    <Syntaxes>
      <Syntax>yield return statement in method/property/indexer</Syntax>
    </Syntaxes>
  </Refactoring>
  <Refactoring Id="RR0021" Identifier="ChangeMethodReturnTypeToVoid" Title="Change method return type to 'void'">
    <Syntaxes>
      <Syntax>method</Syntax>
    </Syntaxes>
  </Refactoring>
  <Refactoring Id="RR0022" Identifier="ChangeTypeAccordingToExpression" Title="Change type according to expression" IsObsolete="true">
    <Syntaxes>
      <Syntax>variable declaration</Syntax>
      <Syntax>foreach statement</Syntax>
    </Syntaxes>
    <Span>type</Span>
    <Images>
      <Image>ChangeTypeAccordingToExpression</Image>
      <Image>ChangeForEachTypeAccordingToExpression</Image>
    </Images>
  </Refactoring>
  <Refactoring Id="RR0023" Identifier="ChangeVarToExplicitType" Title="Change 'var' to explicit type">
    <Syntaxes>
      <Syntax>variable declaration</Syntax>
      <Syntax>foreach statetement</Syntax>
    </Syntaxes>
    <Span>type</Span>
  </Refactoring>
  <Refactoring Id="RR0024" Identifier="CheckExpressionForNull" Title="Check expression for null">
    <Syntaxes>
      <Syntax>local declaration (identifier)</Syntax>
      <Syntax>assignment expression (left)</Syntax>
    </Syntaxes>
  </Refactoring>
  <Refactoring Id="RR0025" Identifier="CheckParameterForNull" Title="Check parameter for null">
    <Syntaxes>
      <Syntax>parameter</Syntax>
    </Syntaxes>
    <Span>parameter identifier</Span>
  </Refactoring>
  <Refactoring Id="RR0026" Identifier="CollapseToInitializer" Title="Collapse to initalizer">
    <Syntaxes>
      <Syntax>object creation followed with assignment(s)</Syntax>
    </Syntaxes>
  </Refactoring>
  <Refactoring Id="RR0027" Identifier="CommentOutMember" Title="Comment out member">
    <Syntaxes>
      <Syntax>method</Syntax>
      <Syntax>constructor</Syntax>
      <Syntax>property</Syntax>
      <Syntax>indexer</Syntax>
      <Syntax>operator</Syntax>
      <Syntax>event</Syntax>
      <Syntax>namespace</Syntax>
      <Syntax>class</Syntax>
      <Syntax>struct</Syntax>
      <Syntax>interface</Syntax>
    </Syntaxes>
    <Span>opening or closing brace</Span>
  </Refactoring>
  <Refactoring Id="RR0028" Identifier="CommentOutStatement" Title="Comment out statement">
    <Syntaxes>
      <Syntax>do statement</Syntax>
      <Syntax>fixed statement</Syntax>
      <Syntax>for statement</Syntax>
      <Syntax>foreach statement</Syntax>
      <Syntax>checked statement</Syntax>
      <Syntax>if statement</Syntax>
      <Syntax>lock statement</Syntax>
      <Syntax>switch statement</Syntax>
      <Syntax>try statement</Syntax>
      <Syntax>unchecked statement</Syntax>
      <Syntax>unsafe statement</Syntax>
      <Syntax>using statement</Syntax>
      <Syntax>while statement</Syntax>
    </Syntaxes>
    <Span>opening or closing brace</Span>
  </Refactoring>
  <Refactoring Id="RR0029" Identifier="CopyDocumentationCommentFromBaseMember" Title="Copy documentation comment from base member">
    <Syntaxes>
      <Syntax>constructor</Syntax>
      <Syntax>method</Syntax>
      <Syntax>property</Syntax>
      <Syntax>indexer</Syntax>
      <Syntax>event</Syntax>
    </Syntaxes>
    <Images>
      <Image>CopyDocumentationCommentFromBaseMember</Image>
      <Image>CopyDocumentationCommentFromImplementedMember</Image>
    </Images>
  </Refactoring>
  <Refactoring Id="RR0030" Identifier="DuplicateArgument" Title="Duplicate argument">
    <Syntaxes>
      <Syntax>missing argument</Syntax>
    </Syntaxes>
  </Refactoring>
  <Refactoring Id="RR0031" Identifier="DuplicateMember" Title="Duplicate member">
    <Syntaxes>
      <Syntax>method</Syntax>
      <Syntax>constructor</Syntax>
      <Syntax>property</Syntax>
      <Syntax>indexer</Syntax>
      <Syntax>operator</Syntax>
      <Syntax>event</Syntax>
      <Syntax>namespace</Syntax>
      <Syntax>class</Syntax>
      <Syntax>struct</Syntax>
      <Syntax>interface</Syntax>
    </Syntaxes>
    <Span>opening or closing brace</Span>
  </Refactoring>
  <Refactoring Id="RR0032" Identifier="DuplicateParameter" Title="Duplicate parameter">
    <Syntaxes>
      <Syntax>missing parameter</Syntax>
    </Syntaxes>
  </Refactoring>
  <Refactoring Id="RR0033" Identifier="DuplicateStatement" Title="Duplicate statement">
    <Syntaxes>
      <Syntax>do statement</Syntax>
      <Syntax>fixed statement</Syntax>
      <Syntax>for statement</Syntax>
      <Syntax>foreach statement</Syntax>
      <Syntax>checked statement</Syntax>
      <Syntax>if statement</Syntax>
      <Syntax>lock statement</Syntax>
      <Syntax>switch statement</Syntax>
      <Syntax>try statement</Syntax>
      <Syntax>unchecked statement</Syntax>
      <Syntax>unsafe statement</Syntax>
      <Syntax>using statement</Syntax>
      <Syntax>while statement</Syntax>
    </Syntaxes>
    <Span>opening or closing brace</Span>
  </Refactoring>
  <Refactoring Id="RR0034" Identifier="ExpandCompoundAssignmentOperator" Title="Expand compound assignment operator">
    <Syntaxes>
      <Syntax>compound assignment expression</Syntax>
    </Syntaxes>
    <Span>operator</Span>
  </Refactoring>
  <Refactoring Id="RR0035" Identifier="ExpandCoalesceExpression" Title="Expand coalesce expression">
    <Syntaxes>
      <Syntax>coalesce expression</Syntax>
    </Syntaxes>
    <Span>?? operator</Span>
  </Refactoring>
  <Refactoring Id="RR0036" Identifier="ExpandEvent" Title="Expand event">
    <Syntaxes>
      <Syntax>event field declaration</Syntax>
    </Syntaxes>
  </Refactoring>
  <Refactoring Id="RR0037" Identifier="ExpandExpressionBody" Title="Expand expression body">
    <Syntaxes>
      <Syntax>expression body</Syntax>
    </Syntaxes>
  </Refactoring>
  <Refactoring Id="RR0038" Identifier="ExpandInitializer" Title="Expand initializer">
    <Syntaxes>
      <Syntax>initializer</Syntax>
    </Syntaxes>
  </Refactoring>
  <Refactoring Id="RR0039" Identifier="ExpandLambdaExpressionBody" Title="Expand lambda expression body">
    <Syntaxes>
      <Syntax>lambda expression</Syntax>
    </Syntaxes>
    <Span>body</Span>
  </Refactoring>
  <Refactoring Id="RR0040" Identifier="ExpandProperty" Title="Expand property">
    <Syntaxes>
      <Syntax>auto-property</Syntax>
    </Syntaxes>
  </Refactoring>
  <Refactoring Id="RR0041" Identifier="ExpandPropertyAndAddBackingField" Title="Expand property and add backing field">
    <Syntaxes>
      <Syntax>auto-property</Syntax>
    </Syntaxes>
  </Refactoring>
  <Refactoring Id="RR0043" Identifier="ExtractExpressionFromCondition" Title="Extract expression from condition">
    <Syntaxes>
      <Syntax>if statement</Syntax>
      <Syntax>while statement</Syntax>
    </Syntaxes>
    <Span>condition</Span>
    <Samples>
      <Sample>
        <Before><![CDATA[if (x && y) // Select 'y'
{
}]]></Before>
        <After><![CDATA[if(x)
{
    if (y)
    {
    }
}]]></After>
      </Sample>
      <Sample>
        <Before><![CDATA[if (x || y) // Select 'y'
{
}]]></Before>
        <After><![CDATA[if(x)
{
}

if (y)
{
}]]></After>
      </Sample>
    </Samples>
  </Refactoring>
  <Refactoring Id="RR0044" Identifier="ExtractGenericType" Title="Extract generic type">
    <Syntaxes>
      <Syntax>generic name with single type argument</Syntax>
    </Syntaxes>
    <Span>type argument</Span>
  </Refactoring>
  <Refactoring Id="RR0045" Identifier="ExtractStatement" Title="Extract statement(s)">
    <Syntaxes>
      <Syntax>else clause</Syntax>
      <Syntax>fixed statement</Syntax>
      <Syntax>for statement</Syntax>
      <Syntax>foreach statement</Syntax>
      <Syntax>checked statement</Syntax>
      <Syntax>if statement</Syntax>
      <Syntax>lock statement</Syntax>
      <Syntax>try statement</Syntax>
      <Syntax>unsafe statement</Syntax>
      <Syntax>using statement</Syntax>
      <Syntax>while statement</Syntax>
    </Syntaxes>
  </Refactoring>
  <Refactoring Id="RR0046" Identifier="ExtractTypeDeclarationToNewFile" Title="Extract type declaration to a new file">
    <Syntaxes>
      <Syntax>class declaration</Syntax>
      <Syntax>struct declaration</Syntax>
      <Syntax>interface declaration</Syntax>
      <Syntax>enum declaration</Syntax>
      <Syntax>delegate declaration</Syntax>
    </Syntaxes>
    <Span>identifier</Span>
  </Refactoring>
  <Refactoring Id="RR0047" Identifier="FormatAccessorBraces" Title="Format accessor braces">
    <Syntaxes>
      <Syntax>get accessor</Syntax>
      <Syntax>set accessor</Syntax>
      <Syntax>add accessor</Syntax>
      <Syntax>remove accessor</Syntax>
    </Syntaxes>
    <Span>block</Span>
    <Images>
      <Image>FormatAccessorBracesOnMultipleLines</Image>
      <Image>FormatAccessorBracesOnSingleLine</Image>
    </Images>
  </Refactoring>
  <Refactoring Id="RR0048" Identifier="FormatArgumentList" Title="Format argument list">
    <Syntaxes>
      <Syntax>argument list</Syntax>
    </Syntaxes>
    <Images>
      <Image>FormatEachArgumentOnSeparateLine</Image>
      <Image>FormatAllArgumentsOnSingleLine</Image>
    </Images>
  </Refactoring>
  <Refactoring Id="RR0049" Identifier="FormatBinaryExpression" Title="Format binary expression">
    <Syntaxes>
      <Syntax>logical and/or expression</Syntax>
      <Syntax>bitwise and/or expression</Syntax>
    </Syntaxes>
    <Images>
      <Image>FormatBinaryExpression</Image>
    </Images>
  </Refactoring>
  <Refactoring Id="RR0050" Identifier="FormatConditionalExpression" Title="Format conditional expression">
    <Syntaxes>
      <Syntax>conditional expression</Syntax>
    </Syntaxes>
    <Images>
      <Image>FormatConditionalExpressionOnMultipleLines</Image>
      <Image>FormatConditionalExpressionOnSingleLine</Image>
    </Images>
  </Refactoring>
  <Refactoring Id="RR0051" Identifier="FormatExpressionChain" Title="Format expression chain">
    <Syntaxes>
      <Syntax>expression chain</Syntax>
    </Syntaxes>
    <Images>
      <Image>FormatExpressionChainOnMultipleLines</Image>
      <Image>FormatExpressionChainOnSingleLine</Image>
    </Images>
  </Refactoring>
  <Refactoring Id="RR0052" Identifier="FormatInitializer" Title="Format initializer">
    <Syntaxes>
      <Syntax>initializer</Syntax>
    </Syntaxes>
    <Images>
      <Image>FormatInitializerOnMultipleLines</Image>
      <Image>FormatInitializerOnSingleLine</Image>
    </Images>
  </Refactoring>
  <Refactoring Id="RR0053" Identifier="FormatParameterList" Title="Format parameter list">
    <Syntaxes>
      <Syntax>parameter list</Syntax>
    </Syntaxes>
    <Images>
      <Image>FormatEachParameterOnSeparateLine</Image>
      <Image>FormatAllParametersOnSingleLine</Image>
    </Images>
  </Refactoring>
  <Refactoring Id="RR0054" Identifier="GenerateBaseConstructors" Title="Generate base constructors">
    <Syntaxes>
      <Syntax>class declaration</Syntax>
    </Syntaxes>
    <Span>identifier</Span>
  </Refactoring>
  <Refactoring Id="RR0055" Identifier="GenerateCombinedEnumMember" Title="Generate combined enum member">
    <Syntaxes>
      <Syntax>enum declaration (with FlagsAttribute)</Syntax>
    </Syntaxes>
  </Refactoring>
  <Refactoring Id="RR0056" Identifier="GenerateEnumMember" Title="Generate enum member">
    <Syntaxes>
      <Syntax>enum declaration (with FlagsAttribute)</Syntax>
    </Syntaxes>
  </Refactoring>
  <Refactoring Id="RR0057" Identifier="GenerateEnumValues" Title="Generate enum values">
    <Syntaxes>
      <Syntax>enum declaration (with FlagsAttribute)</Syntax>
    </Syntaxes>
  </Refactoring>
  <Refactoring Id="RR0058" Identifier="GenerateEventInvokingMethod" Title="Generate event invoking method">
    <Syntaxes>
      <Syntax>event</Syntax>
    </Syntaxes>
    <Span>identifier</Span>
  </Refactoring>
  <Refactoring Id="RR0059" Identifier="GenerateSwitchSections" Title="Generate switch sections">
    <Syntaxes>
      <Syntax>switch statement (that is empty or contains only default section)</Syntax>
    </Syntaxes>
  </Refactoring>
  <Refactoring Id="RR0060" Identifier="InitializeLocalWithDefaultValue" Title="Initialize local with default value">
    <Syntaxes>
      <Syntax>local declaration without initializer</Syntax>
    </Syntaxes>
    <Span>identifier</Span>
  </Refactoring>
  <Refactoring Id="RR0061" Identifier="InlineAliasExpression" Title="Inline alias expression">
    <Syntaxes>
      <Syntax>using alias directive</Syntax>
    </Syntaxes>
    <Span>identifier</Span>
  </Refactoring>
  <Refactoring Id="RR0062" Identifier="InlineMethod" Title="Inline method">
    <Syntaxes>
      <Syntax>method invocation</Syntax>
    </Syntaxes>
  </Refactoring>
  <Refactoring Id="RR0063" Identifier="InsertStringInterpolation" Title="Insert string interpolation">
    <Syntaxes>
      <Syntax>string literal</Syntax>
      <Syntax>interpolated string</Syntax>
    </Syntaxes>
    <Images>
      <Image>InsertInterpolationIntoStringLiteral</Image>
      <Image>InsertInterpolationIntoInterpolatedString</Image>
    </Images>
  </Refactoring>
  <Refactoring Id="RR0064" Identifier="IntroduceAndInitializeField" Title="Introduce and initialize field">
    <Syntaxes>
      <Syntax>constructor parameter</Syntax>
    </Syntaxes>
  </Refactoring>
  <Refactoring Id="RR0065" Identifier="IntroduceAndInitializeProperty" Title="Introduce and initialize property">
    <Syntaxes>
      <Syntax>constructor parameter</Syntax>
    </Syntaxes>
  </Refactoring>
  <Refactoring Id="RR0066" Identifier="IntroduceConstructor" Title="Introduce constructor" IsEnabledByDefault="false">
    <Syntaxes>
      <Syntax>field</Syntax>
      <Syntax>property</Syntax>
    </Syntaxes>
    <Span></Span>
  </Refactoring>
  <Refactoring Id="RR0067" Identifier="IntroduceFieldToLockOn" Title="Introduce field to lock on">
    <Syntaxes>
      <Syntax>lock statement</Syntax>
    </Syntaxes>
    <Span>missing expression</Span>
  </Refactoring>
  <Refactoring Id="RR0068" Identifier="IntroduceLocalVariable" Title="Introduce local variable">
    <Syntaxes>
      <Syntax>expression statement</Syntax>
      <Syntax>expression in using statement</Syntax>
    </Syntaxes>
  </Refactoring>
  <Refactoring Id="RR0069" Identifier="MakeMemberAbstract" Title="Make member abstract">
    <Syntaxes>
      <Syntax>non-abstract indexer/method/property in abstract class</Syntax>
    </Syntaxes>
    <Span>indexer/method/property header</Span>
  </Refactoring>
  <Refactoring Id="RR0070" Identifier="MakeMemberVirtual" Title="Make member virtual">
    <Syntaxes>
      <Syntax>method declaration</Syntax>
      <Syntax>indexer declaration</Syntax>
    </Syntaxes>
  </Refactoring>
  <Refactoring Id="RR0073" Identifier="MergeAssignmentExpressionWithReturnStatement" Title="Merge assignment expression with return statement">
    <Syntaxes>
      <Syntax>assignment expression followed with return statement</Syntax>
    </Syntaxes>
  </Refactoring>
  <Refactoring Id="RR0074" Identifier="MergeAttributes" Title="Merge attributes">
    <Syntaxes>
      <Syntax>selected attribute lists</Syntax>
    </Syntaxes>
  </Refactoring>
  <Refactoring Id="RR0075" Identifier="MergeIfStatements" Title="Merge if statements">
    <Syntaxes>
      <Syntax>selected if statements</Syntax>
    </Syntaxes>
  </Refactoring>
  <Refactoring Id="RR0076" Identifier="MergeInterpolationIntoInterpolatedString" Title="Merge interpolation into interpolated string" IsObsolete="true">
    <Syntaxes>
      <Syntax>interpolation</Syntax>
    </Syntaxes>
  </Refactoring>
  <Refactoring Id="RR0077" Identifier="MergeLocalDeclarations" Title="Merge local declarations">
    <Syntaxes>
      <Syntax>local declarations with same type</Syntax>
    </Syntaxes>
  </Refactoring>
  <Refactoring Id="RR0078" Identifier="JoinStringExpressions" Title="Join string expressions">
    <Syntaxes>
      <Syntax>concatenated string expressions</Syntax>
    </Syntaxes>
    <Images>
      <Image>JoinStringExpressions</Image>
      <Image>JoinStringLiterals</Image>
      <Image>JoinStringLiteralsIntoMultilineStringLiteral</Image>
    </Images>
  </Refactoring>
  <Refactoring Id="RR0079" Identifier="NegateBinaryExpression" Title="Negate binary expression">
    <Syntaxes>
      <Syntax>logical and/or expression</Syntax>
    </Syntaxes>
  </Refactoring>
  <Refactoring Id="RR0080" Identifier="NegateBooleanLiteral" Title="Negate boolean literal">
    <Syntaxes>
      <Syntax>boolean literal</Syntax>
    </Syntaxes>
  </Refactoring>
  <Refactoring Id="RR0081" Identifier="NegateIsExpression" Title="Negate is expression">
    <Syntaxes>
      <Syntax>is expression</Syntax>
    </Syntaxes>
    <Span>operator</Span>
  </Refactoring>
  <Refactoring Id="RR0082" Identifier="NegateOperator" Title="Negate operator">
    <Syntaxes>
      <Syntax>!=</Syntax>
      <Syntax>&amp;&amp;</Syntax>
      <Syntax>||</Syntax>
      <Syntax>&lt;</Syntax>
      <Syntax>&lt;=</Syntax>
      <Syntax>==</Syntax>
      <Syntax>&gt;</Syntax>
      <Syntax>&gt;=</Syntax>
    </Syntaxes>
  </Refactoring>
  <Refactoring Id="RR0083" Identifier="NotifyPropertyChanged" Title="Notify property changed">
    <Syntaxes>
      <Syntax>property in class/struct that implements INotifyPropertyChanged</Syntax>
    </Syntaxes>
    <Span>setter</Span>
  </Refactoring>
  <Refactoring Id="RR0084" Identifier="ParenthesizeExpression" Title="Parenthesize expression">
    <Syntaxes>
      <Syntax>selected expression</Syntax>
    </Syntaxes>
  </Refactoring>
  <Refactoring Id="RR0085" Identifier="PromoteLocalToParameter" Title="Promote local to parameter">
    <Syntaxes>
      <Syntax>local declaration in method</Syntax>
    </Syntaxes>
  </Refactoring>
  <Refactoring Id="RR0086" Identifier="RemoveAllComments" Title="Remove all comments">
    <Syntaxes>
      <Syntax>singleline/multiline comment</Syntax>
      <Syntax>singleline/multiline documentation documentation comment</Syntax>
    </Syntaxes>
  </Refactoring>
  <Refactoring Id="RR0087" Identifier="RemoveAllCommentsExceptDocumentationComments" Title="Remove all comments (except documentation comments)">
    <Syntaxes>
      <Syntax>singleline/multiline comment</Syntax>
    </Syntaxes>
  </Refactoring>
  <Refactoring Id="RR0088" Identifier="RemoveAllDocumentationComments" Title="Remove all documentation comments" IsEnabledByDefault="false">
    <Syntaxes>
      <Syntax>singleline/multiline documentation comment</Syntax>
    </Syntaxes>
  </Refactoring>
  <Refactoring Id="RR0089" Identifier="RemoveAllMemberDeclarations" Title="Remove all member declarations">
    <Syntaxes>
      <Syntax>namespace</Syntax>
      <Syntax>class</Syntax>
      <Syntax>struct</Syntax>
      <Syntax>interface</Syntax>
    </Syntaxes>
    <Span>opening or closing brace</Span>
  </Refactoring>
  <Refactoring Id="RR0090" Identifier="RemoveAllPreprocessorDirectives" Title="Remove all preprocessor directives">
    <Syntaxes>
      <Syntax>preprocessor directive</Syntax>
    </Syntaxes>
  </Refactoring>
  <Refactoring Id="RR0091" Identifier="RemoveAllRegionDirectives" Title="Remove all region directives">
    <Syntaxes>
      <Syntax>region directive</Syntax>
    </Syntaxes>
  </Refactoring>
  <Refactoring Id="RR0092" Identifier="RemoveAllStatements" Title="Remove all statements">
    <Syntaxes>
      <Syntax>method</Syntax>
      <Syntax>constructor</Syntax>
      <Syntax>operator</Syntax>
    </Syntaxes>
    <Span>opening or closing brace</Span>
  </Refactoring>
  <Refactoring Id="RR0093" Identifier="RemoveAllSwitchSections" Title="Remove all switch sections">
    <Syntaxes>
      <Syntax>switch statement</Syntax>
    </Syntaxes>
    <Span>opening or closing brace</Span>
  </Refactoring>
  <Refactoring Id="RR0094" Identifier="RemoveBraces" Title="Remove braces">
    <Syntaxes>
      <Syntax>do statement</Syntax>
      <Syntax>else clause</Syntax>
      <Syntax>fixed statement</Syntax>
      <Syntax>for statement</Syntax>
      <Syntax>foreach statement</Syntax>
      <Syntax>if statement</Syntax>
      <Syntax>lock statement</Syntax>
      <Syntax>using statement</Syntax>
      <Syntax>while statement</Syntax>
    </Syntaxes>
    <Span>block with a single statement</Span>
  </Refactoring>
  <Refactoring Id="RR0095" Identifier="RemoveBracesFromIfElse" Title="Remove braces from if-else">
    <Syntaxes>
      <Syntax>if-else chain</Syntax>
    </Syntaxes>
    <Span>embedded statement</Span>
  </Refactoring>
  <Refactoring Id="RR0096" Identifier="RemoveBracesFromSwitchSection" Title="Remove braces from switch section">
    <Syntaxes>
      <Syntax>switch section</Syntax>
    </Syntaxes>
    <Span>block</Span>
  </Refactoring>
  <Refactoring Id="RR0097" Identifier="RemoveBracesFromSwitchSections" Title="Remove braces from switch sections">
    <Syntaxes>
      <Syntax>switch statement</Syntax>
    </Syntaxes>
    <Span>switch keyword</Span>
  </Refactoring>
  <Refactoring Id="RR0098" Identifier="RemoveComment" Title="Remove comment">
    <Syntaxes>
      <Syntax>singleline/multiline comment</Syntax>
      <Syntax>singleline/multiline xml documentation comment</Syntax>
    </Syntaxes>
  </Refactoring>
  <Refactoring Id="RR0099" Identifier="RemoveConditionFromLastElse" Title="Remove condition from last else clause">
    <Syntaxes>
      <Syntax>else clause</Syntax>
    </Syntaxes>
    <Span>else keyword</Span>
  </Refactoring>
  <Refactoring Id="RR0100" Identifier="RemoveDirectiveAndRelatedDirectives" Title="Remove directive and related directives">
    <Syntaxes>
      <Syntax>preprocessor directive</Syntax>
      <Syntax>region directive</Syntax>
    </Syntaxes>
  </Refactoring>
  <Refactoring Id="RR0101" Identifier="RemoveEmptyLines" Title="Remove empty lines">
    <Syntaxes>
      <Syntax>selected lines</Syntax>
    </Syntaxes>
  </Refactoring>
  <Refactoring Id="RR0102" Identifier="RemoveInterpolation" Title="Remove interpolation">
    <Syntaxes>
      <Syntax>string interpolation</Syntax>
    </Syntaxes>
    <Span>opening or closing brace</Span>
  </Refactoring>
  <Refactoring Id="RR0103" Identifier="RemoveMember" Title="Remove member">
    <Syntaxes>
      <Syntax>method</Syntax>
      <Syntax>constructor</Syntax>
      <Syntax>property</Syntax>
      <Syntax>indexer</Syntax>
      <Syntax>operator</Syntax>
      <Syntax>event</Syntax>
      <Syntax>namespace</Syntax>
      <Syntax>class</Syntax>
      <Syntax>struct</Syntax>
      <Syntax>interface</Syntax>
    </Syntaxes>
    <Span>opening or closing brace</Span>
  </Refactoring>
  <Refactoring Id="RR0104" Identifier="RemoveMemberDeclarations" Title="Remove member declarations above/below">
    <Syntaxes>
      <Syntax>empty line between member declarations</Syntax>
    </Syntaxes>
  </Refactoring>
  <Refactoring Id="RR0105" Identifier="RemoveParameterNameFromArgument" Title="Remove parameter name from argument">
    <Syntaxes>
      <Syntax>selected argument(s)</Syntax>
    </Syntaxes>
  </Refactoring>
  <Refactoring Id="RR0106" Identifier="RemoveParentheses" Title="Remove parentheses">
    <Syntaxes>
      <Syntax>parenthesized expression</Syntax>
    </Syntaxes>
    <Span>opening or closing parenthesis</Span>
  </Refactoring>
  <Refactoring Id="RR0107" Identifier="RemovePropertyInitializer" Title="Remove property initializer">
    <Syntaxes>
      <Syntax>property initializer</Syntax>
    </Syntaxes>
  </Refactoring>
  <Refactoring Id="RR0108" Identifier="RemoveRegion" Title="Remove region">
    <Syntaxes>
      <Syntax>region directive</Syntax>
    </Syntaxes>
  </Refactoring>
  <Refactoring Id="RR0109" Identifier="RemoveStatement" Title="Remove statement">
    <Syntaxes>
      <Syntax>do statement</Syntax>
      <Syntax>fixed statement</Syntax>
      <Syntax>for statement</Syntax>
      <Syntax>foreach statement</Syntax>
      <Syntax>checked statement</Syntax>
      <Syntax>if statement</Syntax>
      <Syntax>lock statement</Syntax>
      <Syntax>switch statement</Syntax>
      <Syntax>try statement</Syntax>
      <Syntax>unchecked statement</Syntax>
      <Syntax>unsafe statement</Syntax>
      <Syntax>using statement</Syntax>
      <Syntax>while statement</Syntax>
    </Syntaxes>
    <Span>open/close brace</Span>
  </Refactoring>
  <Refactoring Id="RR0110" Identifier="RemoveStatementsFromSwitchSections" Title="Remove statements from switch sections">
    <Syntaxes>
      <Syntax>selected switch sections</Syntax>
    </Syntaxes>
  </Refactoring>
  <Refactoring Id="RR0111" Identifier="RenameBackingFieldAccordingToPropertyName" Title="Rename backing field according to property name">
    <Syntaxes>
      <Syntax>field identifier inside property declaration</Syntax>
    </Syntaxes>
  </Refactoring>
  <Refactoring Id="RR0112" Identifier="RenameIdentifierAccordingToTypeName" Title="Rename identifier according to type name">
    <Syntaxes>
      <Syntax>foreach statement</Syntax>
      <Syntax>local/field/constant declaration</Syntax>
    </Syntaxes>
    <Span>identifier</Span>
    <Images>
      <Image>RenameForEachIdentifierAccordingToTypeName</Image>
      <Image>RenameFieldIdentifierAccordingToTypeName</Image>
    </Images>
  </Refactoring>
  <Refactoring Id="RR0113" Identifier="RenameMethodAccordingToTypeName" Title="Rename method according to type name">
    <Syntaxes>
      <Syntax>method</Syntax>
    </Syntaxes>
  </Refactoring>
  <Refactoring Id="RR0114" Identifier="RenameParameterAccordingToTypeName" Title="Rename parameter according to its type name">
    <Syntaxes>
      <Syntax>parameter</Syntax>
    </Syntaxes>
    <Span>parameter identifier</Span>
  </Refactoring>
  <Refactoring Id="RR0115" Identifier="RenamePropertyAccordingToTypeName" Title="Rename property according to type name">
    <Syntaxes>
      <Syntax>property identifier</Syntax>
    </Syntaxes>
  </Refactoring>
  <Refactoring Id="RR0116" Identifier="ReplaceAnyWithAllOrAllWithAny" Title="Replace Any with All (or All with Any)">
    <Syntaxes>
      <Syntax>Any(Func&lt;T, bool&gt; or All(Func&lt;T, bool&gt; from System.Linq.Enumerable namespace</Syntax>
    </Syntaxes>
    <Span>method name</Span>
  </Refactoring>
  <Refactoring Id="RR0117" Identifier="ReplaceAsWithCast" Title="Replace as expression with cast expression">
    <Syntaxes>
      <Syntax>as expression</Syntax>
    </Syntaxes>
  </Refactoring>
  <Refactoring Id="RR0118" Identifier="ReplaceCastWithAs" Title="Replace cast expression with as expression">
    <Syntaxes>
      <Syntax>cast expression</Syntax>
    </Syntaxes>
  </Refactoring>
  <Refactoring Id="RR0119" Identifier="ReplaceConditionalExpressionWithExpression" Title="Replace conditional expression with expression">
    <Syntaxes>
      <Syntax>conditional expression</Syntax>
    </Syntaxes>
    <Span>selected true/false expression</Span>
  </Refactoring>
  <Refactoring Id="RR0120" Identifier="ReplaceConditionalExpressionWithIfElse" Title="Replace ?: with if-else">
    <Syntaxes>
      <Syntax>local declaration statement with conditional expression</Syntax>
      <Syntax>assignment with conditional expression</Syntax>
      <Syntax>return statement conditional expression</Syntax>
      <Syntax>yield statement conditional expression</Syntax>
    </Syntaxes>
  </Refactoring>
  <Refactoring Id="RR0121" Identifier="ReplaceConstantWithField" Title="Replace constant with field">
    <Syntaxes>
      <Syntax>constant declaration</Syntax>
    </Syntaxes>
  </Refactoring>
  <Refactoring Id="RR0123" Identifier="ReplaceDoWithWhile" Title="Replace do statement with while statement">
    <Syntaxes>
      <Syntax>do statement</Syntax>
    </Syntaxes>
    <Span>do keyword</Span>
    <Samples>
      <Sample>
        <Before><![CDATA[do
{
} while (condition);]]></Before>
        <After><![CDATA[while (condition)
{
}]]></After>
      </Sample>
    </Samples>
  </Refactoring>
  <Refactoring Id="RR0124" Identifier="ReplaceEqualsExpressionWithStringEquals" Title="Replace equals expression with string.Equals">
    <Syntaxes>
      <Syntax>equals expression</Syntax>
      <Syntax>not equals expression</Syntax>
    </Syntaxes>
    <Span>operator</Span>
  </Refactoring>
  <Refactoring Id="RR0125" Identifier="ReplaceEqualsExpressionWithStringIsNullOrEmpty" Title="Replace equals expression with string.IsNullOrEmpty">
    <Syntaxes>
      <Syntax>equals expression</Syntax>
      <Syntax>not equals expression</Syntax>
    </Syntaxes>
    <Span>operator</Span>
  </Refactoring>
  <Refactoring Id="RR0126" Identifier="ReplaceEqualsExpressionWithStringIsNullOrWhiteSpace" Title="Replace equals expression with string.IsNullOrWhiteSpace">
    <Syntaxes>
      <Syntax>equals expression</Syntax>
      <Syntax>not equals expression</Syntax>
    </Syntaxes>
    <Span>operator</Span>
  </Refactoring>
  <Refactoring Id="RR0127" Identifier="ReplaceExpressionWithConstantValue" Title="Replace expression with constant value">
    <Syntaxes>
      <Syntax>expression that has constant value</Syntax>
    </Syntaxes>
  </Refactoring>
  <Refactoring Id="RR0128" Identifier="UseConstantInsteadOfField" Title="Use constant instead of field">
    <Syntaxes>
      <Syntax>read-only field</Syntax>
    </Syntaxes>
  </Refactoring>
  <Refactoring Id="RR0129" Identifier="ReplaceForEachWithFor" Title="Replace foreach statement with for statement">
    <Syntaxes>
      <Syntax>foreach statement</Syntax>
    </Syntaxes>
  </Refactoring>
  <Refactoring Id="RR0130" Identifier="ReplaceForWithForEach" Title="Replace for statement with foreach statement">
    <Syntaxes>
      <Syntax>for statement</Syntax>
    </Syntaxes>
  </Refactoring>
  <Refactoring Id="RR0131" Identifier="ReplaceForWithWhile" Title="Replace for statement with while statement">
    <Syntaxes>
      <Syntax>for statement</Syntax>
    </Syntaxes>
    <Span>for keyword or selected for statement</Span>
  </Refactoring>
  <Refactoring Id="RR0132" Identifier="ReplaceHexadecimalLiteralWithDecimalLiteral" Title="Replace hexadecimal literal with decimal literal">
    <Syntaxes>
      <Syntax>hexadecimal literal</Syntax>
    </Syntaxes>
  </Refactoring>
  <Refactoring Id="RR0133" Identifier="ReplaceIfWithSwitch" Title="Replace if with switch">
    <Syntaxes>
      <Syntax>if statement</Syntax>
    </Syntaxes>
    <Span>top if keyword or selected if statement</Span>
    <Samples>
      <Sample>
        <Before><![CDATA[var ch = stringReader.Read();

if (ch == 10 || ch == 13)
{
    return;
}
else
{
    stringBuilder.Append(ch);
}]]></Before>
        <After><![CDATA[var ch = stringReader.Read();

switch (ch)
{
    case 10:
    case 13:
        {
            return;
        }

    default:
        {
            stringBuilder.Append(ch);
            break;
        }
}]]></After>
      </Sample>
    </Samples>
  </Refactoring>
  <Refactoring Id="RR0134" Identifier="InvertPrefixOrPostfixUnaryOperator" Title="Invert prefix/postfix unary operator">
    <Syntaxes>
      <Syntax>prefix/postfix unary expression</Syntax>
    </Syntaxes>
    <Span>operator token</Span>
    <Samples>
      <Sample>
        <Before><![CDATA[int i = 0;

i++;]]></Before>
        <After><![CDATA[int i = 0;

i--;]]></After>
      </Sample>
      <Sample>
        <Before><![CDATA[int i = 0;

++i;]]></Before>
        <After><![CDATA[int i = 0;

--i;]]></After>
      </Sample>
    </Samples>
  </Refactoring>
  <Refactoring Id="RR0135" Identifier="ReplaceInterpolatedStringWithInterpolationExpression" Title="Replace interpolated string with interpolation expression">
    <Syntaxes>
      <Syntax>interpolated string with single interpolation and no text</Syntax>
    </Syntaxes>
    <Span>interpolation</Span>
  </Refactoring>
  <Refactoring Id="RR0136" Identifier="ReplaceInterpolatedStringWithStringLiteral" Title="Replace interpolated string with string literal">
    <Syntaxes>
      <Syntax>Interpolated string without any interpolation</Syntax>
    </Syntaxes>
  </Refactoring>
  <Refactoring Id="RR0137" Identifier="ReplaceMethodGroupWithLambda" Title="Replace method group with lambda">
    <Syntaxes>
      <Syntax>method group</Syntax>
    </Syntaxes>
  </Refactoring>
  <Refactoring Id="RR0138" Identifier="ReplaceMethodWithProperty" Title="Replace method with property" IsEnabledByDefault="false">
    <Syntaxes>
      <Syntax>method</Syntax>
    </Syntaxes>
    <Span>method header</Span>
  </Refactoring>
  <Refactoring Id="RR0139" Identifier="ReplaceNullLiteralExpressionWithDefaultExpression" Title="Replace null literal expression with default expression">
    <Syntaxes>
      <Syntax>argument</Syntax>
    </Syntaxes>
  </Refactoring>
  <Refactoring Id="RR0140" Identifier="ReplacePrefixOperatorWithPostfixOperator" Title="Replace prefix operator to postfix operator">
    <Syntaxes>
      <Syntax>prefix/postfix unary expression</Syntax>
    </Syntaxes>
  </Refactoring>
  <Refactoring Id="RR0141" Identifier="ReplacePropertyWithMethod" Title="Replace property with method">
    <Syntaxes>
      <Syntax>read-only property</Syntax>
    </Syntaxes>
    <Span>property header</Span>
  </Refactoring>
  <Refactoring Id="RR0142" Identifier="ReplaceRegularStringLiteralWithVerbatimStringLiteral" Title="Replace regular string literal with verbatim string literal">
    <Syntaxes>
      <Syntax>regular string literal</Syntax>
    </Syntaxes>
  </Refactoring>
  <Refactoring Id="RR0143" Identifier="ReplaceStatementWithIfElse" Title="Replace (yield) return statement with if-else">
    <Syntaxes>
      <Syntax>return statement</Syntax>
      <Syntax>yield return statement</Syntax>
    </Syntaxes>
    <Span>selected statement, yield keyword or return keyword</Span>
    <Images>
      <Image>ReplaceReturnStatementWithIfElse</Image>
    </Images>
  </Refactoring>
  <Refactoring Id="RR0144" Identifier="CallIndexOfInsteadOfContains" Title="Call string.IndexOf instead of string.Contains">
    <Syntaxes>
      <Syntax>method invocation</Syntax>
    </Syntaxes>
    <Span>method name</Span>
  </Refactoring>
  <Refactoring Id="RR0145" Identifier="ReplaceStringFormatWithInterpolatedString" Title="Replace string.Format with interpolated string">
    <Syntaxes>
      <Syntax>string.Format method</Syntax>
    </Syntaxes>
  </Refactoring>
  <Refactoring Id="RR0147" Identifier="ReplaceSwitchWithIf" Title="Replace switch with if">
    <Syntaxes>
      <Syntax>switch statement</Syntax>
    </Syntaxes>
    <Span>switch keyword</Span>
  </Refactoring>
  <Refactoring Id="RR0148" Identifier="ReplaceVerbatimStringLiteralWithRegularStringLiteral" Title="Replace verbatim string literal with regular string literal">
    <Syntaxes>
      <Syntax>verbatim string literal</Syntax>
    </Syntaxes>
  </Refactoring>
  <Refactoring Id="RR0149" Identifier="ReplaceVerbatimStringLiteralWithRegularStringLiterals" Title="Replace verbatim string literal with regular string literals">
    <Syntaxes>
      <Syntax>multiline verbatim string literal</Syntax>
    </Syntaxes>
  </Refactoring>
  <Refactoring Id="RR0150" Identifier="ReplaceWhileWithDo" Title="Replace while statement with do statement">
    <Syntaxes>
      <Syntax>while statement</Syntax>
    </Syntaxes>
    <Span>while keyword</Span>
    <Samples>
      <Sample>
        <Before><![CDATA[while (condition)
{
}]]></Before>
        <After><![CDATA[do
{
} while (condition);]]></After>
      </Sample>
    </Samples>
  </Refactoring>
  <Refactoring Id="RR0151" Identifier="ReplaceWhileWithFor" Title="Replace while statement with for statement">
    <Syntaxes>
      <Syntax>while statement</Syntax>
    </Syntaxes>
    <Span>while keyword or selected statement(s)</Span>
  </Refactoring>
  <Refactoring Id="RR0152" Identifier="ReverseForLoop" Title="Reverse for loop">
    <Syntaxes>
      <Syntax>for statement</Syntax>
    </Syntaxes>
  </Refactoring>
  <Refactoring Id="RR0153" Identifier="SimplifyIf" Title="Simplify if">
    <Syntaxes>
      <Syntax>if statement</Syntax>
    </Syntaxes>
    <Span>top if keyword or selected if statement</Span>
  </Refactoring>
  <Refactoring Id="RR0154" Identifier="SimplifyLambdaExpression" Title="Simplify lambda expression">
    <Syntaxes>
      <Syntax>lambda expression with block with single single-line statement</Syntax>
    </Syntaxes>
    <Span>body</Span>
  </Refactoring>
  <Refactoring Id="RR0155" Identifier="SortMemberDeclarations" Title="Sort member declarations">
    <Syntaxes>
      <Syntax>namespace declarations</Syntax>
      <Syntax>class declarations</Syntax>
      <Syntax>struct declarations</Syntax>
      <Syntax>interface declarations</Syntax>
      <Syntax>enum declarations</Syntax>
    </Syntaxes>
    <Span>selected member declarations</Span>
    <Images>
      <Image>SortMembersByKind</Image>
      <Image>SortMembersByName</Image>
      <Image>SortEnumMembersByName</Image>
      <Image>SortEnumMembersByValue</Image>
    </Images>
  </Refactoring>
  <Refactoring Id="RR0156" Identifier="SplitAttributes" Title="Split attributes">
    <Syntaxes>
      <Syntax>selected attribute list</Syntax>
    </Syntaxes>
  </Refactoring>
  <Refactoring Id="RR0157" Identifier="SplitSwitchLabels" Title="Split switch labels">
    <Syntaxes>
      <Syntax>selected switch labels</Syntax>
    </Syntaxes>
  </Refactoring>
  <Refactoring Id="RR0158" Identifier="SplitVariableDeclaration" Title="Split variable declaration">
    <Syntaxes>
      <Syntax>local declaration</Syntax>
      <Syntax>field declaration</Syntax>
      <Syntax>event field declaration</Syntax>
    </Syntaxes>
    <Images>
      <Image>SplitLocalDeclaration</Image>
    </Images>
  </Refactoring>
  <Refactoring Id="RR0159" Identifier="SwapExpressionsInBinaryExpression" Title="Swap expressions in binary expression">
    <Syntaxes>
      <Syntax>logical and/or expression</Syntax>
    </Syntaxes>
    <Span>binary operator</Span>
  </Refactoring>
  <Refactoring Id="RR0160" Identifier="SwapExpressionsInConditionalExpression" Title="Swap expressions in conditional expression">
    <Syntaxes>
      <Syntax>conditional expression</Syntax>
    </Syntaxes>
    <Span>condition</Span>
  </Refactoring>
  <Refactoring Id="RR0161" Identifier="SwapMemberDeclarations" Title="Swap member declarations">
    <Syntaxes>
      <Syntax>empty line between member declarations</Syntax>
    </Syntaxes>
  </Refactoring>
  <Refactoring Id="RR0162" Identifier="SwapIfElse" Title="Swap if-else">
    <Syntaxes>
      <Syntax>if statement</Syntax>
    </Syntaxes>
    <Span>if keyword or selected if statement</Span>
  </Refactoring>
  <Refactoring Id="RR0163" Identifier="UncommentSingleLineComment" Title="UncommentSingleLineComment">
    <Syntaxes>
      <Syntax>single-line comment(s)</Syntax>
    </Syntaxes>
  </Refactoring>
  <Refactoring Id="RR0164" Identifier="UseBitwiseOperationInsteadOfCallingHasFlag" Title="Use bitwise operation instead of calling 'HasFlag'">
    <Syntaxes>
      <Syntax>Enum.HasFlag method invocation</Syntax>
    </Syntaxes>
  </Refactoring>
  <Refactoring Id="RR0165" Identifier="UseCoalesceExpressionInsteadOfIf" Title="Use coalesce expression instead of if">
    <Syntaxes>
      <Syntax>if statement</Syntax>
    </Syntaxes>
    <Span>top if keyword or selected if statement</Span>
  </Refactoring>
  <Refactoring Id="RR0166" Identifier="UseConditionalExpressionInsteadOfIf" Title="Use conditional expression instead of if">
    <Syntaxes>
      <Syntax>if statement</Syntax>
    </Syntaxes>
    <Span>top if keyword or selected if statement</Span>
  </Refactoring>
  <Refactoring Id="RR0167" Identifier="UseElementAccessInsteadOfEnumerableMethod" Title="Use element access instead of 'First/Last'ElementAt' method">
    <Syntaxes>
      <Syntax>First/Last/ElementAt method invocation</Syntax>
    </Syntaxes>
    <Span>method name</Span>
  </Refactoring>
  <Refactoring Id="RR0168" Identifier="UseEmptyStringLiteralInsteadOfStringEmpty" Title="Use &quot;&quot; instead of string.Empty">
    <Syntaxes>
      <Syntax>string.Empty field</Syntax>
    </Syntaxes>
  </Refactoring>
  <Refactoring Id="RR0169" Identifier="UseExpressionBodiedMember" Title="Use expression-bodied member">
    <Syntaxes>
      <Syntax>method</Syntax>
      <Syntax>property</Syntax>
      <Syntax>indexer</Syntax>
      <Syntax>operator</Syntax>
    </Syntaxes>
    <Span>body or accessor list</Span>
  </Refactoring>
  <Refactoring Id="RR0170" Identifier="UseLambdaExpressionInsteadOfAnonymousMethod" Title="Use lambda expression instead of anonymous method">
    <Syntaxes>
      <Syntax>anonymous method</Syntax>
    </Syntaxes>
    <Span>delegate keyword</Span>
  </Refactoring>
  <Refactoring Id="RR0171" Identifier="UseStringEmptyInsteadOfEmptyStringLiteral" Title="Use string.Empty instead of &quot;&quot;" IsEnabledByDefault="false">
    <Syntaxes>
      <Syntax>empty string literal</Syntax>
    </Syntaxes>
  </Refactoring>
  <Refactoring Id="RR0172" Identifier="WrapInCondition" Title="Wrap in condition">
    <Syntaxes>
      <Syntax>selected statements</Syntax>
    </Syntaxes>
  </Refactoring>
  <Refactoring Id="RR0173" Identifier="WrapInElseClause" Title="Wrap in else clause">
    <Syntaxes>
      <Syntax>statement</Syntax>
    </Syntaxes>
  </Refactoring>
  <Refactoring Id="RR0174" Identifier="WrapInIfDirective" Title="Wrap in #if directive">
    <Syntaxes>
      <Syntax>selected lines</Syntax>
    </Syntaxes>
  </Refactoring>
  <Refactoring Id="RR0175" Identifier="WrapInRegion" Title="Wrap in region">
    <Syntaxes>
      <Syntax>selected lines</Syntax>
    </Syntaxes>
  </Refactoring>
  <Refactoring Id="RR0176" Identifier="WrapInTryCatch" Title="Wrap in try-catch">
    <Syntaxes>
      <Syntax>selected statements</Syntax>
    </Syntaxes>
  </Refactoring>
  <Refactoring Id="RR0177" Identifier="WrapInUsingStatement" Title="Wrap in using statement">
    <Syntaxes>
      <Syntax>local declaration of type that implements IDisposable</Syntax>
    </Syntaxes>
  </Refactoring>
  <Refactoring Id="RR0178" Identifier="AddTypeParameter" Title="Add type parameter">
    <Syntaxes>
      <Syntax>class declaration</Syntax>
      <Syntax>struct declaration</Syntax>
      <Syntax>interface declaration</Syntax>
      <Syntax>delegate declaration</Syntax>
      <Syntax>method declaration</Syntax>
      <Syntax>local function</Syntax>
    </Syntaxes>
  </Refactoring>
  <Refactoring Id="RR0179" Identifier="ImplementIEquatableOfT" Title="Implement IEquatable&lt;T&gt;">
    <Syntaxes>
      <Syntax>class declaration</Syntax>
      <Syntax>struct declaration</Syntax>
      <Syntax>interface declaration</Syntax>
    </Syntaxes>
    <Span>base list</Span>
  </Refactoring>
  <Refactoring Id="RR0180" Identifier="InlineUsingStatic" Title="Inline using static">
    <Syntaxes>
      <Syntax>using static directive</Syntax>
    </Syntaxes>
  </Refactoring>
  <Refactoring Id="RR0181" Identifier="InlineConstant" Title="Inline constant">
    <Syntaxes>
      <Syntax>constant declaration</Syntax>
    </Syntaxes>
  </Refactoring>
  <Refactoring Id="RR0182" Identifier="UseStringBuilderInsteadOfConcatenation" Title="Use StringBuilder instead of concatenation">
    <Syntaxes>
      <Syntax>string concatenation</Syntax>
    </Syntaxes>
  </Refactoring>
  <Refactoring Id="RR0183" Identifier="UseListInsteadOfYield" Title="Use List&lt;T&gt; instead of yield">
    <Syntaxes>
      <Syntax>yield return</Syntax>
      <Syntax>yield break</Syntax>
    </Syntaxes>
  </Refactoring>
  <Refactoring Id="RR0184" Identifier="SplitIfStatement" Title="Split if statement">
    <Syntaxes>
      <Syntax>if statement that has logical or expression as a condition</Syntax>
    </Syntaxes>
    <Span>top if keyword or selected if statement</Span>
  </Refactoring>
  <Refactoring Id="RR0185" Identifier="ReplaceObjectCreationWithDefaultValue" Title="Replace object creation with default value">
    <Syntaxes>
      <Syntax>object creation expression</Syntax>
    </Syntaxes>
    <Samples>
      <Sample>
        <Before><![CDATA[var x = new object();]]></Before>
        <After><![CDATA[object x = null;]]></After>
      </Sample>
      <Sample>
        <Before><![CDATA[var arr = new object[0];]]></Before>
        <After><![CDATA[object[] arr = null;]]></After>
      </Sample>
    </Samples>
  </Refactoring>
  <Refactoring Id="RR0186" Identifier="ChangeAccessibility" Title="Change accessibility">
    <Syntaxes>
      <Syntax>access modifier</Syntax>
    </Syntaxes>
  </Refactoring>
  <Refactoring Id="RR0187" Identifier="FormatConstraintClauses" Title="Format constraint clauses">
    <Syntaxes>
      <Syntax>type parameter constraint clause</Syntax>
    </Syntaxes>
    <Samples>
      <Sample>
        <Before><![CDATA[private void Foo<T1, T2, T3>() where T1 : class where T2 : class where T3 : class
{
}]]></Before>
        <After><![CDATA[private void Foo<T1, T2, T3>()
    where T1 : class
    where T2 : class
    where T3 : class
{
}]]></After>
      </Sample>
    </Samples>
  </Refactoring>
  <Refactoring Id="RR0188" Identifier="ReplaceForEachWithForAndReverseLoop" Title="Replace foreach with for and reverse loop" IsEnabledByDefault="false">
    <Syntaxes>
      <Syntax>foreach statement</Syntax>
    </Syntaxes>
    <Samples>
      <Sample>
        <Before><![CDATA[foreach (object item in items)
{
    yield return item;
}]]></Before>
        <After><![CDATA[for (int i = items.Count - 1; i >= 0; i--)
{
    yield return items[i];
}]]></After>
      </Sample>
    </Samples>
  </Refactoring>
  <Refactoring Id="RR0189" Identifier="ReduceIfNesting" Title="Reduce if nesting">
    <Syntaxes>
      <Syntax>if statement</Syntax>
    </Syntaxes>
    <Span>if keyword</Span>
    <Samples>
      <Sample>
        <Before><![CDATA[if (condition1)
{
    Foo1();

    if (condition2)
    {
        Foo2();

        if (condition3)
        {
            Foo3();
        }
    }
}]]></Before>
        <After><![CDATA[if (!condition1)
{
    return;
}

Foo1();

if (!condition2)
{
    return;
}

Foo2();

if (!condition3)
{
    return;
}

Foo3();]]></After>
      </Sample>
    </Samples>
  </Refactoring>
  <Refactoring Id="RR0190" Identifier="SplitIfElse" Title="Split if-else">
    <Syntaxes>
      <Syntax>if statement</Syntax>
    </Syntaxes>
    <Span>selected if statement or topmost if keyword</Span>
    <Samples>
      <Sample><Before><![CDATA[if (condition1)
{
    return Foo1();
{
else if (condition2)
{
    return Foo2();
}
else
{
    return false;
}]]></Before><After><![CDATA[if (condition1)
{
    return Foo1();
{

if (condition2)
{
    return Foo2();
}

return false;]]></After>
      </Sample>
    </Samples>
  </Refactoring>
  <Refactoring Id="RR0191" Identifier="UseCSharp6DictionaryInitializer" Title="Use C# 6.0 dictionary initializer">
    <Syntaxes>
      <Syntax>collection initializer</Syntax>
    </Syntaxes>
    <Samples>
      <Sample>
        <Before><![CDATA[var dic = new Dictionary<int, string>() { { 0, "0" } };]]></Before>
        <After><![CDATA[var dic = new Dictionary<int, string>() { [0] = "0" };]]></After>
      </Sample>
    </Samples>
  </Refactoring>
  <Refactoring Id="RR0192" Identifier="ReplaceCommentWithDocumentationComment" Title="Replace comment with documentation comment">
    <Syntaxes>
      <Syntax>single-line comment</Syntax>
    </Syntaxes>
    <Samples>
      <Sample>
        <Before><![CDATA[// comment
public class Foo
{
}]]></Before>
        <After><![CDATA[/// <summary>
/// comment
/// </summary>
public class Foo
{
}]]></After>
      </Sample>
    </Samples>
  </Refactoring>
  <Refactoring Id="RR0193" Identifier="ReplaceInterpolatedStringWithConcatenation" Title="Replace interpolated string with concatenation">
    <Syntaxes>
      <Syntax>interpolated string</Syntax>
    </Syntaxes>
    <Samples>
      <Sample>
        <Before><![CDATA[string s = $"a{b}c";]]></Before>
        <After><![CDATA[string s = "a" + b + "c";]]></After>
      </Sample>
    </Samples>
  </Refactoring>
  <Refactoring Id="RR0194" Identifier="SplitDeclarationAndInitialization" Title="Split declaration and initialization">
    <Syntaxes>
      <Syntax>local variable declaration</Syntax>
    </Syntaxes>
    <Span>equals token</Span>
    <Samples>
      <Sample>
        <Before><![CDATA[var s = GetValue();]]></Before>
        <After><![CDATA[string s;
s = GetValue();]]></After>
      </Sample>
    </Samples>
  </Refactoring>
  <Refactoring Id="RR0195" Identifier="AddMemberToInterface" Title="Add member to interface">
    <Syntaxes>
      <Syntax>method</Syntax>
      <Syntax>property</Syntax>
      <Syntax>indexer</Syntax>
      <Syntax>event</Syntax>
    </Syntaxes>
    <Span>identifier</Span>
    <Samples>
      <Sample>
        <Before><![CDATA[public class Foo : IFoo
{
    public void Bar()
    {
    }
}

public interface IFoo
{
}]]></Before>
        <After><![CDATA[public class Foo : IFoo
{
    public void Bar()
    {
    }
}

public interface IFoo
{
    void Bar();
}]]></After>
      </Sample>
    </Samples>
  </Refactoring>
  <Refactoring Id="RR0196" Identifier="MergeIfWithParentIf" Title="Merge if with parent if">
    <Syntaxes>
      <Syntax>if statement</Syntax>
    </Syntaxes>
    <Span>if keyword</Span>
    <Samples>
      <Sample>
        <Before><![CDATA[if (x)
{
    if (y)
    {
    }
}
else
{
}]]></Before>
        <After><![CDATA[if (x && y)
{
}
else
{
}]]></After>
      </Sample>
    </Samples>
  </Refactoring>
  <Refactoring Id="RR0197" Identifier="InitializeFieldFromConstructor" Title="Initialize field from constructor">
    <Syntaxes>
      <Syntax>field declaration</Syntax>
    </Syntaxes>
    <Span>idenifier</Span>
    <Samples>
      <Sample>
        <Before><![CDATA[public class Foo
{
    private string _bar;

    public Foo()
    {
    }

    public Foo(object parameter)
    {
    }

    public Foo(object parameter1, object parameter2)
        : this(parameter1)
    {
    }
}]]></Before>
        <After><![CDATA[public class Foo
{
    private string _bar;

    public Foo(string bar)
    {
        _bar = bar;
    }

    public Foo(object parameter, string bar)
    {
        _bar = bar;
    }

    public Foo(object parameter1, object parameter2, string bar)
        : this(parameter1, bar)
    {
        _bar = bar;
    }
}]]></After>
      </Sample>
    </Samples>
  </Refactoring>
  <Refactoring Id="RR0198" Identifier="InlineProperty" Title="Inline property">
    <Syntaxes>
      <Syntax>property access</Syntax>
    </Syntaxes>
  </Refactoring>
  <Refactoring Id="RR0199" Identifier="RemoveEnumMemberValue" Title="Remove enum member value(s)">
    <Syntaxes>
      <Syntax>selected enum member(s)</Syntax>
    </Syntaxes>
    <Samples>
      <Sample>
        <Before><![CDATA[public enum Foo
{
    One = 1,
    Two = 2,
    Three = 3
}]]></Before>
        <After><![CDATA[public enum Foo
{
    One,
    Two,
    Three
}]]></After>
      </Sample>
    </Samples>
  </Refactoring>
  <Refactoring Id="RR0200" Identifier="UncommentMultiLineComment" Title="Uncomment multi-line comment">
    <Syntaxes>
      <Syntax>multi-line comment</Syntax>
    </Syntaxes>
    <Samples>
      <Sample>
        <Before><![CDATA[/*string s = null;*/]]></Before>
        <After><![CDATA[string s = null;]]></After>
      </Sample>
    </Samples>
  </Refactoring>
  <Refactoring Id="RR0201" Identifier="ReplaceInterpolatedStringWithStringFormat" Title="Replace interpolated string with string.Format">
    <Syntaxes>
      <Syntax>interpolated string</Syntax>
    </Syntaxes>
    <Samples>
      <Sample>
        <Before><![CDATA[$"name: {name,0:f}, value: {value}"]]></Before>
        <After><![CDATA[string.Format("name: {0,0:f} value: {1}", name, value)]]></After>
      </Sample>
    </Samples>
  </Refactoring>
  <Refactoring Id="RR0202" Identifier="MoveUnsafeContextToContainingDeclaration" Title="Move unsafe context to containing declaration">
    <Syntaxes>
      <Syntax>unsafe declaration</Syntax>
    </Syntaxes>
    <Span>unsafe modifier</Span>
    <Samples>
      <Sample>
        <Before><![CDATA[public class Foo
{
  public unsafe void Bar()
  {
  }
}]]></Before>
        <After><![CDATA[public unsafe class Foo
{
  public void Bar()
  {
  }
}]]></After>
      </Sample>
    </Samples>
  </Refactoring>
  <Refactoring Id="RR0203" Identifier="ExtractEventHandlerMethod" Title="Extract event handler method">
    <Syntaxes>
      <Syntax>lambda expression</Syntax>
    </Syntaxes>
    <Samples>
      <Sample>
        <Before><![CDATA[void Foo()
{
  x.Changed += (s, e) => Bar();
}]]></Before>
        <After><![CDATA[void Foo()
{
  x.Changed += Changed;
}

void OnChanged(object sender, EventArgs e)
{
  Bar();
}]]></After>
      </Sample>
    </Samples>
  </Refactoring>
<<<<<<< HEAD
  <Refactoring Id="RR0204" Identifier="ReplaceForEachWithEnumerator" Title="Replace foreach with enumerator">
    <Syntaxes>
      <Syntax>foreach statement</Syntax>
    </Syntaxes>
    <Span>foreach keyword</Span>
    <Samples>
      <Sample>
        <Before>
          <![CDATA[foreach (var item in items)
{
}]]></Before>
        <After><![CDATA[using (var en = items.GetEnumerator())
{
    while (en.MoveNext())
    {
=======
  <Refactoring Id="RR0204" Identifier="GeneratePropertyForDebuggerDisplayAttribute" Title="Generate property for DebuggerDisplay attribute">
    <Syntaxes>
      <Syntax>DebuggerDisplay attribute</Syntax>
    </Syntaxes>
    <Links>
      <Link>
        <Url>https://docs.microsoft.com/en-us/visualstudio/debugger/using-the-debuggerdisplay-attribute#using-expressions-in-debuggerdisplay</Url>
        <Text>Using Expressions in DebuggerDisplay</Text>
      </Link>
      <Link>
        <Url>https://blogs.msdn.microsoft.com/jaredpar/2011/03/18/debuggerdisplay-attribute-best-practices/</Url>
        <Text>DebuggerDisplay attribute best practices</Text>
      </Link>
    </Links>
    <Samples>
      <Sample>
        <Before><![CDATA[[DebuggerDisplay("A: {A} B: {B}")]
public class Foo
{
    public string A { get; }
    public string B { get; }
}]]></Before>
        <After><![CDATA[DebuggerDisplay("{DebuggerDisplay,nq}")]
public class Foo
{
    public string A { get; }
    public string B { get; }

    [DebuggerBrowsable(DebuggerBrowsableState.Never)]
    private string DebuggerDisplay
    {
        get { return $"A: {A} B: {B}"; }
>>>>>>> 765e39cb
    }
}]]></After>
      </Sample>
    </Samples>
  </Refactoring>
<<<<<<< HEAD
=======
  <Refactoring Id="RR0205" Identifier="AddEmptyLineBetweenDeclarations" Title="Add empty line between declarations">
    <Syntaxes>
      <Syntax>selected declarations</Syntax>
    </Syntaxes>
    <Samples>
      <Sample>
        <Before><![CDATA[private object x;
private object y;
private object z;]]></Before>
        <After><![CDATA[private object x;

private object y;

private object z;]]></After>
      </Sample>
    </Samples>
  </Refactoring>
>>>>>>> 765e39cb
</Refactorings><|MERGE_RESOLUTION|>--- conflicted
+++ resolved
@@ -1664,23 +1664,6 @@
       </Sample>
     </Samples>
   </Refactoring>
-<<<<<<< HEAD
-  <Refactoring Id="RR0204" Identifier="ReplaceForEachWithEnumerator" Title="Replace foreach with enumerator">
-    <Syntaxes>
-      <Syntax>foreach statement</Syntax>
-    </Syntaxes>
-    <Span>foreach keyword</Span>
-    <Samples>
-      <Sample>
-        <Before>
-          <![CDATA[foreach (var item in items)
-{
-}]]></Before>
-        <After><![CDATA[using (var en = items.GetEnumerator())
-{
-    while (en.MoveNext())
-    {
-=======
   <Refactoring Id="RR0204" Identifier="GeneratePropertyForDebuggerDisplayAttribute" Title="Generate property for DebuggerDisplay attribute">
     <Syntaxes>
       <Syntax>DebuggerDisplay attribute</Syntax>
@@ -1713,14 +1696,11 @@
     private string DebuggerDisplay
     {
         get { return $"A: {A} B: {B}"; }
->>>>>>> 765e39cb
     }
 }]]></After>
       </Sample>
     </Samples>
   </Refactoring>
-<<<<<<< HEAD
-=======
   <Refactoring Id="RR0205" Identifier="AddEmptyLineBetweenDeclarations" Title="Add empty line between declarations">
     <Syntaxes>
       <Syntax>selected declarations</Syntax>
@@ -1738,5 +1718,24 @@
       </Sample>
     </Samples>
   </Refactoring>
->>>>>>> 765e39cb
+  <Refactoring Id="RR0204" Identifier="ReplaceForEachWithEnumerator" Title="Replace foreach with enumerator">
+    <Syntaxes>
+      <Syntax>foreach statement</Syntax>
+    </Syntaxes>
+    <Span>foreach keyword</Span>
+    <Samples>
+      <Sample>
+        <Before>
+          <![CDATA[foreach (var item in items)
+{
+}]]></Before>
+        <After><![CDATA[using (var en = items.GetEnumerator())
+{
+    while (en.MoveNext())
+    {
+    }
+}]]></After>
+      </Sample>
+    </Samples>
+  </Refactoring>
 </Refactorings>