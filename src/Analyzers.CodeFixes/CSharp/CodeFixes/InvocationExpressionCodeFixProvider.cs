﻿// Copyright (c) Josef Pihrt. All rights reserved. Licensed under the Apache License, Version 2.0. See License.txt in the project root for license information.

using System;
using System.Collections.Immutable;
using System.Composition;
using System.Threading.Tasks;
using Microsoft.CodeAnalysis;
using Microsoft.CodeAnalysis.CodeActions;
using Microsoft.CodeAnalysis.CodeFixes;
using Microsoft.CodeAnalysis.CSharp.Syntax;
using Roslynator.CodeFixes;
using Roslynator.CSharp.Refactorings;
using Roslynator.CSharp.Syntax;

namespace Roslynator.CSharp.CodeFixes
{
    [ExportCodeFixProvider(LanguageNames.CSharp, Name = nameof(InvocationExpressionCodeFixProvider))]
    [Shared]
    public class InvocationExpressionCodeFixProvider : BaseCodeFixProvider
    {
        public sealed override ImmutableArray<string> FixableDiagnosticIds
        {
            get
            {
                return ImmutableArray.Create(
                    DiagnosticIdentifiers.UseCountOrLengthPropertyInsteadOfAnyMethod,
                    DiagnosticIdentifiers.UseBitwiseOperationInsteadOfCallingHasFlag,
                    DiagnosticIdentifiers.RemoveRedundantToStringCall,
                    DiagnosticIdentifiers.RemoveRedundantStringToCharArrayCall,
                    DiagnosticIdentifiers.CombineEnumerableWhereMethodChain,
<<<<<<< HEAD
                    DiagnosticIdentifiers.UseElementAccessInsteadOfElementAt,
                    DiagnosticIdentifiers.UseElementAccessInsteadOfFirst,
=======
>>>>>>> 8159a669
                    DiagnosticIdentifiers.CallStringConcatInsteadOfStringJoin,
                    DiagnosticIdentifiers.CallDebugFailInsteadOfDebugAssert,
                    DiagnosticIdentifiers.CallExtensionMethodAsInstanceMethod,
                    DiagnosticIdentifiers.CallThenByInsteadOfOrderBy);
            }
        }

        public sealed override async Task RegisterCodeFixesAsync(CodeFixContext context)
        {
            SyntaxNode root = await context.GetSyntaxRootAsync().ConfigureAwait(false);

            if (!TryFindFirstAncestorOrSelf(root, context.Span, out InvocationExpressionSyntax invocation))
                return;

            foreach (Diagnostic diagnostic in context.Diagnostics)
            {
                switch (diagnostic.Id)
                {
                    case DiagnosticIdentifiers.CombineEnumerableWhereMethodChain:
                        {
                            CodeAction codeAction = CodeAction.Create(
                                "Combine 'Where' method chain",
                                cancellationToken => CombineEnumerableWhereMethodChainRefactoring.RefactorAsync(context.Document, invocation, cancellationToken),
                                GetEquivalenceKey(diagnostic));

                            context.RegisterCodeFix(codeAction, diagnostic);
                            break;
                        }
                    case DiagnosticIdentifiers.UseCountOrLengthPropertyInsteadOfAnyMethod:
                        {
                            string propertyName = diagnostic.Properties["PropertyName"];

                            CodeAction codeAction = CodeAction.Create(
                                $"Use '{propertyName}' property instead of calling 'Any'",
                                cancellationToken => UseCountOrLengthPropertyInsteadOfAnyMethodRefactoring.RefactorAsync(context.Document, invocation, propertyName, cancellationToken),
                                GetEquivalenceKey(diagnostic));

                            context.RegisterCodeFix(codeAction, diagnostic);
                            break;
                        }
                    case DiagnosticIdentifiers.UseBitwiseOperationInsteadOfCallingHasFlag:
                        {
                            CodeAction codeAction = CodeAction.Create(
                                UseBitwiseOperationInsteadOfCallingHasFlagRefactoring.Title,
                                cancellationToken => UseBitwiseOperationInsteadOfCallingHasFlagRefactoring.RefactorAsync(context.Document, invocation, cancellationToken),
                                GetEquivalenceKey(diagnostic));

                            context.RegisterCodeFix(codeAction, diagnostic);
                            break;
                        }
                    case DiagnosticIdentifiers.RemoveRedundantToStringCall:
                        {
                            CodeAction codeAction = CodeAction.Create(
                                "Remove redundant 'ToString' call",
                                cancellationToken => context.Document.ReplaceNodeAsync(invocation, RefactoringUtility.RemoveInvocation(invocation).WithFormatterAnnotation(), cancellationToken),
                                GetEquivalenceKey(diagnostic));

                            context.RegisterCodeFix(codeAction, diagnostic);
                            break;
                        }
                    case DiagnosticIdentifiers.RemoveRedundantStringToCharArrayCall:
                        {
                            CodeAction codeAction = CodeAction.Create(
                                "Remove redundant 'ToCharArray' call",
                                cancellationToken => context.Document.ReplaceNodeAsync(invocation, RefactoringUtility.RemoveInvocation(invocation).WithFormatterAnnotation(), cancellationToken),
                                GetEquivalenceKey(diagnostic));

                            context.RegisterCodeFix(codeAction, diagnostic);
                            break;
                        }
<<<<<<< HEAD
                    case DiagnosticIdentifiers.UseElementAccessInsteadOfElementAt:
                        {
                            CodeAction codeAction = CodeAction.Create(
                                "Use [] instead of calling 'ElementAt'",
                                cancellationToken => UseElementAccessInsteadOfElementAtRefactoring.RefactorAsync(context.Document, invocation, cancellationToken),
                                GetEquivalenceKey(diagnostic));

                            context.RegisterCodeFix(codeAction, diagnostic);
                            break;
                        }
                    case DiagnosticIdentifiers.UseElementAccessInsteadOfFirst:
                        {
                            CodeAction codeAction = CodeAction.Create(
                                "Use [] instead of calling 'First'",
                                cancellationToken => UseElementAccessInsteadOfFirstRefactoring.RefactorAsync(context.Document, invocation, cancellationToken),
                                GetEquivalenceKey(diagnostic));

                            context.RegisterCodeFix(codeAction, diagnostic);
                            break;
                        }
=======
>>>>>>> 8159a669
                    case DiagnosticIdentifiers.CallStringConcatInsteadOfStringJoin:
                        {
                            CodeAction codeAction = CodeAction.Create(
                                "Call 'Concat' instead of 'Join'",
                                cancellationToken => CallStringConcatInsteadOfStringJoinRefactoring.RefactorAsync(context.Document, invocation, cancellationToken),
                                GetEquivalenceKey(diagnostic));

                            context.RegisterCodeFix(codeAction, diagnostic);
                            break;
                        }
                    case DiagnosticIdentifiers.CallDebugFailInsteadOfDebugAssert:
                        {
                            CodeAction codeAction = CodeAction.Create(
                                "Call 'Fail' instead of 'Assert'",
                                cancellationToken => CallDebugFailInsteadOfDebugAssertRefactoring.RefactorAsync(context.Document, invocation, cancellationToken),
                                GetEquivalenceKey(diagnostic));

                            context.RegisterCodeFix(codeAction, diagnostic);
                            break;
                        }
                    case DiagnosticIdentifiers.CallExtensionMethodAsInstanceMethod:
                        {
                            CodeAction codeAction = CodeAction.Create(
                                CallExtensionMethodAsInstanceMethodRefactoring.Title,
                                cancellationToken => CallExtensionMethodAsInstanceMethodRefactoring.RefactorAsync(context.Document, invocation, cancellationToken),
                                GetEquivalenceKey(diagnostic));

                            context.RegisterCodeFix(codeAction, diagnostic);
                            break;
                        }
                    case DiagnosticIdentifiers.CallThenByInsteadOfOrderBy:
                        {
                            SimpleMemberInvocationExpressionInfo invocationInfo = SyntaxInfo.SimpleMemberInvocationExpressionInfo(invocation);

                            string oldName = invocationInfo.NameText;

                            string newName = (string.Equals(oldName, "OrderBy", StringComparison.Ordinal))
                                ? "ThenBy"
                                : "ThenByDescending";

                            CodeAction codeAction = CodeAction.Create(
                                $"Call '{newName}' instead of '{oldName}'",
                                cancellationToken => CallThenByInsteadOfOrderByRefactoring.RefactorAsync(context.Document, invocation, newName, cancellationToken),
                                GetEquivalenceKey(diagnostic));

                            context.RegisterCodeFix(codeAction, diagnostic);
                            break;
                        }
                }
            }
        }
    }
}<|MERGE_RESOLUTION|>--- conflicted
+++ resolved
@@ -28,11 +28,6 @@
                     DiagnosticIdentifiers.RemoveRedundantToStringCall,
                     DiagnosticIdentifiers.RemoveRedundantStringToCharArrayCall,
                     DiagnosticIdentifiers.CombineEnumerableWhereMethodChain,
-<<<<<<< HEAD
-                    DiagnosticIdentifiers.UseElementAccessInsteadOfElementAt,
-                    DiagnosticIdentifiers.UseElementAccessInsteadOfFirst,
-=======
->>>>>>> 8159a669
                     DiagnosticIdentifiers.CallStringConcatInsteadOfStringJoin,
                     DiagnosticIdentifiers.CallDebugFailInsteadOfDebugAssert,
                     DiagnosticIdentifiers.CallExtensionMethodAsInstanceMethod,
@@ -103,29 +98,6 @@
                             context.RegisterCodeFix(codeAction, diagnostic);
                             break;
                         }
-<<<<<<< HEAD
-                    case DiagnosticIdentifiers.UseElementAccessInsteadOfElementAt:
-                        {
-                            CodeAction codeAction = CodeAction.Create(
-                                "Use [] instead of calling 'ElementAt'",
-                                cancellationToken => UseElementAccessInsteadOfElementAtRefactoring.RefactorAsync(context.Document, invocation, cancellationToken),
-                                GetEquivalenceKey(diagnostic));
-
-                            context.RegisterCodeFix(codeAction, diagnostic);
-                            break;
-                        }
-                    case DiagnosticIdentifiers.UseElementAccessInsteadOfFirst:
-                        {
-                            CodeAction codeAction = CodeAction.Create(
-                                "Use [] instead of calling 'First'",
-                                cancellationToken => UseElementAccessInsteadOfFirstRefactoring.RefactorAsync(context.Document, invocation, cancellationToken),
-                                GetEquivalenceKey(diagnostic));
-
-                            context.RegisterCodeFix(codeAction, diagnostic);
-                            break;
-                        }
-=======
->>>>>>> 8159a669
                     case DiagnosticIdentifiers.CallStringConcatInsteadOfStringJoin:
                         {
                             CodeAction codeAction = CodeAction.Create(
