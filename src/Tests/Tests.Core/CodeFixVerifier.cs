--- conflicted
+++ resolved
@@ -42,13 +42,7 @@
 
             TestSourceTextAnalysis analysis = TestSourceText.GetSpans(source);
 
-<<<<<<< HEAD
-            string actual = source;
-
-            while (analyzerDiagnostics.Length > 0)
-=======
             if (analysis.Spans.Any())
->>>>>>> 1c5902c1
             {
                 IEnumerable<Diagnostic> diagnostics = analysis.Spans.Select(f => CreateDiagnostic(f.Span, f.LineSpan));
 
@@ -117,20 +111,14 @@
 
                 compilation = await document.Project.GetCompilationAsync(cancellationToken).ConfigureAwait(false);
 
-                ImmutableArray<Diagnostic> newCompilerDiagnostics = compilation.GetDiagnostics(cancellationToken);
-
-<<<<<<< HEAD
-                string newText = document.ToSimplifiedAndFormattedFullString();
-
                 Assert.False(actual == newText, "Code fix caused no changes in the source text.");
 
                 actual = newText;
 
-                if (!allowNewCompilerDiagnostics)
-                    DiagnosticVerifier.VerifyNoNewCompilerDiagnostics(document, compilerDiagnostics);
-=======
+
+                ImmutableArray<Diagnostic> newCompilerDiagnostics = compilation.GetDiagnostics(cancellationToken);
+
                 VerifyCompilerDiagnostics(newCompilerDiagnostics);
->>>>>>> 1c5902c1
 
                 if (!Options.AllowNewCompilerDiagnostics)
                     VerifyNoNewCompilerDiagnostics(compilerDiagnostics, newCompilerDiagnostics);
@@ -141,11 +129,7 @@
                 diagnostics = await compilation.GetAnalyzerDiagnosticsAsync(Analyzer, DiagnosticComparer.SpanStart, cancellationToken).ConfigureAwait(false);
             }
 
-<<<<<<< HEAD
-            Assert.Equal(newSource, actual);
-=======
             string actual = await document.ToFullStringAsync(simplify: true, format: true).ConfigureAwait(false);
-
             Assert.Equal(expected, actual);
 
             Diagnostic FindFirstFixableDiagnostic()
@@ -158,7 +142,6 @@
 
                 return null;
             }
->>>>>>> 1c5902c1
         }
 
         public async Task VerifyNoFixAsync(string source, CancellationToken cancellationToken = default(CancellationToken))
