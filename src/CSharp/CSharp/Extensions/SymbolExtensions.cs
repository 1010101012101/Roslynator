﻿// Copyright (c) Josef Pihrt. All rights reserved. Licensed under the Apache License, Version 2.0. See License.txt in the project root for license information.

using System;
<<<<<<< HEAD
using System.Diagnostics;
using System.Linq;
=======
>>>>>>> c53a615d
using Microsoft.CodeAnalysis;
using Microsoft.CodeAnalysis.CSharp.Syntax;
using static Microsoft.CodeAnalysis.CSharp.SyntaxFactory;
using static Roslynator.CSharp.CSharpFactory;

namespace Roslynator.CSharp
{
    /// <summary>
    /// A set of static methods for <see cref="ISymbol"/> and derived types.
    /// </summary>
    public static class SymbolExtensions
    {
        private static SymbolDisplayFormat DefaultSymbolDisplayFormat { get; } = new SymbolDisplayFormat(
            globalNamespaceStyle: SymbolDisplayGlobalNamespaceStyle.Included,
            genericsOptions: SymbolDisplayGenericsOptions.IncludeTypeParameters,
            typeQualificationStyle: SymbolDisplayTypeQualificationStyle.NameAndContainingTypesAndNamespaces,
            miscellaneousOptions: SymbolDisplayMiscellaneousOptions.UseSpecialTypes
                | SymbolDisplayMiscellaneousOptions.EscapeKeywordIdentifiers);

        private static SymbolDisplayFormat IsReadOnlyStructSymbolDisplayFormat { get; } = new SymbolDisplayFormat(kindOptions: SymbolDisplayKindOptions.IncludeTypeKeyword);

        #region INamespaceOrTypeSymbol
        /// <summary>
        /// Creates a new <see cref="TypeSyntax"/> based on the specified namespace or type symbol.
        /// </summary>
        /// <param name="namespaceOrTypeSymbol"></param>
        /// <param name="format"></param>
        /// <returns></returns>
        public static TypeSyntax ToTypeSyntax(this INamespaceOrTypeSymbol namespaceOrTypeSymbol, SymbolDisplayFormat format = null)
        {
            if (namespaceOrTypeSymbol == null)
                throw new ArgumentNullException(nameof(namespaceOrTypeSymbol));

            if (namespaceOrTypeSymbol.IsType)
            {
                return ToTypeSyntax((ITypeSymbol)namespaceOrTypeSymbol, format);
            }
            else
            {
                return ToTypeSyntax((INamespaceSymbol)namespaceOrTypeSymbol, format);
            }
        }

        /// <summary>
        /// Creates a new <see cref="TypeSyntax"/> based on the specified namespace or type symbol
        /// </summary>
        /// <param name="namespaceOrTypeSymbol"></param>
        /// <param name="semanticModel"></param>
        /// <param name="position"></param>
        /// <param name="format"></param>
        /// <returns></returns>
        public static TypeSyntax ToMinimalTypeSyntax(this INamespaceOrTypeSymbol namespaceOrTypeSymbol, SemanticModel semanticModel, int position, SymbolDisplayFormat format = null)
        {
            if (namespaceOrTypeSymbol == null)
                throw new ArgumentNullException(nameof(namespaceOrTypeSymbol));

            if (semanticModel == null)
                throw new ArgumentNullException(nameof(semanticModel));

            if (namespaceOrTypeSymbol.IsType)
            {
                return ToMinimalTypeSyntax((ITypeSymbol)namespaceOrTypeSymbol, semanticModel, position, format);
            }
            else
            {
                return ToMinimalTypeSyntax((INamespaceSymbol)namespaceOrTypeSymbol, semanticModel, position, format);
            }
        }
        #endregion INamespaceOrTypeSymbol

        #region INamespaceSymbol
        /// <summary>
        /// Creates a new <see cref="TypeSyntax"/> based on the specified namespace symbol.
        /// </summary>
        /// <param name="namespaceSymbol"></param>
        /// <param name="format"></param>
        /// <returns></returns>
        public static TypeSyntax ToTypeSyntax(this INamespaceSymbol namespaceSymbol, SymbolDisplayFormat format = null)
        {
            if (namespaceSymbol == null)
                throw new ArgumentNullException(nameof(namespaceSymbol));

            ThrowIfExplicitDeclarationIsNotSupported(namespaceSymbol);

            return ParseTypeName(namespaceSymbol.ToDisplayString(format ?? DefaultSymbolDisplayFormat));
        }

        /// <summary>
        /// Creates a new <see cref="TypeSyntax"/> based on the specified namespace symbol.
        /// </summary>
        /// <param name="namespaceSymbol"></param>
        /// <param name="semanticModel"></param>
        /// <param name="position"></param>
        /// <param name="format"></param>
        /// <returns></returns>
        public static TypeSyntax ToMinimalTypeSyntax(this INamespaceSymbol namespaceSymbol, SemanticModel semanticModel, int position, SymbolDisplayFormat format = null)
        {
            if (namespaceSymbol == null)
                throw new ArgumentNullException(nameof(namespaceSymbol));

            if (semanticModel == null)
                throw new ArgumentNullException(nameof(semanticModel));

            ThrowIfExplicitDeclarationIsNotSupported(namespaceSymbol);

            return ParseTypeName(namespaceSymbol.ToMinimalDisplayString(semanticModel, position, format ?? DefaultSymbolDisplayFormat));
        }

        private static void ThrowIfExplicitDeclarationIsNotSupported(INamespaceSymbol namespaceSymbol)
        {
            if (namespaceSymbol.IsGlobalNamespace)
                throw new ArgumentException("Global namespace does not support explicit declaration.", nameof(namespaceSymbol));
        }
        #endregion INamespaceSymbol

        #region IParameterSymbol
        internal static ExpressionSyntax GetDefaultValueMinimalSyntax(this IParameterSymbol parameterSymbol, SemanticModel semanticModel, int position, SymbolDisplayFormat format = null)
        {
            if (parameterSymbol == null)
                throw new ArgumentNullException(nameof(parameterSymbol));

            if (!parameterSymbol.HasExplicitDefaultValue)
                throw new ArgumentException("Parameter does not specify default value.", nameof(parameterSymbol));

            object value = parameterSymbol.ExplicitDefaultValue;

            ITypeSymbol typeSymbol = parameterSymbol.Type;

            if (typeSymbol.TypeKind == TypeKind.Enum)
            {
                if (value == null)
                    return NullLiteralExpression();

                IFieldSymbol fieldSymbol = FindFieldWithConstantValue();

                TypeSyntax type = typeSymbol.ToMinimalTypeSyntax(semanticModel, position, format);

                if (fieldSymbol != null)
                {
                    return SimpleMemberAccessExpression(type, IdentifierName(fieldSymbol.Name));
                }
                else
                {
                    return CastExpression(type, LiteralExpression(value));
                }
            }

            if (value == null
                && !typeSymbol.IsReferenceTypeOrNullableType())
            {
                return DefaultExpression(typeSymbol.ToMinimalTypeSyntax(semanticModel, position, format));
            }

            return LiteralExpression(value);

            IFieldSymbol FindFieldWithConstantValue()
            {
                foreach (ISymbol symbol in typeSymbol.GetMembers())
                {
                    if (symbol.Kind == SymbolKind.Field)
                    {
                        var fieldSymbol = (IFieldSymbol)symbol;

                        if (fieldSymbol.HasConstantValue
                            && object.Equals(fieldSymbol.ConstantValue, value))
                        {
                            return fieldSymbol;
                        }
                    }
                }

                return null;
            }
        }
        #endregion IParameterSymbol

        #region ITypeSymbol
        /// <summary>
        /// Creates a new <see cref="TypeSyntax"/> based on the specified type symbol.
        /// </summary>
        /// <param name="typeSymbol"></param>
        /// <param name="format"></param>
        /// <returns></returns>
        public static TypeSyntax ToTypeSyntax(this ITypeSymbol typeSymbol, SymbolDisplayFormat format = null)
        {
            if (typeSymbol == null)
                throw new ArgumentNullException(nameof(typeSymbol));

            ThrowIfExplicitDeclarationIsNotSupported(typeSymbol);

            return ParseTypeName(typeSymbol.ToDisplayString(format ?? DefaultSymbolDisplayFormat));
        }

        /// <summary>
        /// Creates a new <see cref="TypeSyntax"/> based on the specified type symbol.
        /// </summary>
        /// <param name="typeSymbol"></param>
        /// <param name="semanticModel"></param>
        /// <param name="position"></param>
        /// <param name="format"></param>
        /// <returns></returns>
        public static TypeSyntax ToMinimalTypeSyntax(this ITypeSymbol typeSymbol, SemanticModel semanticModel, int position, SymbolDisplayFormat format = null)
        {
            if (typeSymbol == null)
                throw new ArgumentNullException(nameof(typeSymbol));

            if (semanticModel == null)
                throw new ArgumentNullException(nameof(semanticModel));

            ThrowIfExplicitDeclarationIsNotSupported(typeSymbol);

            return ParseTypeName(typeSymbol.ToMinimalDisplayString(semanticModel, position, format ?? DefaultSymbolDisplayFormat));
        }

        private static void ThrowIfExplicitDeclarationIsNotSupported(ITypeSymbol typeSymbol)
        {
            if (!typeSymbol.SupportsExplicitDeclaration())
                throw new ArgumentException($"Type '{typeSymbol.ToDisplayString()}' does not support explicit declaration.", nameof(typeSymbol));
        }

        /// <summary>
<<<<<<< HEAD
        /// Creates a new <see cref="ExpressionSyntax"/> that represents default value of the specified type symbol.
        /// </summary>
        /// <param name="typeSymbol"></param>
        /// <param name="type"></param>
        /// <returns></returns>
        [Obsolete("This method is obsolete. Use method Roslynator.CSharp.WorkspaceSymbolExtensions.GetDefaultValueSyntax instead.", error: true)]
        public static ExpressionSyntax GetDefaultValueSyntax(this ITypeSymbol typeSymbol, TypeSyntax type)
        {
            if (typeSymbol == null)
                throw new ArgumentNullException(nameof(typeSymbol));

            if (type == null)
                throw new ArgumentNullException(nameof(type));

            return GetDefaultValueSyntaxImpl(typeSymbol, type, default(SemanticModel), -1, default(SymbolDisplayFormat));
        }

        /// <summary>
        /// Creates a new <see cref="ExpressionSyntax"/> that represents default value of the specified type symbol.
        /// </summary>
        /// <param name="typeSymbol"></param>
        /// <param name="semanticModel"></param>
        /// <param name="position"></param>
        /// <param name="format"></param>
        /// <returns></returns>
        [Obsolete("This method is obsolete. Use method Roslynator.CSharp.WorkspaceSymbolExtensions.GetDefaultValueSyntax instead.", error: true)]
        public static ExpressionSyntax GetDefaultValueSyntax(this ITypeSymbol typeSymbol, SemanticModel semanticModel, int position, SymbolDisplayFormat format = null)
        {
            if (typeSymbol == null)
                throw new ArgumentNullException(nameof(typeSymbol));

            if (semanticModel == null)
                throw new ArgumentNullException(nameof(semanticModel));

            return GetDefaultValueSyntaxImpl(typeSymbol, default(TypeSyntax), semanticModel, position, format);
        }

        // https://docs.microsoft.com/en-us/dotnet/csharp/language-reference/keywords/default-values-table
        private static ExpressionSyntax GetDefaultValueSyntaxImpl(ITypeSymbol typeSymbol, TypeSyntax type, SemanticModel semanticModel, int position, SymbolDisplayFormat format = null)
        {
            if (typeSymbol.IsReferenceType)
                return NullLiteralExpression();

            if (typeSymbol.IsNullableType())
                return NullLiteralExpression();

            if (typeSymbol.TypeKind == TypeKind.Enum)
            {
                IFieldSymbol fieldSymbol = CSharpUtility.FindEnumDefaultField((INamedTypeSymbol)typeSymbol);

                if (fieldSymbol != null)
                {
                    type = type ?? (typeSymbol.ToMinimalTypeSyntax(semanticModel, position, format));

                    Debug.Assert(type != null);

                    return SimpleMemberAccessExpression(type, IdentifierName(fieldSymbol.Name));
                }
                else
                {
                    return NumericLiteralExpression(0);
                }
            }

            switch (typeSymbol.SpecialType)
            {
                case SpecialType.System_Boolean:
                    return FalseLiteralExpression();
                case SpecialType.System_Char:
                    return CharacterLiteralExpression('\0');
                case SpecialType.System_SByte:
                case SpecialType.System_Byte:
                case SpecialType.System_Int16:
                case SpecialType.System_UInt16:
                case SpecialType.System_Int32:
                case SpecialType.System_UInt32:
                case SpecialType.System_Int64:
                case SpecialType.System_UInt64:
                case SpecialType.System_Decimal:
                case SpecialType.System_Single:
                case SpecialType.System_Double:
                    return NumericLiteralExpression(0);
            }

            type = type ?? (typeSymbol.ToMinimalTypeSyntax(semanticModel, position, format));

            Debug.Assert(type != null);

            return DefaultExpression(type);
        }

        /// <summary>
                 /// Returns true if the specified type can be used to declare constant value.
                 /// </summary>
                 /// <param name="typeSymbol"></param>
                 /// <returns></returns>
=======
        /// Returns true if the specified type can be used to declare constant value.
        /// </summary>
        /// <param name="typeSymbol"></param>
        /// <returns></returns>
>>>>>>> c53a615d
        public static bool SupportsConstantValue(this ITypeSymbol typeSymbol)
        {
            if (typeSymbol == null)
                throw new ArgumentNullException(nameof(typeSymbol));

            switch (typeSymbol.SpecialType)
            {
                case SpecialType.System_Boolean:
                case SpecialType.System_Char:
                case SpecialType.System_SByte:
                case SpecialType.System_Byte:
                case SpecialType.System_Int16:
                case SpecialType.System_UInt16:
                case SpecialType.System_Int32:
                case SpecialType.System_UInt32:
                case SpecialType.System_Int64:
                case SpecialType.System_UInt64:
                case SpecialType.System_Decimal:
                case SpecialType.System_Single:
                case SpecialType.System_Double:
                case SpecialType.System_String:
                    return true;
                default:
                    return typeSymbol.TypeKind == TypeKind.Enum;
            }
        }

        internal static bool SupportsPrefixOrPostfixUnaryOperator(this ITypeSymbol typeSymbol)
        {
            if (typeSymbol == null)
                throw new ArgumentNullException(nameof(typeSymbol));

            return CSharpFacts.SupportsPrefixOrPostfixUnaryOperator(typeSymbol.SpecialType)
                || typeSymbol.TypeKind == TypeKind.Enum;
        }

        public static bool IsReadOnlyStruct(this ITypeSymbol type)
        {
            return type.TypeKind == TypeKind.Struct
                && type
                    .ToDisplayParts(IsReadOnlyStructSymbolDisplayFormat)
                    .Any(f => f.Kind == SymbolDisplayPartKind.Keyword && f.ToString() == "readonly");
        }
        #endregion ITypeSymbol
    }
}<|MERGE_RESOLUTION|>--- conflicted
+++ resolved
@@ -1,11 +1,7 @@
 ﻿// Copyright (c) Josef Pihrt. All rights reserved. Licensed under the Apache License, Version 2.0. See License.txt in the project root for license information.
 
 using System;
-<<<<<<< HEAD
-using System.Diagnostics;
 using System.Linq;
-=======
->>>>>>> c53a615d
 using Microsoft.CodeAnalysis;
 using Microsoft.CodeAnalysis.CSharp.Syntax;
 using static Microsoft.CodeAnalysis.CSharp.SyntaxFactory;
@@ -226,110 +222,10 @@
                 throw new ArgumentException($"Type '{typeSymbol.ToDisplayString()}' does not support explicit declaration.", nameof(typeSymbol));
         }
 
-        /// <summary>
-<<<<<<< HEAD
-        /// Creates a new <see cref="ExpressionSyntax"/> that represents default value of the specified type symbol.
+        /// Returns true if the specified type can be used to declare constant value.
         /// </summary>
         /// <param name="typeSymbol"></param>
-        /// <param name="type"></param>
-        /// <returns></returns>
-        [Obsolete("This method is obsolete. Use method Roslynator.CSharp.WorkspaceSymbolExtensions.GetDefaultValueSyntax instead.", error: true)]
-        public static ExpressionSyntax GetDefaultValueSyntax(this ITypeSymbol typeSymbol, TypeSyntax type)
-        {
-            if (typeSymbol == null)
-                throw new ArgumentNullException(nameof(typeSymbol));
-
-            if (type == null)
-                throw new ArgumentNullException(nameof(type));
-
-            return GetDefaultValueSyntaxImpl(typeSymbol, type, default(SemanticModel), -1, default(SymbolDisplayFormat));
-        }
-
-        /// <summary>
-        /// Creates a new <see cref="ExpressionSyntax"/> that represents default value of the specified type symbol.
-        /// </summary>
-        /// <param name="typeSymbol"></param>
-        /// <param name="semanticModel"></param>
-        /// <param name="position"></param>
-        /// <param name="format"></param>
-        /// <returns></returns>
-        [Obsolete("This method is obsolete. Use method Roslynator.CSharp.WorkspaceSymbolExtensions.GetDefaultValueSyntax instead.", error: true)]
-        public static ExpressionSyntax GetDefaultValueSyntax(this ITypeSymbol typeSymbol, SemanticModel semanticModel, int position, SymbolDisplayFormat format = null)
-        {
-            if (typeSymbol == null)
-                throw new ArgumentNullException(nameof(typeSymbol));
-
-            if (semanticModel == null)
-                throw new ArgumentNullException(nameof(semanticModel));
-
-            return GetDefaultValueSyntaxImpl(typeSymbol, default(TypeSyntax), semanticModel, position, format);
-        }
-
-        // https://docs.microsoft.com/en-us/dotnet/csharp/language-reference/keywords/default-values-table
-        private static ExpressionSyntax GetDefaultValueSyntaxImpl(ITypeSymbol typeSymbol, TypeSyntax type, SemanticModel semanticModel, int position, SymbolDisplayFormat format = null)
-        {
-            if (typeSymbol.IsReferenceType)
-                return NullLiteralExpression();
-
-            if (typeSymbol.IsNullableType())
-                return NullLiteralExpression();
-
-            if (typeSymbol.TypeKind == TypeKind.Enum)
-            {
-                IFieldSymbol fieldSymbol = CSharpUtility.FindEnumDefaultField((INamedTypeSymbol)typeSymbol);
-
-                if (fieldSymbol != null)
-                {
-                    type = type ?? (typeSymbol.ToMinimalTypeSyntax(semanticModel, position, format));
-
-                    Debug.Assert(type != null);
-
-                    return SimpleMemberAccessExpression(type, IdentifierName(fieldSymbol.Name));
-                }
-                else
-                {
-                    return NumericLiteralExpression(0);
-                }
-            }
-
-            switch (typeSymbol.SpecialType)
-            {
-                case SpecialType.System_Boolean:
-                    return FalseLiteralExpression();
-                case SpecialType.System_Char:
-                    return CharacterLiteralExpression('\0');
-                case SpecialType.System_SByte:
-                case SpecialType.System_Byte:
-                case SpecialType.System_Int16:
-                case SpecialType.System_UInt16:
-                case SpecialType.System_Int32:
-                case SpecialType.System_UInt32:
-                case SpecialType.System_Int64:
-                case SpecialType.System_UInt64:
-                case SpecialType.System_Decimal:
-                case SpecialType.System_Single:
-                case SpecialType.System_Double:
-                    return NumericLiteralExpression(0);
-            }
-
-            type = type ?? (typeSymbol.ToMinimalTypeSyntax(semanticModel, position, format));
-
-            Debug.Assert(type != null);
-
-            return DefaultExpression(type);
-        }
-
-        /// <summary>
-                 /// Returns true if the specified type can be used to declare constant value.
-                 /// </summary>
-                 /// <param name="typeSymbol"></param>
-                 /// <returns></returns>
-=======
-        /// Returns true if the specified type can be used to declare constant value.
-        /// </summary>
-        /// <param name="typeSymbol"></param>
-        /// <returns></returns>
->>>>>>> c53a615d
+        /// <returns></returns>
         public static bool SupportsConstantValue(this ITypeSymbol typeSymbol)
         {
             if (typeSymbol == null)
