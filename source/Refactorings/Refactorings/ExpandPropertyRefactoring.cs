--- conflicted
+++ resolved
@@ -18,7 +18,7 @@
             return propertyDeclaration.IsParentKind(SyntaxKind.ClassDeclaration, SyntaxKind.StructDeclaration)
                 && propertyDeclaration
                     .AccessorList?
-                    .Accessors.All(f => f.BodyOrExpressionBody() == null) == true;
+                    .Accessors.All(f => f.Body == null) == true;
         }
 
         public static Task<Document> RefactorAsync(
@@ -55,11 +55,7 @@
 
             accessorList = accessorList
                 .RemoveWhitespaceOrEndOfLineTrivia()
-<<<<<<< HEAD
-                .WithCloseBraceToken(accessorList.CloseBraceToken.WithLeadingTrivia(CSharpFactory.NewLine()));
-=======
                 .WithCloseBraceToken(accessorList.CloseBraceToken.WithLeadingTrivia(NewLine()));
->>>>>>> 4acebedd
 
             return propertyDeclaration
                 .WithInitializer(null)
