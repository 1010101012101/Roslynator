--- conflicted
+++ resolved
@@ -75,23 +75,7 @@
             if (!canBeMadeStatic)
                 return;
 
-<<<<<<< HEAD
-            context.ReportDiagnostic(DiagnosticDescriptors.MakeClassStatic, classDeclaration.Identifier);
-=======
-            if (syntaxReferences.IsDefault)
-                syntaxReferences = symbol.DeclaringSyntaxReferences;
-
-            foreach (SyntaxReference syntaxReference in syntaxReferences)
-            {
-                var classDeclaration = (ClassDeclarationSyntax)syntaxReference.GetSyntax(context.CancellationToken);
-
-                if (!classDeclaration.Modifiers.Contains(SyntaxKind.StaticKeyword))
-                {
-                    DiagnosticHelpers.ReportDiagnostic(context, DiagnosticDescriptors.MakeClassStatic, classDeclaration.Identifier);
-                    break;
-                }
-            }
->>>>>>> 5d4c079b
+            DiagnosticHelpers.ReportDiagnostic(context, DiagnosticDescriptors.MakeClassStatic, classDeclaration.Identifier);
         }
 
         public static bool AnalyzeMembers(INamedTypeSymbol symbol)
