--- conflicted
+++ resolved
@@ -32,11 +32,7 @@
 
             context.RegisterCompilationStartAction(startContext =>
             {
-<<<<<<< HEAD
-                if (!startContext.IsDiagnosticEnabled(DiagnosticDescriptors.SimplifyLambdaExpression))
-=======
                 if (startContext.IsAnalyzerSuppressed(DiagnosticDescriptors.SimplifyLambdaExpression))
->>>>>>> 2cf46aad
                     return;
 
                 startContext.RegisterSyntaxNodeAction(AnalyzeLambdaExpression, SyntaxKind.SimpleLambdaExpression);
