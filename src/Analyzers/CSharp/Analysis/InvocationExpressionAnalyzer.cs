﻿// Copyright (c) Josef Pihrt. All rights reserved. Licensed under the Apache License, Version 2.0. See License.txt in the project root for license information.

using System;
using System.Collections.Immutable;
using Microsoft.CodeAnalysis;
using Microsoft.CodeAnalysis.CSharp;
using Microsoft.CodeAnalysis.CSharp.Syntax;
using Microsoft.CodeAnalysis.Diagnostics;
using Microsoft.CodeAnalysis.Text;
using Roslynator.CSharp;
using Roslynator.CSharp.Analysis.UseMethodChaining;
using Roslynator.CSharp.Syntax;

namespace Roslynator.CSharp.Analysis
{
    [DiagnosticAnalyzer(LanguageNames.CSharp)]
    public class InvocationExpressionAnalyzer : BaseDiagnosticAnalyzer
    {
        public override ImmutableArray<DiagnosticDescriptor> SupportedDiagnostics
        {
            get
            {
                return ImmutableArray.Create(
                    DiagnosticDescriptors.OptimizeLinqMethodCall,
                    DiagnosticDescriptors.UseCountOrLengthPropertyInsteadOfAnyMethod,
                    DiagnosticDescriptors.UseBitwiseOperationInsteadOfCallingHasFlag,
                    DiagnosticDescriptors.RemoveRedundantToStringCall,
                    DiagnosticDescriptors.RemoveRedundantStringToCharArrayCall,
                    DiagnosticDescriptors.CombineEnumerableWhereMethodChain,
                    DiagnosticDescriptors.CombineEnumerableWhereMethodChainFadeOut,
                    DiagnosticDescriptors.UseRegexInstanceInsteadOfStaticMethod,
                    DiagnosticDescriptors.OptimizeStringBuilderAppendCall,
                    DiagnosticDescriptors.AvoidBoxingOfValueType,
                    DiagnosticDescriptors.CallThenByInsteadOfOrderBy,
                    DiagnosticDescriptors.UseMethodChaining,
                    DiagnosticDescriptors.AvoidNullReferenceException,
                    DiagnosticDescriptors.UseStringComparison,
                    DiagnosticDescriptors.UseNameOfOperator,
                    DiagnosticDescriptors.RemoveRedundantCast,
                    DiagnosticDescriptors.SimplifyLogicalNegation,
                    DiagnosticDescriptors.CallStringConcatInsteadOfStringJoin,
                    DiagnosticDescriptors.UseCoalesceExpression);
            }
        }

        public override void Initialize(AnalysisContext context)
        {
            if (context == null)
                throw new ArgumentNullException(nameof(context));

            base.Initialize(context);

            context.RegisterSyntaxNodeAction(AnalyzeInvocationExpression, SyntaxKind.InvocationExpression);
        }

        private static void AnalyzeInvocationExpression(SyntaxNodeAnalysisContext context)
        {
            var invocation = (InvocationExpressionSyntax)context.Node;

            if (invocation.ContainsDiagnostics)
                return;

            SimpleMemberInvocationExpressionInfo invocationInfo = SyntaxInfo.SimpleMemberInvocationExpressionInfo(invocation);

            if (!invocationInfo.Success)
                return;

            string methodName = invocationInfo.NameText;

            int argumentCount = invocationInfo.Arguments.Count;

            switch (argumentCount)
            {
                case 0:
                    {
                        switch (methodName)
                        {
                            case "Any":
                                {
<<<<<<< HEAD
                                    if (context.IsDiagnosticEnabled(DiagnosticDescriptors.UseCountOrLengthPropertyInsteadOfAnyMethod))
                                        UseCountOrLengthPropertyInsteadOfAnyMethodAnalysis.Analyze(context, invocationInfo);

                                    if (context.IsDiagnosticEnabled(DiagnosticDescriptors.OptimizeLinqMethodCall))
=======
                                    if (!context.IsAnalyzerSuppressed(DiagnosticDescriptors.UseCountOrLengthPropertyInsteadOfAnyMethod))
                                        UseCountOrLengthPropertyInsteadOfAnyMethodAnalysis.Analyze(context, invocationInfo);

                                    if (!context.IsAnalyzerSuppressed(DiagnosticDescriptors.OptimizeLinqMethodCall))
>>>>>>> 2cf46aad
                                        OptimizeLinqMethodCallAnalysis.AnalyzeWhere(context, invocationInfo);

                                    break;
                                }
                            case "Cast":
                                {
<<<<<<< HEAD
                                    if (context.IsDiagnosticEnabled(DiagnosticDescriptors.OptimizeLinqMethodCall))
                                        OptimizeLinqMethodCallAnalysis.AnalyzeWhereAndCast(context, invocationInfo);

                                    if (context.IsDiagnosticEnabled(DiagnosticDescriptors.RemoveRedundantCast))
=======
                                    if (!context.IsAnalyzerSuppressed(DiagnosticDescriptors.OptimizeLinqMethodCall))
                                        OptimizeLinqMethodCallAnalysis.AnalyzeWhereAndCast(context, invocationInfo);

                                    if (!context.IsAnalyzerSuppressed(DiagnosticDescriptors.RemoveRedundantCast))
>>>>>>> 2cf46aad
                                        RemoveRedundantCastAnalyzer.Analyze(context, invocationInfo);

                                    break;
                                }
                            case "Count":
                                {
<<<<<<< HEAD
                                    if (context.IsDiagnosticEnabled(DiagnosticDescriptors.OptimizeLinqMethodCall))
=======
                                    if (!context.IsAnalyzerSuppressed(DiagnosticDescriptors.OptimizeLinqMethodCall))
>>>>>>> 2cf46aad
                                    {
                                        OptimizeLinqMethodCallAnalysis.AnalyzeCount(context, invocationInfo);
                                        OptimizeLinqMethodCallAnalysis.AnalyzeWhere(context, invocationInfo);
                                    }

                                    break;
                                }
                            case "First":
                                {
<<<<<<< HEAD
                                    if (context.IsDiagnosticEnabled(DiagnosticDescriptors.OptimizeLinqMethodCall))
=======
                                    if (!context.IsAnalyzerSuppressed(DiagnosticDescriptors.OptimizeLinqMethodCall))
>>>>>>> 2cf46aad
                                    {
                                        if (!invocationInfo.Expression.IsKind(SyntaxKind.InvocationExpression)
                                            && UseElementAccessAnalysis.IsFixableFirst(invocationInfo, context.SemanticModel, context.CancellationToken))
                                        {
<<<<<<< HEAD
                                            DiagnosticHelpers.ReportDiagnostic(context, DiagnosticDescriptors.OptimizeLinqMethodCall, Location.Create(invocation.SyntaxTree, TextSpan.FromBounds(invocationInfo.Name.SpanStart, invocationInfo.ArgumentList.Span.End)));
=======
                                            context.ReportDiagnostic(DiagnosticDescriptors.OptimizeLinqMethodCall, Location.Create(invocation.SyntaxTree, TextSpan.FromBounds(invocationInfo.Name.SpanStart, invocationInfo.ArgumentList.Span.End)));
>>>>>>> 2cf46aad
                                        }

                                        OptimizeLinqMethodCallAnalysis.AnalyzeWhere(context, invocationInfo);
                                        OptimizeLinqMethodCallAnalysis.AnalyzeFirst(context, invocationInfo);
                                    }

                                    break;
                                }
                            case "ToString":
                                {
<<<<<<< HEAD
                                    if (context.IsDiagnosticEnabled(DiagnosticDescriptors.RemoveRedundantToStringCall))
                                        RemoveRedundantToStringCallAnalysis.Analyze(context, invocationInfo);

                                    if (context.IsDiagnosticEnabled(DiagnosticDescriptors.UseNameOfOperator))
=======
                                    if (!context.IsAnalyzerSuppressed(DiagnosticDescriptors.RemoveRedundantToStringCall))
                                        RemoveRedundantToStringCallAnalysis.Analyze(context, invocationInfo);

                                    if (!context.IsAnalyzerSuppressed(DiagnosticDescriptors.UseNameOfOperator))
>>>>>>> 2cf46aad
                                        UseNameOfOperatorAnalyzer.Analyze(context, invocationInfo);

                                    break;
                                }
                            case "ToLower":
                            case "ToLowerInvariant":
                            case "ToUpper":
                            case "ToUpperInvariant":
                                {
<<<<<<< HEAD
                                    if (context.IsDiagnosticEnabled(DiagnosticDescriptors.UseStringComparison))
=======
                                    if (!context.IsAnalyzerSuppressed(DiagnosticDescriptors.UseStringComparison))
>>>>>>> 2cf46aad
                                        UseStringComparisonAnalysis.Analyze(context, invocationInfo);

                                    break;
                                }
                            case "FirstOrDefault":
                                {
<<<<<<< HEAD
                                    if (context.IsDiagnosticEnabled(DiagnosticDescriptors.OptimizeLinqMethodCall))
=======
                                    if (!context.IsAnalyzerSuppressed(DiagnosticDescriptors.OptimizeLinqMethodCall))
>>>>>>> 2cf46aad
                                    {
                                        OptimizeLinqMethodCallAnalysis.AnalyzeWhere(context, invocationInfo);
                                        OptimizeLinqMethodCallAnalysis.AnalyzeFirstOrDefault(context, invocationInfo);
                                    }

                                    break;
                                }
                            case "Last":
                            case "LastOrDefault":
                            case "LongCount":
                            case "Single":
                            case "SingleOrDefault":
                                {
<<<<<<< HEAD
                                    if (context.IsDiagnosticEnabled(DiagnosticDescriptors.OptimizeLinqMethodCall))
=======
                                    if (!context.IsAnalyzerSuppressed(DiagnosticDescriptors.OptimizeLinqMethodCall))
>>>>>>> 2cf46aad
                                        OptimizeLinqMethodCallAnalysis.AnalyzeWhere(context, invocationInfo);

                                    break;
                                }
                            case "OfType":
                                {
<<<<<<< HEAD
                                    if (context.IsDiagnosticEnabled(DiagnosticDescriptors.OptimizeLinqMethodCall)
=======
                                    if (!context.IsAnalyzerSuppressed(DiagnosticDescriptors.OptimizeLinqMethodCall)
>>>>>>> 2cf46aad
                                        && !invocation.SpanContainsDirectives())
                                    {
                                        OptimizeLinqMethodCallAnalysis.AnalyzeOfType(context, invocationInfo);
                                    }

                                    break;
                                }
                            case "ToCharArray":
                                {
<<<<<<< HEAD
                                    if (context.IsDiagnosticEnabled(DiagnosticDescriptors.RemoveRedundantStringToCharArrayCall))
=======
                                    if (!context.IsAnalyzerSuppressed(DiagnosticDescriptors.RemoveRedundantStringToCharArrayCall))
>>>>>>> 2cf46aad
                                        RemoveRedundantStringToCharArrayCallAnalysis.Analyze(context, invocationInfo);

                                    break;
                                }
                        }

                        break;
                    }
                case 1:
                    {
                        switch (methodName)
                        {
                            case "All":
                            case "Any":
                                {
<<<<<<< HEAD
                                    if (context.IsDiagnosticEnabled(DiagnosticDescriptors.SimplifyLogicalNegation))
                                        SimplifyLogicalNegationAnalyzer.Analyze(context, invocationInfo);

                                    if (context.IsDiagnosticEnabled(DiagnosticDescriptors.OptimizeLinqMethodCall)
=======
                                    if (!context.IsAnalyzerSuppressed(DiagnosticDescriptors.SimplifyLogicalNegation))
                                        SimplifyLogicalNegationAnalyzer.Analyze(context, invocationInfo);

                                    if (!context.IsAnalyzerSuppressed(DiagnosticDescriptors.OptimizeLinqMethodCall)
>>>>>>> 2cf46aad
                                        && !invocation.SpanContainsDirectives())
                                    {
                                        OptimizeLinqMethodCallAnalysis.AnalyzeWhereAndAny(context, invocationInfo);
                                    }

                                    break;
                                }
                            case "ElementAt":
                                {
<<<<<<< HEAD
                                    if (context.IsDiagnosticEnabled(DiagnosticDescriptors.OptimizeLinqMethodCall)
=======
                                    if (!context.IsAnalyzerSuppressed(DiagnosticDescriptors.OptimizeLinqMethodCall)
>>>>>>> 2cf46aad
                                        && !invocationInfo.Expression.IsKind(SyntaxKind.InvocationExpression)
                                        && UseElementAccessAnalysis.IsFixableElementAt(invocationInfo, context.SemanticModel, context.CancellationToken))
                                    {
                                        DiagnosticHelpers.ReportDiagnostic(context, DiagnosticDescriptors.OptimizeLinqMethodCall, Location.Create(invocation.SyntaxTree, TextSpan.FromBounds(invocationInfo.Name.SpanStart, invocationInfo.ArgumentList.Span.End)));
                                    }

                                    break;
                                }
                            case "FirstOrDefault":
                                {
<<<<<<< HEAD
                                    if (context.IsDiagnosticEnabled(DiagnosticDescriptors.OptimizeLinqMethodCall))
=======
                                    if (!context.IsAnalyzerSuppressed(DiagnosticDescriptors.OptimizeLinqMethodCall))
>>>>>>> 2cf46aad
                                        OptimizeLinqMethodCallAnalysis.AnalyzeFirstOrDefault(context, invocationInfo);

                                    break;
                                }
                            case "GetValueOrDefault":
                                {
<<<<<<< HEAD
                                    if (context.IsDiagnosticEnabled(DiagnosticDescriptors.UseCoalesceExpression)
=======
                                    if (!context.IsAnalyzerSuppressed(DiagnosticDescriptors.UseCoalesceExpression)
>>>>>>> 2cf46aad
                                        && invocationInfo.Name.IsKind(SyntaxKind.IdentifierName)
                                        && !invocation.IsParentKind(SyntaxKind.InvocationExpression, SyntaxKind.SimpleMemberAccessExpression, SyntaxKind.ElementAccessExpression)
                                        && context.SemanticModel
                                            .GetMethodSymbol(invocationInfo.InvocationExpression, context.CancellationToken)?
                                            .ContainingType
                                            .OriginalDefinition
                                            .SpecialType == SpecialType.System_Nullable_T)
                                    {
                                        DiagnosticHelpers.ReportDiagnostic(context, DiagnosticDescriptors.UseCoalesceExpression, invocationInfo.Name);
                                    }

                                    break;
                                }
                            case "Where":
                                {
<<<<<<< HEAD
                                    if (context.IsDiagnosticEnabled(DiagnosticDescriptors.CombineEnumerableWhereMethodChain))
=======
                                    if (!context.IsAnalyzerSuppressed(DiagnosticDescriptors.CombineEnumerableWhereMethodChain))
>>>>>>> 2cf46aad
                                        CombineEnumerableWhereMethodChainAnalysis.Analyze(context, invocationInfo);

                                    break;
                                }
                            case "HasFlag":
                                {
<<<<<<< HEAD
                                    if (context.IsDiagnosticEnabled(DiagnosticDescriptors.UseBitwiseOperationInsteadOfCallingHasFlag)
=======
                                    if (!context.IsAnalyzerSuppressed(DiagnosticDescriptors.UseBitwiseOperationInsteadOfCallingHasFlag)
>>>>>>> 2cf46aad
                                        && !invocation.SpanContainsDirectives()
                                        && UseBitwiseOperationInsteadOfCallingHasFlagAnalysis.IsFixable(invocationInfo, context.SemanticModel, context.CancellationToken))
                                    {
                                        DiagnosticHelpers.ReportDiagnostic(context, DiagnosticDescriptors.UseBitwiseOperationInsteadOfCallingHasFlag, invocation);
                                    }

                                    break;
                                }
                            case "Select":
                                {
<<<<<<< HEAD
                                    if (context.IsDiagnosticEnabled(DiagnosticDescriptors.OptimizeLinqMethodCall))
=======
                                    if (!context.IsAnalyzerSuppressed(DiagnosticDescriptors.OptimizeLinqMethodCall))
>>>>>>> 2cf46aad
                                        CallCastInsteadOfSelectAnalysis.Analyze(context, invocationInfo);

                                    break;
                                }
                            case "OrderBy":
                                {
<<<<<<< HEAD
                                    if (context.IsDiagnosticEnabled(DiagnosticDescriptors.CallThenByInsteadOfOrderBy))
=======
                                    if (!context.IsAnalyzerSuppressed(DiagnosticDescriptors.CallThenByInsteadOfOrderBy))
>>>>>>> 2cf46aad
                                        CallThenByInsteadOfOrderByAnalysis.Analyze(context, invocationInfo);

                                    break;
                                }
                        }

                        break;
                    }
                case 2:
                    {
                        switch (invocationInfo.NameText)
                        {
                            case "IsMatch":
                            case "Match":
                            case "Matches":
                            case "Split":
                                {
<<<<<<< HEAD
                                    if (context.IsDiagnosticEnabled(DiagnosticDescriptors.UseRegexInstanceInsteadOfStaticMethod)
=======
                                    if (!context.IsAnalyzerSuppressed(DiagnosticDescriptors.UseRegexInstanceInsteadOfStaticMethod)
>>>>>>> 2cf46aad
                                        && !invocation.SpanContainsDirectives())
                                    {
                                        UseRegexInstanceInsteadOfStaticMethodAnalysis.Analyze(context, invocationInfo);
                                    }

                                    break;
                                }
                            case "Select":
                                {
<<<<<<< HEAD
                                    if (context.IsDiagnosticEnabled(DiagnosticDescriptors.OptimizeLinqMethodCall))
=======
                                    if (!context.IsAnalyzerSuppressed(DiagnosticDescriptors.OptimizeLinqMethodCall))
>>>>>>> 2cf46aad
                                        CallCastInsteadOfSelectAnalysis.Analyze(context, invocationInfo);

                                    break;
                                }
                            case "OrderBy":
                                {
<<<<<<< HEAD
                                    if (context.IsDiagnosticEnabled(DiagnosticDescriptors.CallThenByInsteadOfOrderBy))
=======
                                    if (!context.IsAnalyzerSuppressed(DiagnosticDescriptors.CallThenByInsteadOfOrderBy))
>>>>>>> 2cf46aad
                                        CallThenByInsteadOfOrderByAnalysis.Analyze(context, invocationInfo);

                                    break;
                                }
                        }

                        break;
                    }
                case 3:
                    {
                        switch (invocationInfo.NameText)
                        {
                            case "IsMatch":
                            case "Match":
                            case "Matches":
                            case "Split":
                            case "Replace":
                                {
<<<<<<< HEAD
                                    if (context.IsDiagnosticEnabled(DiagnosticDescriptors.UseRegexInstanceInsteadOfStaticMethod)
=======
                                    if (!context.IsAnalyzerSuppressed(DiagnosticDescriptors.UseRegexInstanceInsteadOfStaticMethod)
>>>>>>> 2cf46aad
                                        && !invocation.SpanContainsDirectives())
                                    {
                                        UseRegexInstanceInsteadOfStaticMethodAnalysis.Analyze(context, invocationInfo);
                                    }

                                    break;
                                }
                            case "OrderBy":
                                {
<<<<<<< HEAD
                                    if (context.IsDiagnosticEnabled(DiagnosticDescriptors.CallThenByInsteadOfOrderBy))
=======
                                    if (!context.IsAnalyzerSuppressed(DiagnosticDescriptors.CallThenByInsteadOfOrderBy))
>>>>>>> 2cf46aad
                                        CallThenByInsteadOfOrderByAnalysis.Analyze(context, invocationInfo);

                                    break;
                                }
                        }

                        break;
                    }
                case 4:
                    {
                        switch (invocationInfo.NameText)
                        {
                            case "Replace":
                                {
<<<<<<< HEAD
                                    if (context.IsDiagnosticEnabled(DiagnosticDescriptors.UseRegexInstanceInsteadOfStaticMethod)
=======
                                    if (!context.IsAnalyzerSuppressed(DiagnosticDescriptors.UseRegexInstanceInsteadOfStaticMethod)
>>>>>>> 2cf46aad
                                        && !invocation.SpanContainsDirectives())
                                    {
                                        UseRegexInstanceInsteadOfStaticMethodAnalysis.Analyze(context, invocationInfo);
                                    }

                                    break;
                                }
                        }

                        break;
                    }
            }

            switch (methodName)
            {
                case "ElementAtOrDefault":
                case "FirstOrDefault":
                case "LastOrDefault":
                case "SingleOrDefault":
                    {
<<<<<<< HEAD
                        if (context.IsDiagnosticEnabled(DiagnosticDescriptors.AvoidNullReferenceException))
=======
                        if (!context.IsAnalyzerSuppressed(DiagnosticDescriptors.AvoidNullReferenceException))
>>>>>>> 2cf46aad
                        {
                            if (argumentCount == 0
                                || argumentCount == 1
                                || argumentCount == 2)
                            {
                                AvoidNullReferenceExceptionAnalyzer.Analyze(context, invocationInfo);
                            }
                        }

                        break;
                    }
                case "Append":
                case "AppendLine":
                case "AppendFormat":
                case "Insert":
                    {
<<<<<<< HEAD
                        if (context.IsDiagnosticEnabled(DiagnosticDescriptors.OptimizeStringBuilderAppendCall))
=======
                        if (!context.IsAnalyzerSuppressed(DiagnosticDescriptors.OptimizeStringBuilderAppendCall))
>>>>>>> 2cf46aad
                            OptimizeStringBuilderAppendCallAnalysis.Analyze(context, invocationInfo);

                        break;
                    }
                case "Join":
                    {
<<<<<<< HEAD
                        if (context.IsDiagnosticEnabled(DiagnosticDescriptors.CallStringConcatInsteadOfStringJoin)
=======
                        if (!context.IsAnalyzerSuppressed(DiagnosticDescriptors.CallStringConcatInsteadOfStringJoin)
>>>>>>> 2cf46aad
                            && argumentCount >= 2)
                        {
                            CallStringConcatInsteadOfStringJoinAnalysis.Analyze(context, invocationInfo);
                        }

                        break;
                    }
            }

<<<<<<< HEAD
            if (context.IsDiagnosticEnabled(DiagnosticDescriptors.UseMethodChaining)
                && UseMethodChainingAnalysis.IsFixable(invocationInfo, context.SemanticModel, context.CancellationToken))
            {
                DiagnosticHelpers.ReportDiagnostic(context, DiagnosticDescriptors.UseMethodChaining, invocationInfo.InvocationExpression);

=======
            if (!context.IsAnalyzerSuppressed(DiagnosticDescriptors.UseMethodChaining)
                && UseMethodChainingAnalysis.IsFixable(invocationInfo, context.SemanticModel, context.CancellationToken))
            {
                context.ReportDiagnostic(DiagnosticDescriptors.UseMethodChaining, invocationInfo.InvocationExpression);
>>>>>>> 2cf46aad
            }
        }
    }
}<|MERGE_RESOLUTION|>--- conflicted
+++ resolved
@@ -77,45 +77,27 @@
                         {
                             case "Any":
                                 {
-<<<<<<< HEAD
-                                    if (context.IsDiagnosticEnabled(DiagnosticDescriptors.UseCountOrLengthPropertyInsteadOfAnyMethod))
-                                        UseCountOrLengthPropertyInsteadOfAnyMethodAnalysis.Analyze(context, invocationInfo);
-
-                                    if (context.IsDiagnosticEnabled(DiagnosticDescriptors.OptimizeLinqMethodCall))
-=======
                                     if (!context.IsAnalyzerSuppressed(DiagnosticDescriptors.UseCountOrLengthPropertyInsteadOfAnyMethod))
                                         UseCountOrLengthPropertyInsteadOfAnyMethodAnalysis.Analyze(context, invocationInfo);
 
                                     if (!context.IsAnalyzerSuppressed(DiagnosticDescriptors.OptimizeLinqMethodCall))
->>>>>>> 2cf46aad
                                         OptimizeLinqMethodCallAnalysis.AnalyzeWhere(context, invocationInfo);
 
                                     break;
                                 }
                             case "Cast":
                                 {
-<<<<<<< HEAD
-                                    if (context.IsDiagnosticEnabled(DiagnosticDescriptors.OptimizeLinqMethodCall))
+                                    if (!context.IsAnalyzerSuppressed(DiagnosticDescriptors.OptimizeLinqMethodCall))
                                         OptimizeLinqMethodCallAnalysis.AnalyzeWhereAndCast(context, invocationInfo);
 
-                                    if (context.IsDiagnosticEnabled(DiagnosticDescriptors.RemoveRedundantCast))
-=======
-                                    if (!context.IsAnalyzerSuppressed(DiagnosticDescriptors.OptimizeLinqMethodCall))
-                                        OptimizeLinqMethodCallAnalysis.AnalyzeWhereAndCast(context, invocationInfo);
-
                                     if (!context.IsAnalyzerSuppressed(DiagnosticDescriptors.RemoveRedundantCast))
->>>>>>> 2cf46aad
                                         RemoveRedundantCastAnalyzer.Analyze(context, invocationInfo);
 
                                     break;
                                 }
                             case "Count":
                                 {
-<<<<<<< HEAD
-                                    if (context.IsDiagnosticEnabled(DiagnosticDescriptors.OptimizeLinqMethodCall))
-=======
-                                    if (!context.IsAnalyzerSuppressed(DiagnosticDescriptors.OptimizeLinqMethodCall))
->>>>>>> 2cf46aad
+                                    if (!context.IsAnalyzerSuppressed(DiagnosticDescriptors.OptimizeLinqMethodCall))
                                     {
                                         OptimizeLinqMethodCallAnalysis.AnalyzeCount(context, invocationInfo);
                                         OptimizeLinqMethodCallAnalysis.AnalyzeWhere(context, invocationInfo);
@@ -125,20 +107,12 @@
                                 }
                             case "First":
                                 {
-<<<<<<< HEAD
-                                    if (context.IsDiagnosticEnabled(DiagnosticDescriptors.OptimizeLinqMethodCall))
-=======
-                                    if (!context.IsAnalyzerSuppressed(DiagnosticDescriptors.OptimizeLinqMethodCall))
->>>>>>> 2cf46aad
+                                    if (!context.IsAnalyzerSuppressed(DiagnosticDescriptors.OptimizeLinqMethodCall))
                                     {
                                         if (!invocationInfo.Expression.IsKind(SyntaxKind.InvocationExpression)
                                             && UseElementAccessAnalysis.IsFixableFirst(invocationInfo, context.SemanticModel, context.CancellationToken))
                                         {
-<<<<<<< HEAD
                                             DiagnosticHelpers.ReportDiagnostic(context, DiagnosticDescriptors.OptimizeLinqMethodCall, Location.Create(invocation.SyntaxTree, TextSpan.FromBounds(invocationInfo.Name.SpanStart, invocationInfo.ArgumentList.Span.End)));
-=======
-                                            context.ReportDiagnostic(DiagnosticDescriptors.OptimizeLinqMethodCall, Location.Create(invocation.SyntaxTree, TextSpan.FromBounds(invocationInfo.Name.SpanStart, invocationInfo.ArgumentList.Span.End)));
->>>>>>> 2cf46aad
                                         }
 
                                         OptimizeLinqMethodCallAnalysis.AnalyzeWhere(context, invocationInfo);
@@ -149,17 +123,10 @@
                                 }
                             case "ToString":
                                 {
-<<<<<<< HEAD
-                                    if (context.IsDiagnosticEnabled(DiagnosticDescriptors.RemoveRedundantToStringCall))
-                                        RemoveRedundantToStringCallAnalysis.Analyze(context, invocationInfo);
-
-                                    if (context.IsDiagnosticEnabled(DiagnosticDescriptors.UseNameOfOperator))
-=======
                                     if (!context.IsAnalyzerSuppressed(DiagnosticDescriptors.RemoveRedundantToStringCall))
                                         RemoveRedundantToStringCallAnalysis.Analyze(context, invocationInfo);
 
                                     if (!context.IsAnalyzerSuppressed(DiagnosticDescriptors.UseNameOfOperator))
->>>>>>> 2cf46aad
                                         UseNameOfOperatorAnalyzer.Analyze(context, invocationInfo);
 
                                     break;
@@ -169,22 +136,14 @@
                             case "ToUpper":
                             case "ToUpperInvariant":
                                 {
-<<<<<<< HEAD
-                                    if (context.IsDiagnosticEnabled(DiagnosticDescriptors.UseStringComparison))
-=======
                                     if (!context.IsAnalyzerSuppressed(DiagnosticDescriptors.UseStringComparison))
->>>>>>> 2cf46aad
                                         UseStringComparisonAnalysis.Analyze(context, invocationInfo);
 
                                     break;
                                 }
                             case "FirstOrDefault":
                                 {
-<<<<<<< HEAD
-                                    if (context.IsDiagnosticEnabled(DiagnosticDescriptors.OptimizeLinqMethodCall))
-=======
-                                    if (!context.IsAnalyzerSuppressed(DiagnosticDescriptors.OptimizeLinqMethodCall))
->>>>>>> 2cf46aad
+                                    if (!context.IsAnalyzerSuppressed(DiagnosticDescriptors.OptimizeLinqMethodCall))
                                     {
                                         OptimizeLinqMethodCallAnalysis.AnalyzeWhere(context, invocationInfo);
                                         OptimizeLinqMethodCallAnalysis.AnalyzeFirstOrDefault(context, invocationInfo);
@@ -198,22 +157,14 @@
                             case "Single":
                             case "SingleOrDefault":
                                 {
-<<<<<<< HEAD
-                                    if (context.IsDiagnosticEnabled(DiagnosticDescriptors.OptimizeLinqMethodCall))
-=======
-                                    if (!context.IsAnalyzerSuppressed(DiagnosticDescriptors.OptimizeLinqMethodCall))
->>>>>>> 2cf46aad
+                                    if (!context.IsAnalyzerSuppressed(DiagnosticDescriptors.OptimizeLinqMethodCall))
                                         OptimizeLinqMethodCallAnalysis.AnalyzeWhere(context, invocationInfo);
 
                                     break;
                                 }
                             case "OfType":
                                 {
-<<<<<<< HEAD
-                                    if (context.IsDiagnosticEnabled(DiagnosticDescriptors.OptimizeLinqMethodCall)
-=======
                                     if (!context.IsAnalyzerSuppressed(DiagnosticDescriptors.OptimizeLinqMethodCall)
->>>>>>> 2cf46aad
                                         && !invocation.SpanContainsDirectives())
                                     {
                                         OptimizeLinqMethodCallAnalysis.AnalyzeOfType(context, invocationInfo);
@@ -223,11 +174,7 @@
                                 }
                             case "ToCharArray":
                                 {
-<<<<<<< HEAD
-                                    if (context.IsDiagnosticEnabled(DiagnosticDescriptors.RemoveRedundantStringToCharArrayCall))
-=======
                                     if (!context.IsAnalyzerSuppressed(DiagnosticDescriptors.RemoveRedundantStringToCharArrayCall))
->>>>>>> 2cf46aad
                                         RemoveRedundantStringToCharArrayCallAnalysis.Analyze(context, invocationInfo);
 
                                     break;
@@ -243,17 +190,10 @@
                             case "All":
                             case "Any":
                                 {
-<<<<<<< HEAD
-                                    if (context.IsDiagnosticEnabled(DiagnosticDescriptors.SimplifyLogicalNegation))
-                                        SimplifyLogicalNegationAnalyzer.Analyze(context, invocationInfo);
-
-                                    if (context.IsDiagnosticEnabled(DiagnosticDescriptors.OptimizeLinqMethodCall)
-=======
                                     if (!context.IsAnalyzerSuppressed(DiagnosticDescriptors.SimplifyLogicalNegation))
                                         SimplifyLogicalNegationAnalyzer.Analyze(context, invocationInfo);
 
                                     if (!context.IsAnalyzerSuppressed(DiagnosticDescriptors.OptimizeLinqMethodCall)
->>>>>>> 2cf46aad
                                         && !invocation.SpanContainsDirectives())
                                     {
                                         OptimizeLinqMethodCallAnalysis.AnalyzeWhereAndAny(context, invocationInfo);
@@ -263,11 +203,7 @@
                                 }
                             case "ElementAt":
                                 {
-<<<<<<< HEAD
-                                    if (context.IsDiagnosticEnabled(DiagnosticDescriptors.OptimizeLinqMethodCall)
-=======
                                     if (!context.IsAnalyzerSuppressed(DiagnosticDescriptors.OptimizeLinqMethodCall)
->>>>>>> 2cf46aad
                                         && !invocationInfo.Expression.IsKind(SyntaxKind.InvocationExpression)
                                         && UseElementAccessAnalysis.IsFixableElementAt(invocationInfo, context.SemanticModel, context.CancellationToken))
                                     {
@@ -278,22 +214,14 @@
                                 }
                             case "FirstOrDefault":
                                 {
-<<<<<<< HEAD
-                                    if (context.IsDiagnosticEnabled(DiagnosticDescriptors.OptimizeLinqMethodCall))
-=======
-                                    if (!context.IsAnalyzerSuppressed(DiagnosticDescriptors.OptimizeLinqMethodCall))
->>>>>>> 2cf46aad
+                                    if (!context.IsAnalyzerSuppressed(DiagnosticDescriptors.OptimizeLinqMethodCall))
                                         OptimizeLinqMethodCallAnalysis.AnalyzeFirstOrDefault(context, invocationInfo);
 
                                     break;
                                 }
                             case "GetValueOrDefault":
                                 {
-<<<<<<< HEAD
-                                    if (context.IsDiagnosticEnabled(DiagnosticDescriptors.UseCoalesceExpression)
-=======
                                     if (!context.IsAnalyzerSuppressed(DiagnosticDescriptors.UseCoalesceExpression)
->>>>>>> 2cf46aad
                                         && invocationInfo.Name.IsKind(SyntaxKind.IdentifierName)
                                         && !invocation.IsParentKind(SyntaxKind.InvocationExpression, SyntaxKind.SimpleMemberAccessExpression, SyntaxKind.ElementAccessExpression)
                                         && context.SemanticModel
@@ -309,22 +237,14 @@
                                 }
                             case "Where":
                                 {
-<<<<<<< HEAD
-                                    if (context.IsDiagnosticEnabled(DiagnosticDescriptors.CombineEnumerableWhereMethodChain))
-=======
                                     if (!context.IsAnalyzerSuppressed(DiagnosticDescriptors.CombineEnumerableWhereMethodChain))
->>>>>>> 2cf46aad
                                         CombineEnumerableWhereMethodChainAnalysis.Analyze(context, invocationInfo);
 
                                     break;
                                 }
                             case "HasFlag":
                                 {
-<<<<<<< HEAD
-                                    if (context.IsDiagnosticEnabled(DiagnosticDescriptors.UseBitwiseOperationInsteadOfCallingHasFlag)
-=======
                                     if (!context.IsAnalyzerSuppressed(DiagnosticDescriptors.UseBitwiseOperationInsteadOfCallingHasFlag)
->>>>>>> 2cf46aad
                                         && !invocation.SpanContainsDirectives()
                                         && UseBitwiseOperationInsteadOfCallingHasFlagAnalysis.IsFixable(invocationInfo, context.SemanticModel, context.CancellationToken))
                                     {
@@ -335,22 +255,14 @@
                                 }
                             case "Select":
                                 {
-<<<<<<< HEAD
-                                    if (context.IsDiagnosticEnabled(DiagnosticDescriptors.OptimizeLinqMethodCall))
-=======
-                                    if (!context.IsAnalyzerSuppressed(DiagnosticDescriptors.OptimizeLinqMethodCall))
->>>>>>> 2cf46aad
+                                    if (!context.IsAnalyzerSuppressed(DiagnosticDescriptors.OptimizeLinqMethodCall))
                                         CallCastInsteadOfSelectAnalysis.Analyze(context, invocationInfo);
 
                                     break;
                                 }
                             case "OrderBy":
                                 {
-<<<<<<< HEAD
-                                    if (context.IsDiagnosticEnabled(DiagnosticDescriptors.CallThenByInsteadOfOrderBy))
-=======
                                     if (!context.IsAnalyzerSuppressed(DiagnosticDescriptors.CallThenByInsteadOfOrderBy))
->>>>>>> 2cf46aad
                                         CallThenByInsteadOfOrderByAnalysis.Analyze(context, invocationInfo);
 
                                     break;
@@ -368,11 +280,7 @@
                             case "Matches":
                             case "Split":
                                 {
-<<<<<<< HEAD
-                                    if (context.IsDiagnosticEnabled(DiagnosticDescriptors.UseRegexInstanceInsteadOfStaticMethod)
-=======
                                     if (!context.IsAnalyzerSuppressed(DiagnosticDescriptors.UseRegexInstanceInsteadOfStaticMethod)
->>>>>>> 2cf46aad
                                         && !invocation.SpanContainsDirectives())
                                     {
                                         UseRegexInstanceInsteadOfStaticMethodAnalysis.Analyze(context, invocationInfo);
@@ -382,22 +290,14 @@
                                 }
                             case "Select":
                                 {
-<<<<<<< HEAD
-                                    if (context.IsDiagnosticEnabled(DiagnosticDescriptors.OptimizeLinqMethodCall))
-=======
-                                    if (!context.IsAnalyzerSuppressed(DiagnosticDescriptors.OptimizeLinqMethodCall))
->>>>>>> 2cf46aad
+                                    if (!context.IsAnalyzerSuppressed(DiagnosticDescriptors.OptimizeLinqMethodCall))
                                         CallCastInsteadOfSelectAnalysis.Analyze(context, invocationInfo);
 
                                     break;
                                 }
                             case "OrderBy":
                                 {
-<<<<<<< HEAD
-                                    if (context.IsDiagnosticEnabled(DiagnosticDescriptors.CallThenByInsteadOfOrderBy))
-=======
                                     if (!context.IsAnalyzerSuppressed(DiagnosticDescriptors.CallThenByInsteadOfOrderBy))
->>>>>>> 2cf46aad
                                         CallThenByInsteadOfOrderByAnalysis.Analyze(context, invocationInfo);
 
                                     break;
@@ -416,11 +316,7 @@
                             case "Split":
                             case "Replace":
                                 {
-<<<<<<< HEAD
-                                    if (context.IsDiagnosticEnabled(DiagnosticDescriptors.UseRegexInstanceInsteadOfStaticMethod)
-=======
                                     if (!context.IsAnalyzerSuppressed(DiagnosticDescriptors.UseRegexInstanceInsteadOfStaticMethod)
->>>>>>> 2cf46aad
                                         && !invocation.SpanContainsDirectives())
                                     {
                                         UseRegexInstanceInsteadOfStaticMethodAnalysis.Analyze(context, invocationInfo);
@@ -430,11 +326,7 @@
                                 }
                             case "OrderBy":
                                 {
-<<<<<<< HEAD
-                                    if (context.IsDiagnosticEnabled(DiagnosticDescriptors.CallThenByInsteadOfOrderBy))
-=======
                                     if (!context.IsAnalyzerSuppressed(DiagnosticDescriptors.CallThenByInsteadOfOrderBy))
->>>>>>> 2cf46aad
                                         CallThenByInsteadOfOrderByAnalysis.Analyze(context, invocationInfo);
 
                                     break;
@@ -449,11 +341,7 @@
                         {
                             case "Replace":
                                 {
-<<<<<<< HEAD
-                                    if (context.IsDiagnosticEnabled(DiagnosticDescriptors.UseRegexInstanceInsteadOfStaticMethod)
-=======
                                     if (!context.IsAnalyzerSuppressed(DiagnosticDescriptors.UseRegexInstanceInsteadOfStaticMethod)
->>>>>>> 2cf46aad
                                         && !invocation.SpanContainsDirectives())
                                     {
                                         UseRegexInstanceInsteadOfStaticMethodAnalysis.Analyze(context, invocationInfo);
@@ -474,11 +362,7 @@
                 case "LastOrDefault":
                 case "SingleOrDefault":
                     {
-<<<<<<< HEAD
-                        if (context.IsDiagnosticEnabled(DiagnosticDescriptors.AvoidNullReferenceException))
-=======
                         if (!context.IsAnalyzerSuppressed(DiagnosticDescriptors.AvoidNullReferenceException))
->>>>>>> 2cf46aad
                         {
                             if (argumentCount == 0
                                 || argumentCount == 1
@@ -495,22 +379,14 @@
                 case "AppendFormat":
                 case "Insert":
                     {
-<<<<<<< HEAD
-                        if (context.IsDiagnosticEnabled(DiagnosticDescriptors.OptimizeStringBuilderAppendCall))
-=======
                         if (!context.IsAnalyzerSuppressed(DiagnosticDescriptors.OptimizeStringBuilderAppendCall))
->>>>>>> 2cf46aad
                             OptimizeStringBuilderAppendCallAnalysis.Analyze(context, invocationInfo);
 
                         break;
                     }
                 case "Join":
                     {
-<<<<<<< HEAD
-                        if (context.IsDiagnosticEnabled(DiagnosticDescriptors.CallStringConcatInsteadOfStringJoin)
-=======
                         if (!context.IsAnalyzerSuppressed(DiagnosticDescriptors.CallStringConcatInsteadOfStringJoin)
->>>>>>> 2cf46aad
                             && argumentCount >= 2)
                         {
                             CallStringConcatInsteadOfStringJoinAnalysis.Analyze(context, invocationInfo);
@@ -520,18 +396,10 @@
                     }
             }
 
-<<<<<<< HEAD
-            if (context.IsDiagnosticEnabled(DiagnosticDescriptors.UseMethodChaining)
+            if (!context.IsAnalyzerSuppressed(DiagnosticDescriptors.UseMethodChaining)
                 && UseMethodChainingAnalysis.IsFixable(invocationInfo, context.SemanticModel, context.CancellationToken))
             {
                 DiagnosticHelpers.ReportDiagnostic(context, DiagnosticDescriptors.UseMethodChaining, invocationInfo.InvocationExpression);
-
-=======
-            if (!context.IsAnalyzerSuppressed(DiagnosticDescriptors.UseMethodChaining)
-                && UseMethodChainingAnalysis.IsFixable(invocationInfo, context.SemanticModel, context.CancellationToken))
-            {
-                context.ReportDiagnostic(DiagnosticDescriptors.UseMethodChaining, invocationInfo.InvocationExpression);
->>>>>>> 2cf46aad
             }
         }
     }
