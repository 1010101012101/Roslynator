--- conflicted
+++ resolved
@@ -22,18 +22,12 @@
             if (!parameters.Any())
                 return;
 
-<<<<<<< HEAD
-                if (comment != null)
-                {
-                    ImmutableArray<string> values = DocumentationCommentAnalysis.GetAttributeValues(comment, XmlElementKind.Param, "name");
-=======
             DocumentationCommentTriviaSyntax comment = memberDeclaration.GetSingleLineDocumentationComment();
 
             if (comment == null)
                 return;
 
             ImmutableArray<string> values = DocumentationCommentAnalysis.GetAttributeValues(comment, XmlElementKind.Param, "name");
->>>>>>> 707b7191
 
             if (values.IsDefault)
                 return;
