﻿// Copyright (c) Josef Pihrt. All rights reserved. Licensed under the Apache License, Version 2.0. See License.txt in the project root for license information.

using System.Threading.Tasks;
using Microsoft.CodeAnalysis;
using Microsoft.CodeAnalysis.CSharp;
using Microsoft.CodeAnalysis.CSharp.Syntax;
using Roslynator.CSharp.Analysis;
using Roslynator.CSharp.Refactorings.ExtractCondition;
using Roslynator.CSharp.Refactorings.ReplaceEqualsExpression;
using Roslynator.CSharp.Syntax;

namespace Roslynator.CSharp.Refactorings
{
    internal static class BinaryExpressionRefactoring
    {
        public static async Task ComputeRefactoringsAsync(RefactoringContext context, BinaryExpressionSyntax binaryExpression)
        {
            SyntaxToken operatorToken = binaryExpression.OperatorToken;

            if (context.IsRefactoringEnabled(RefactoringIdentifiers.NegateOperator)
                && context.Span.IsEmptyAndContainedInSpanOrBetweenSpans(operatorToken)
                && NegateOperatorRefactoring.CanBeNegated(operatorToken))
            {
                context.RegisterRefactoring(
                    "Negate operator",
                    cancellationToken => NegateOperatorRefactoring.RefactorAsync(context.Document, operatorToken, cancellationToken),
                    RefactoringIdentifiers.NegateOperator);
            }

            if (context.Span.IsEmptyAndContainedInSpan(operatorToken))
            {
                if (context.IsRefactoringEnabled(RefactoringIdentifiers.NegateBinaryExpression))
                    NegateBinaryExpressionRefactoring.ComputeRefactoring(context, binaryExpression);

                if (context.IsRefactoringEnabled(RefactoringIdentifiers.SwapBinaryOperands))
                    SwapBinaryOperandsRefactoring.ComputeRefactoring(context, binaryExpression);
            }

            if (context.IsRefactoringEnabled(RefactoringIdentifiers.FormatBinaryExpression))
                FormatBinaryExpressionRefactoring.ComputeRefactorings(context, binaryExpression);

            if (context.IsRefactoringEnabled(RefactoringIdentifiers.ExpandCoalesceExpression)
                && operatorToken.Span.Contains(context.Span))
            {
                ExpandCoalesceExpressionRefactoring.ComputeRefactoring(context, binaryExpression);
            }

            if (context.IsAnyRefactoringEnabled(
                    RefactoringIdentifiers.ExtractExpressionFromCondition,
                    RefactoringIdentifiers.JoinStringExpressions,
                    RefactoringIdentifiers.UseStringBuilderInsteadOfConcatenation)
                && !context.Span.IsEmpty
                && binaryExpression.IsKind(SyntaxKind.AddExpression, SyntaxKind.LogicalAndExpression, SyntaxKind.LogicalOrExpression))
            {
<<<<<<< HEAD
                var chain = ExpressionChain.Create(binaryExpression, context.Span);
=======
                var chain = new ExpressionChain(binaryExpression, context.Span);
>>>>>>> 3ed161e5

                ExpressionChain.Enumerator en = chain.GetEnumerator();

                if (en.MoveNext()
                    && en.MoveNext())
                {
                    if (context.IsRefactoringEnabled(RefactoringIdentifiers.ExtractExpressionFromCondition))
                        ExtractConditionRefactoring.ComputeRefactoring(context, chain);

                    if (binaryExpression.IsKind(SyntaxKind.AddExpression))
                    {
                        SemanticModel semanticModel = await context.GetSemanticModelAsync().ConfigureAwait(false);

                        StringConcatenationExpressionInfo concatenationInfo = SyntaxInfo.StringConcatenationExpressionInfo(chain, semanticModel, context.CancellationToken);
                        if (concatenationInfo.Success)
                        {
                            if (context.IsRefactoringEnabled(RefactoringIdentifiers.JoinStringExpressions))
                                JoinStringExpressionsRefactoring.ComputeRefactoring(context, concatenationInfo);

                            if (context.IsRefactoringEnabled(RefactoringIdentifiers.UseStringBuilderInsteadOfConcatenation))
                                UseStringBuilderInsteadOfConcatenationRefactoring.ComputeRefactoring(context, concatenationInfo);
                        }
                    }
                }
            }

            if (context.IsRefactoringEnabled(RefactoringIdentifiers.ReplaceAsWithCast)
                && context.Span.IsEmptyAndContainedInSpanOrBetweenSpans(binaryExpression))
            {
                SemanticModel semanticModel = await context.GetSemanticModelAsync().ConfigureAwait(false);

                if (ReplaceAsWithCastAnalysis.IsFixable(binaryExpression, semanticModel, context.CancellationToken))
                {
                    context.RegisterRefactoring(
                        "Replace as with cast",
                        cancellationToken => ReplaceAsWithCastRefactoring.RefactorAsync(context.Document, binaryExpression, cancellationToken),
                        RefactoringIdentifiers.ReplaceAsWithCast);
                }
            }

            if (context.IsRefactoringEnabled(RefactoringIdentifiers.NegateIsExpression))
                NegateIsExpressionRefactoring.ComputeRefactoring(context, binaryExpression);

            if (context.Span.IsContainedInSpanOrBetweenSpans(operatorToken))
            {
                if (context.IsRefactoringEnabled(RefactoringIdentifiers.ReplaceEqualsExpressionWithStringEquals))
                    await ReplaceEqualsExpressionWithStringEqualsRefactoring.ComputeRefactoringAsync(context, binaryExpression).ConfigureAwait(false);

                if (context.IsAnyRefactoringEnabled(
                    RefactoringIdentifiers.ReplaceEqualsExpressionWithStringIsNullOrEmpty,
                    RefactoringIdentifiers.ReplaceEqualsExpressionWithStringIsNullOrWhiteSpace))
                {
                    await ReplaceEqualsExpressionRefactoring.ComputeRefactoringsAsync(context, binaryExpression).ConfigureAwait(false);
                }
            }
        }
    }
}<|MERGE_RESOLUTION|>--- conflicted
+++ resolved
@@ -52,11 +52,7 @@
                 && !context.Span.IsEmpty
                 && binaryExpression.IsKind(SyntaxKind.AddExpression, SyntaxKind.LogicalAndExpression, SyntaxKind.LogicalOrExpression))
             {
-<<<<<<< HEAD
-                var chain = ExpressionChain.Create(binaryExpression, context.Span);
-=======
                 var chain = new ExpressionChain(binaryExpression, context.Span);
->>>>>>> 3ed161e5
 
                 ExpressionChain.Enumerator en = chain.GetEnumerator();
 
