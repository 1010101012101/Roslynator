﻿// Copyright (c) Josef Pihrt. All rights reserved. Licensed under the Apache License, Version 2.0. See License.txt in the project root for license information.

using System;
using System.Collections.Generic;
using System.Diagnostics;
using System.Threading;
using Microsoft.CodeAnalysis;
using Microsoft.CodeAnalysis.CSharp;
using Microsoft.CodeAnalysis.CSharp.Syntax;

namespace Roslynator.CSharp
{
    internal static class CSharpUtility
    {
        private static readonly SymbolDisplayFormat _symbolDisplayFormat = new SymbolDisplayFormat(
            genericsOptions: SymbolDisplayGenericsOptions.IncludeTypeParameters,
            typeQualificationStyle: SymbolDisplayTypeQualificationStyle.NameAndContainingTypesAndNamespaces);

        public static string GetCountOrLengthPropertyName(
            ExpressionSyntax expression,
            SemanticModel semanticModel,
            CancellationToken cancellationToken = default(CancellationToken))
        {
            ITypeSymbol typeSymbol = semanticModel.GetTypeSymbol(expression, cancellationToken);

            if (typeSymbol == null)
                return null;

            return SymbolUtility.GetCountOrLengthPropertyName(typeSymbol, semanticModel, expression.SpanStart);
        }

        public static bool IsNamespaceInScope(
            SyntaxNode node,
            INamespaceSymbol namespaceSymbol,
            SemanticModel semanticModel,
            CancellationToken cancellationToken = default(CancellationToken))
        {
            if (node == null)
                throw new ArgumentNullException(nameof(node));

            if (namespaceSymbol == null)
                throw new ArgumentNullException(nameof(namespaceSymbol));

            if (semanticModel == null)
                throw new ArgumentNullException(nameof(semanticModel));

            foreach (SyntaxNode ancestor in node.Ancestors())
            {
                switch (ancestor.Kind())
                {
                    case SyntaxKind.NamespaceDeclaration:
                        {
                            var namespaceDeclaration = (NamespaceDeclarationSyntax)ancestor;

                            if (IsNamespace(namespaceSymbol, namespaceDeclaration.Name, semanticModel, cancellationToken)
                                || IsNamespace(namespaceSymbol, namespaceDeclaration.Usings, semanticModel, cancellationToken))
                            {
                                return true;
                            }

                            break;
                        }
                    case SyntaxKind.CompilationUnit:
                        {
                            var compilationUnit = (CompilationUnitSyntax)ancestor;

                            if (IsNamespace(namespaceSymbol, compilationUnit.Usings, semanticModel, cancellationToken))
                                return true;

                            break;
                        }
                }
            }

            return false;
        }

        private static bool IsNamespace(
            INamespaceSymbol namespaceSymbol,
            SyntaxList<UsingDirectiveSyntax> usings,
            SemanticModel semanticModel,
            CancellationToken cancellationToken)
        {
            foreach (UsingDirectiveSyntax usingDirective in usings)
            {
                if (!usingDirective.StaticKeyword.IsKind(SyntaxKind.StaticKeyword)
                    && usingDirective.Alias == null
                    && IsNamespace(namespaceSymbol, usingDirective.Name, semanticModel, cancellationToken))
                {
                    return true;
                }
            }

            return false;
        }

        private static bool IsNamespace(
            INamespaceSymbol namespaceSymbol,
            NameSyntax name,
            SemanticModel semanticModel,
            CancellationToken cancellationToken)
        {
            if (name != null)
            {
                ISymbol symbol = semanticModel.GetSymbol(name, cancellationToken);

                if (symbol?.Kind == SymbolKind.Namespace)
                {
                    string namespaceText = namespaceSymbol.ToString();

                    if (string.Equals(namespaceText, symbol.ToString(), StringComparison.Ordinal))
                    {
                        return true;
                    }
                    else if (name.IsParentKind(SyntaxKind.NamespaceDeclaration))
                    {
                        INamespaceSymbol containingNamespace = symbol.ContainingNamespace;

                        while (containingNamespace != null)
                        {
                            if (string.Equals(namespaceText, containingNamespace.ToString(), StringComparison.Ordinal))
                                return true;

                            containingNamespace = containingNamespace.ContainingNamespace;
                        }
                    }
                }
            }

            return false;
        }

        public static bool IsStaticClassInScope(
            SyntaxNode node,
            INamedTypeSymbol staticClassSymbol,
            SemanticModel semanticModel,
            CancellationToken cancellationToken = default(CancellationToken))
        {
            if (node == null)
                throw new ArgumentNullException(nameof(node));

            if (staticClassSymbol == null)
                throw new ArgumentNullException(nameof(staticClassSymbol));

            if (semanticModel == null)
                throw new ArgumentNullException(nameof(semanticModel));

            foreach (SyntaxNode ancestor in node.Ancestors())
            {
                foreach (UsingDirectiveSyntax usingDirective in SyntaxInfo.UsingDirectiveListInfo(ancestor).Usings)
                {
                    if (usingDirective.StaticKeyword.IsKind(SyntaxKind.StaticKeyword))
                    {
                        NameSyntax name = usingDirective.Name;

                        if (name != null
                            && staticClassSymbol.Equals(semanticModel.GetSymbol(name, cancellationToken)))
                        {
                            return true;
                        }
                    }
                }
            }

            return false;
        }

        public static bool IsEmptyStringExpression(
            ExpressionSyntax expression,
            SemanticModel semanticModel,
            CancellationToken cancellationToken = default(CancellationToken))
        {
            if (expression == null)
                throw new ArgumentNullException(nameof(expression));

            if (semanticModel == null)
                throw new ArgumentNullException(nameof(semanticModel));

            SyntaxKind kind = expression.Kind();

            if (kind == SyntaxKind.StringLiteralExpression)
            {
                return ((LiteralExpressionSyntax)expression).Token.ValueText.Length == 0;
            }
            else if (kind == SyntaxKind.InterpolatedStringExpression)
            {
                return !((InterpolatedStringExpressionSyntax)expression).Contents.Any();
            }
            else if (kind == SyntaxKind.SimpleMemberAccessExpression)
            {
                var memberAccess = (MemberAccessExpressionSyntax)expression;

                if (memberAccess.Name?.Identifier.ValueText == "Empty")
                {
                    ISymbol symbol = semanticModel.GetSymbol(memberAccess, cancellationToken);

                    if (symbol?.Kind == SymbolKind.Field)
                    {
                        var fieldSymbol = (IFieldSymbol)symbol;

                        if (SymbolUtility.IsPublicStaticReadOnly(fieldSymbol, "Empty")
                            && fieldSymbol.ContainingType?.SpecialType == SpecialType.System_String
                            && fieldSymbol.Type.IsString())
                        {
                            return true;
                        }
                    }
                }
            }

            Optional<object> optional = semanticModel.GetConstantValue(expression, cancellationToken);

            if (optional.HasValue)
            {
                var value = optional.Value as string;

                return value?.Length == 0;
            }

            return false;
        }

        public static NameSyntax EnsureFullyQualifiedName(
            NameSyntax name,
            SemanticModel semanticModel,
            CancellationToken cancellationToken = default(CancellationToken))
        {
            ISymbol symbol = semanticModel.GetSymbol(name, cancellationToken);

            if (symbol != null)
            {
                if (semanticModel.GetAliasInfo(name, cancellationToken) != null
                    || !symbol.ContainingNamespace.IsGlobalNamespace)
                {
                    SymbolKind kind = symbol.Kind;

                    if (kind == SymbolKind.Namespace)
                    {
                        return SyntaxFactory.ParseName(symbol.ToString()).WithTriviaFrom(name);
                    }
                    else if (kind == SymbolKind.NamedType)
                    {
                        return (NameSyntax)((INamedTypeSymbol)symbol).ToTypeSyntax(_symbolDisplayFormat).WithTriviaFrom(name);
                    }
                }
            }

            return name;
        }

        public static bool IsNameOfExpression(
            SyntaxNode node,
            SemanticModel semanticModel,
            CancellationToken cancellationToken = default(CancellationToken))
        {
            return node.IsKind(SyntaxKind.InvocationExpression)
                && IsNameOfExpression((InvocationExpressionSyntax)node, semanticModel, cancellationToken);
        }

        public static bool IsNameOfExpression(
            InvocationExpressionSyntax invocationExpression,
            SemanticModel semanticModel,
            CancellationToken cancellationToken = default(CancellationToken))
        {
            ExpressionSyntax expression = invocationExpression.Expression;

            if (expression?.Kind() == SyntaxKind.IdentifierName)
            {
                var identifierName = (IdentifierNameSyntax)expression;

                if (string.Equals(identifierName.Identifier.ValueText, "nameof", StringComparison.Ordinal)
                    && semanticModel.GetSymbol(invocationExpression, cancellationToken) == null)
                {
                    return true;
                }
            }

            return false;
        }

        public static bool IsPropertyOfNullableOfT(
            IdentifierNameSyntax identifierName,
            string name,
            SemanticModel semanticModel,
            CancellationToken cancellationToken = default(CancellationToken))
        {
            if (identifierName == null)
                return false;

            if (!string.Equals(identifierName.Identifier.ValueText, name, StringComparison.Ordinal))
                return false;

            ISymbol symbol = semanticModel.GetSymbol(identifierName, cancellationToken);

            return SymbolUtility.IsPropertyOfNullableOfT(symbol, name);
        }

        public static bool IsStringConcatenation(BinaryExpressionSyntax addExpression, SemanticModel semanticModel, CancellationToken cancellationToken = default(CancellationToken))
        {
            return addExpression.Kind() == SyntaxKind.AddExpression
                && SymbolUtility.IsStringAdditionOperator(semanticModel.GetMethodSymbol(addExpression, cancellationToken));
        }

        public static bool IsStringLiteralConcatenation(BinaryExpressionSyntax binaryExpression)
        {
            if (binaryExpression?.Kind() != SyntaxKind.AddExpression)
                return false;

            while (true)
            {
                if (binaryExpression.Right?.WalkDownParentheses().Kind() != SyntaxKind.StringLiteralExpression)
                    return false;

                ExpressionSyntax left = binaryExpression.Left?.WalkDownParentheses();

                switch (left?.Kind())
                {
                    case SyntaxKind.StringLiteralExpression:
                        {
                            return true;
                        }
                    case SyntaxKind.AddExpression:
                        {
                            binaryExpression = (BinaryExpressionSyntax)left;
                            break;
                        }
                    default:
                        {
                            return false;
                        }
                }
            }
        }

        public static bool IsStringExpression(ExpressionSyntax expression, SemanticModel semanticModel, CancellationToken cancellationToken)
        {
            if (expression == null)
                return false;

            if (expression
                .WalkDownParentheses()
                .Kind()
                .Is(SyntaxKind.StringLiteralExpression, SyntaxKind.InterpolatedStringExpression))
            {
                return true;
            }

            return semanticModel.GetTypeInfo(expression, cancellationToken)
                .ConvertedType?
                .SpecialType == SpecialType.System_String;
        }

        public static bool IsBooleanExpression(
            ExpressionSyntax expression,
            SemanticModel semanticModel,
            CancellationToken cancellationToken = default(CancellationToken))
        {
            if (expression == null)
                return false;

            return CSharpFacts.IsBooleanExpression(expression.WalkDownParentheses().Kind())
                || semanticModel
                    .GetTypeInfo(expression, cancellationToken)
                    .ConvertedType?
                    .SpecialType == SpecialType.System_Boolean;
        }

        public static SyntaxToken GetIdentifier(SyntaxNode node)
        {
            switch (node.Kind())
            {
                case SyntaxKind.ClassDeclaration:
                    return ((ClassDeclarationSyntax)node).Identifier;
                case SyntaxKind.StructDeclaration:
                    return ((StructDeclarationSyntax)node).Identifier;
                case SyntaxKind.InterfaceDeclaration:
                    return ((InterfaceDeclarationSyntax)node).Identifier;
                case SyntaxKind.EnumDeclaration:
                    return ((EnumDeclarationSyntax)node).Identifier;
                case SyntaxKind.DelegateDeclaration:
                    return ((DelegateDeclarationSyntax)node).Identifier;
                case SyntaxKind.MethodDeclaration:
                    return ((MethodDeclarationSyntax)node).Identifier;
                case SyntaxKind.ConstructorDeclaration:
                    return ((ConstructorDeclarationSyntax)node).Identifier;
                case SyntaxKind.PropertyDeclaration:
                    return ((PropertyDeclarationSyntax)node).Identifier;
                case SyntaxKind.IndexerDeclaration:
                    return ((IndexerDeclarationSyntax)node).ThisKeyword;
                case SyntaxKind.EventDeclaration:
                    return ((EventDeclarationSyntax)node).Identifier;
                case SyntaxKind.EventFieldDeclaration:
                    return ((EventFieldDeclarationSyntax)node).Declaration?.Variables.FirstOrDefault()?.Identifier ?? default(SyntaxToken);
                case SyntaxKind.FieldDeclaration:
                    return ((FieldDeclarationSyntax)node).Declaration?.Variables.FirstOrDefault()?.Identifier ?? default(SyntaxToken);
                case SyntaxKind.VariableDeclarator:
                    return ((VariableDeclaratorSyntax)node).Identifier;
            }

            return default(SyntaxToken);
        }

        public static bool IsPartOfExpressionThatMustBeConstant(LiteralExpressionSyntax literalExpression)
        {
            for (SyntaxNode parent = literalExpression.Parent; parent != null; parent = parent.Parent)
            {
                switch (parent.Kind())
                {
                    case SyntaxKind.AttributeArgument:
                    case SyntaxKind.Parameter:
                    case SyntaxKind.CaseSwitchLabel:
                        return true;
                    case SyntaxKind.FieldDeclaration:
                        return ((FieldDeclarationSyntax)parent).Modifiers.Contains(SyntaxKind.ConstKeyword);
                    case SyntaxKind.LocalDeclarationStatement:
                        return ((LocalDeclarationStatementSyntax)parent).Modifiers.Contains(SyntaxKind.ConstKeyword);
                    case SyntaxKind.Block:
                    case SyntaxKind.ExpressionStatement:
                    case SyntaxKind.EmptyStatement:
                    case SyntaxKind.LabeledStatement:
                    case SyntaxKind.GotoStatement:
                    case SyntaxKind.GotoCaseStatement:
                    case SyntaxKind.GotoDefaultStatement:
                    case SyntaxKind.BreakStatement:
                    case SyntaxKind.ContinueStatement:
                    case SyntaxKind.ReturnStatement:
                    case SyntaxKind.YieldReturnStatement:
                    case SyntaxKind.YieldBreakStatement:
                    case SyntaxKind.ThrowStatement:
                    case SyntaxKind.WhileStatement:
                    case SyntaxKind.DoStatement:
                    case SyntaxKind.ForStatement:
                    case SyntaxKind.ForEachStatement:
                    case SyntaxKind.ForEachVariableStatement:
                    case SyntaxKind.UsingStatement:
                    case SyntaxKind.FixedStatement:
                    case SyntaxKind.CheckedStatement:
                    case SyntaxKind.UncheckedStatement:
                    case SyntaxKind.UnsafeStatement:
                    case SyntaxKind.LockStatement:
                    case SyntaxKind.IfStatement:
                    case SyntaxKind.SwitchStatement:
                    case SyntaxKind.TryStatement:
                    case SyntaxKind.LocalFunctionStatement:
                    case SyntaxKind.GlobalStatement:
                    case SyntaxKind.NamespaceDeclaration:
                    case SyntaxKind.ClassDeclaration:
                    case SyntaxKind.StructDeclaration:
                    case SyntaxKind.InterfaceDeclaration:
                    case SyntaxKind.EnumDeclaration:
                    case SyntaxKind.DelegateDeclaration:
                    case SyntaxKind.EnumMemberDeclaration:
                    case SyntaxKind.EventFieldDeclaration:
                    case SyntaxKind.MethodDeclaration:
                    case SyntaxKind.OperatorDeclaration:
                    case SyntaxKind.ConversionOperatorDeclaration:
                    case SyntaxKind.ConstructorDeclaration:
                    case SyntaxKind.DestructorDeclaration:
                    case SyntaxKind.PropertyDeclaration:
                    case SyntaxKind.EventDeclaration:
                    case SyntaxKind.IndexerDeclaration:
                    case SyntaxKind.GetAccessorDeclaration:
                    case SyntaxKind.SetAccessorDeclaration:
                    case SyntaxKind.AddAccessorDeclaration:
                    case SyntaxKind.RemoveAccessorDeclaration:
                    case SyntaxKind.UnknownAccessorDeclaration:
                    case SyntaxKind.IncompleteMember:
                        return false;
                }
            }

            return false;
        }

        public static IEnumerable<SyntaxNode> EnumerateExpressionChain(ExpressionSyntax expression)
        {
            SyntaxNode e = expression;

            yield return e;

            while (true)
            {
                ExpressionSyntax last = GetLastChild(e);

                if (last != null)
                {
                    e = last;
                }
                else
                {
                    while (e != expression
                        && IsFirstChild(e))
                    {
                        e = e.Parent;
                    }

                    if (e == expression)
                        break;

                    e = GetPreviousSibling(e);
                }

                yield return e;
            }

            ExpressionSyntax GetLastChild(SyntaxNode node)
            {
                switch (node?.Kind())
                {
                    case SyntaxKind.ConditionalAccessExpression:
                        return ((ConditionalAccessExpressionSyntax)node).WhenNotNull;
                    case SyntaxKind.MemberBindingExpression:
                        return ((MemberBindingExpressionSyntax)node).Name;
                    case SyntaxKind.SimpleMemberAccessExpression:
                        return ((MemberAccessExpressionSyntax)node).Name;
                    case SyntaxKind.ElementAccessExpression:
                        return ((ElementAccessExpressionSyntax)node).Expression;
                    case SyntaxKind.InvocationExpression:
                        return ((InvocationExpressionSyntax)node).Expression;
                }

                return null;
            }

            SyntaxNode GetPreviousSibling(SyntaxNode node)
            {
                SyntaxNode parent = node.Parent;

                switch (parent.Kind())
                {
                    case SyntaxKind.ConditionalAccessExpression:
                        {
                            var conditionalAccess = (ConditionalAccessExpressionSyntax)parent;

                            if (conditionalAccess.WhenNotNull == node)
                                return conditionalAccess.Expression;

                            break;
                        }
                    case SyntaxKind.SimpleMemberAccessExpression:
                        {
                            var memberAccess = (MemberAccessExpressionSyntax)parent;

                            if (memberAccess.Name == node)
                                return memberAccess.Expression;

                            break;
                        }
                }

                return null;
            }

            bool IsFirstChild(SyntaxNode node)
            {
                SyntaxNode parent = node.Parent;

                switch (parent.Kind())
                {
                    case SyntaxKind.ConditionalAccessExpression:
                        return ((ConditionalAccessExpressionSyntax)parent).Expression == node;
                    case SyntaxKind.SimpleMemberAccessExpression:
                        return ((MemberAccessExpressionSyntax)parent).Expression == node;
                }

                return true;
            }
        }

<<<<<<< HEAD
        public static ArrowExpressionClauseSyntax GetExpressionBody(SyntaxNode node)
        {
            switch (node.Kind())
            {
                case SyntaxKind.MethodDeclaration:
                    return ((MethodDeclarationSyntax)node).ExpressionBody;
                case SyntaxKind.PropertyDeclaration:
                    return ((PropertyDeclarationSyntax)node).ExpressionBody;
                case SyntaxKind.IndexerDeclaration:
                    return ((IndexerDeclarationSyntax)node).ExpressionBody;
                case SyntaxKind.OperatorDeclaration:
                    return ((OperatorDeclarationSyntax)node).ExpressionBody;
                case SyntaxKind.ConversionOperatorDeclaration:
                    return ((ConversionOperatorDeclarationSyntax)node).ExpressionBody;
                case SyntaxKind.ConstructorDeclaration:
                    return ((ConstructorDeclarationSyntax)node).ExpressionBody;
                case SyntaxKind.DestructorDeclaration:
                    return ((DestructorDeclarationSyntax)node).ExpressionBody;
                case SyntaxKind.GetAccessorDeclaration:
                case SyntaxKind.SetAccessorDeclaration:
                case SyntaxKind.AddAccessorDeclaration:
                case SyntaxKind.RemoveAccessorDeclaration:
                    return ((AccessorDeclarationSyntax)node).ExpressionBody;
                case SyntaxKind.LocalFunctionStatement:
                    return ((LocalFunctionStatementSyntax)node).ExpressionBody;
            }

            Debug.Assert(!CSharpFacts.CanHaveExpressionBody(node.Kind()), node.Kind().ToString());

            return null;
        }

        internal static IFieldSymbol FindEnumDefaultField(INamedTypeSymbol enumSymbol)
        {
            if (enumSymbol == null)
                throw new ArgumentNullException(nameof(enumSymbol));

            INamedTypeSymbol enumUnderlyingType = enumSymbol.EnumUnderlyingType;

            if (enumUnderlyingType == null)
                throw new ArgumentException($"'{enumSymbol}' is not an enumeration.", nameof(enumSymbol));

            switch (enumUnderlyingType.SpecialType)
            {
                case SpecialType.System_SByte:
                    {
                        foreach (ISymbol symbol in enumSymbol.GetMembers())
                        {
                            if (symbol.Kind == SymbolKind.Field)
                            {
                                var fieldSymbol = (IFieldSymbol)symbol;

                                if (fieldSymbol.HasConstantValue
                                    && fieldSymbol.ConstantValue is sbyte value
                                    && value == 0)
                                {
                                    return fieldSymbol;
                                }
                            }
                        }

                        break;
                    }
                case SpecialType.System_Byte:
                    {
                        foreach (ISymbol symbol in enumSymbol.GetMembers())
                        {
                            if (symbol.Kind == SymbolKind.Field)
                            {
                                var fieldSymbol = (IFieldSymbol)symbol;

                                if (fieldSymbol.HasConstantValue
                                    && fieldSymbol.ConstantValue is byte value
                                    && value == 0)
                                {
                                    return fieldSymbol;
                                }
                            }
                        }

                        break;
                    }
                case SpecialType.System_Int16:
                    {
                        foreach (ISymbol symbol in enumSymbol.GetMembers())
                        {
                            if (symbol.Kind == SymbolKind.Field)
                            {
                                var fieldSymbol = (IFieldSymbol)symbol;

                                if (fieldSymbol.HasConstantValue
                                    && fieldSymbol.ConstantValue is short value
                                    && value == 0)
                                {
                                    return fieldSymbol;
                                }
                            }
                        }

                        break;
                    }
                case SpecialType.System_UInt16:
                    {
                        foreach (ISymbol symbol in enumSymbol.GetMembers())
                        {
                            if (symbol.Kind == SymbolKind.Field)
                            {
                                var fieldSymbol = (IFieldSymbol)symbol;

                                if (fieldSymbol.HasConstantValue
                                    && fieldSymbol.ConstantValue is ushort value
                                    && value == 0)
                                {
                                    return fieldSymbol;
                                }
                            }
                        }

                        break;
                    }
                case SpecialType.System_Int32:
                    {
                        foreach (ISymbol symbol in enumSymbol.GetMembers())
                        {
                            if (symbol.Kind == SymbolKind.Field)
                            {
                                var fieldSymbol = (IFieldSymbol)symbol;

                                if (fieldSymbol.HasConstantValue
                                    && fieldSymbol.ConstantValue is int value
                                    && value == 0)
                                {
                                    return fieldSymbol;
                                }
                            }
                        }

                        break;
                    }
                case SpecialType.System_UInt32:
                    {
                        foreach (ISymbol symbol in enumSymbol.GetMembers())
                        {
                            if (symbol.Kind == SymbolKind.Field)
                            {
                                var fieldSymbol = (IFieldSymbol)symbol;

                                if (fieldSymbol.HasConstantValue
                                    && fieldSymbol.ConstantValue is uint value
                                    && value == 0)
                                {
                                    return fieldSymbol;
                                }
                            }
                        }

                        break;
                    }
                case SpecialType.System_Int64:
                    {
                        foreach (ISymbol symbol in enumSymbol.GetMembers())
                        {
                            if (symbol.Kind == SymbolKind.Field)
                            {
                                var fieldSymbol = (IFieldSymbol)symbol;

                                if (fieldSymbol.HasConstantValue
                                    && fieldSymbol.ConstantValue is long value
                                    && value == 0)
                                {
                                    return fieldSymbol;
                                }
                            }
                        }

                        break;
                    }
                case SpecialType.System_UInt64:
                    {
                        foreach (ISymbol symbol in enumSymbol.GetMembers())
                        {
                            if (symbol.Kind == SymbolKind.Field)
                            {
                                var fieldSymbol = (IFieldSymbol)symbol;

                                if (fieldSymbol.HasConstantValue
                                    && fieldSymbol.ConstantValue is ulong value
                                    && value == 0)
                                {
                                    return fieldSymbol;
                                }
                            }
                        }

                        break;
                    }
            }

            return default(IFieldSymbol);
=======
        public static bool IsConditionallyAccessed(SyntaxNode node)
        {
            SyntaxNode prev = node;

            for (SyntaxNode parent = node.Parent; parent != null; parent = parent.Parent)
            {
                switch (parent.Kind())
                {
                    case SyntaxKind.SimpleMemberAccessExpression:
                    case SyntaxKind.ElementAccessExpression:
                    case SyntaxKind.InvocationExpression:
                        {
                            prev = parent;
                            continue;
                        }
                    case SyntaxKind.ConditionalAccessExpression:
                        {
                            return ((ConditionalAccessExpressionSyntax)parent).WhenNotNull == prev;
                        }
                    default:
                        {
                            return false;
                        }
                }
            }

            return false;
>>>>>>> 244c8c18
        }
    }
}<|MERGE_RESOLUTION|>--- conflicted
+++ resolved
@@ -567,7 +567,6 @@
             }
         }
 
-<<<<<<< HEAD
         public static ArrowExpressionClauseSyntax GetExpressionBody(SyntaxNode node)
         {
             switch (node.Kind())
@@ -767,7 +766,8 @@
             }
 
             return default(IFieldSymbol);
-=======
+        }
+
         public static bool IsConditionallyAccessed(SyntaxNode node)
         {
             SyntaxNode prev = node;
@@ -795,7 +795,6 @@
             }
 
             return false;
->>>>>>> 244c8c18
         }
     }
 }