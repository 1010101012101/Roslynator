--- conflicted
+++ resolved
@@ -5,11 +5,7 @@
   </PropertyGroup>
 
   <PropertyGroup>
-<<<<<<< HEAD
-    <Version>0.1.0.0</Version>
-=======
     <Version>1.0.0.9</Version>
->>>>>>> cfb1fb38
     <AssemblyName>Roslynator.Workspaces.Core</AssemblyName>
     <RootNamespace>Roslynator</RootNamespace>
     <SignAssembly>true</SignAssembly>
