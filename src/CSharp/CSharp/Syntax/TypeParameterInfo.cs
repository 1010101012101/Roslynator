--- conflicted
+++ resolved
@@ -11,11 +11,7 @@
 {
     /// <summary>
     /// Provides information about a type parameter.
-<<<<<<< HEAD
-    /// </summary
-=======
     /// </summary>
->>>>>>> a5675458
     [DebuggerDisplay("{DebuggerDisplay,nq}")]
     internal readonly struct TypeParameterInfo : IEquatable<TypeParameterInfo>
     {
