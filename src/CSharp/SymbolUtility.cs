﻿// Copyright (c) Josef Pihrt. All rights reserved. Licensed under the Apache License, Version 2.0. See License.txt in the project root for license information.

using System;
using System.Collections.Immutable;
using Microsoft.CodeAnalysis;

namespace Roslynator
{
    internal static class SymbolUtility
    {
        public static bool IsPublicStaticReadOnly(IFieldSymbol fieldSymbol, string name = null)
        {
            return fieldSymbol?.DeclaredAccessibility == Accessibility.Public
                && fieldSymbol.IsStatic
                && fieldSymbol.IsReadOnly
                && StringUtility.IsNullOrEquals(name, fieldSymbol.Name);
        }

        public static bool IsPublicStaticNonGeneric(IMethodSymbol methodSymbol, string name = null)
        {
            return methodSymbol?.DeclaredAccessibility == Accessibility.Public
                && methodSymbol.IsStatic
                && !methodSymbol.IsGenericMethod
                && StringUtility.IsNullOrEquals(name, methodSymbol.Name);
        }

        public static bool IsPublicInstanceNonGeneric(IMethodSymbol methodSymbol, string name = null)
        {
            return methodSymbol?.DeclaredAccessibility == Accessibility.Public
                && !methodSymbol.IsStatic
                && !methodSymbol.IsGenericMethod
                && StringUtility.IsNullOrEquals(name, methodSymbol.Name);
        }

        public static bool IsPublicInstance(IPropertySymbol propertySymbol, string name = null)
        {
            return propertySymbol?.DeclaredAccessibility == Accessibility.Public
                && !propertySymbol.IsStatic
                && StringUtility.IsNullOrEquals(name, propertySymbol.Name);
        }

        public static bool IsStringAdditionOperator(IMethodSymbol methodSymbol)
        {
            return methodSymbol?.MethodKind == MethodKind.BuiltinOperator
                && methodSymbol.Name == WellKnownMemberNames.AdditionOperatorName
                && methodSymbol.IsContainingType(SpecialType.System_String);
        }

        public static bool IsEventHandlerMethod(IMethodSymbol methodSymbol, INamedTypeSymbol eventArgsSymbol)
        {
            if (methodSymbol?.ReturnsVoid == true)
            {
                ImmutableArray<IParameterSymbol> parameters = methodSymbol.Parameters;

                if (parameters.Length == 2
                    && parameters[0].Type.SpecialType == SpecialType.System_Object)
                {
                    ITypeSymbol type = parameters[1].Type;

                    if (type.Kind == SymbolKind.TypeParameter)
                        return type.Name.EndsWith("EventArgs", StringComparison.Ordinal);

                    return type.EqualsOrInheritsFrom(eventArgsSymbol);
                }
            }

            return false;
        }

        public static bool HasAccessibleIndexer(
            ITypeSymbol typeSymbol,
            SemanticModel semanticModel,
            int position)
        {
            if (typeSymbol == null)
                return false;

            SymbolKind symbolKind = typeSymbol.Kind;

            if (symbolKind == SymbolKind.ErrorType)
                return false;

            if (symbolKind == SymbolKind.ArrayType)
                return true;

            bool? hasIndexer = HasIndexer(typeSymbol.SpecialType);

            if (hasIndexer != null)
                return hasIndexer.Value;

            ITypeSymbol originalDefinition = typeSymbol.OriginalDefinition;

            if (!typeSymbol.Equals(originalDefinition))
            {
                hasIndexer = HasIndexer(originalDefinition.SpecialType);

                if (hasIndexer != null)
                    return hasIndexer.Value;
            }

            if (originalDefinition.ImplementsAny(
                SpecialType.System_Collections_Generic_IList_T,
                SpecialType.System_Collections_Generic_IReadOnlyList_T,
                allInterfaces: true))
            {
                if (originalDefinition.TypeKind == TypeKind.Interface)
                    return true;

                foreach (ISymbol symbol in typeSymbol.GetMembers("this[]"))
                {
                    if (semanticModel.IsAccessible(position, symbol))
                        return true;
                }
            }

            return false;

            bool? HasIndexer(SpecialType specialType)
            {
                switch (specialType)
                {
                    case SpecialType.System_String:
                    case SpecialType.System_Array:
                    case SpecialType.System_Collections_Generic_IList_T:
                    case SpecialType.System_Collections_Generic_IReadOnlyList_T:
                        return true;
                    case SpecialType.None:
                        return null;
                }

                return false;
            }
        }

        public static string GetCountOrLengthPropertyName(
            ITypeSymbol typeSymbol,
            SemanticModel semanticModel,
            int position)
        {
            SymbolKind kind = typeSymbol.Kind;

            if (kind == SymbolKind.ErrorType)
                return null;

            if (kind == SymbolKind.ArrayType)
                return "Length";

            string propertyName = GetCountOrLengthPropertyName(typeSymbol.SpecialType);

            if (propertyName != null)
                return (propertyName.Length > 0) ? propertyName : null;

            ITypeSymbol originalDefinition = typeSymbol.OriginalDefinition;

            if (!typeSymbol.Equals(originalDefinition))
            {
                propertyName = GetCountOrLengthPropertyName(originalDefinition.SpecialType);

                if (propertyName != null)
                    return (propertyName.Length > 0) ? propertyName : null;
            }

            if (originalDefinition.ImplementsAny(
                SpecialType.System_Collections_Generic_ICollection_T,
                SpecialType.System_Collections_Generic_IReadOnlyCollection_T,
                allInterfaces: true))
            {
                if (originalDefinition.TypeKind == TypeKind.Interface)
                    return "Count";

                foreach (ISymbol symbol in typeSymbol.GetMembers())
                {
                    if (symbol.Kind == SymbolKind.Property
                        && StringUtility.Equals(symbol.Name, "Count", "Length")
                        && semanticModel.IsAccessible(position, symbol))
                    {
                        return symbol.Name;
                    }
                }
            }

            return null;

            string GetCountOrLengthPropertyName(SpecialType specialType)
            {
                switch (specialType)
                {
                    case SpecialType.System_String:
                    case SpecialType.System_Array:
                        return "Length";
                    case SpecialType.System_Collections_Generic_IList_T:
                    case SpecialType.System_Collections_Generic_ICollection_T:
                    case SpecialType.System_Collections_Generic_IReadOnlyList_T:
                    case SpecialType.System_Collections_Generic_IReadOnlyCollection_T:
                        return "Count";
                    case SpecialType.None:
                        return null;
                }

                return "";
            }
        }

        public static bool IsFunc(ISymbol symbol, ITypeSymbol parameter1, ITypeSymbol parameter2, SemanticModel semanticModel)
        {
            if (symbol == null)
                throw new ArgumentNullException(nameof(symbol));

            if (parameter1 == null)
                throw new ArgumentNullException(nameof(parameter1));

            if (parameter2 == null)
                throw new ArgumentNullException(nameof(parameter2));

            if (semanticModel == null)
                throw new ArgumentNullException(nameof(semanticModel));

            if (symbol.Kind == SymbolKind.NamedType)
            {
                INamedTypeSymbol funcSymbol = semanticModel.GetTypeByMetadataName(MetadataNames.System_Func_T2);

                var namedTypeSymbol = (INamedTypeSymbol)symbol;

                if (namedTypeSymbol.ConstructedFrom.Equals(funcSymbol))
                {
                    ImmutableArray<ITypeSymbol> typeArguments = namedTypeSymbol.TypeArguments;

                    return typeArguments.Length == 2
                        && typeArguments[0].Equals(parameter1)
                        && typeArguments[1].Equals(parameter2);
                }
            }

            return false;
        }

        public static bool IsFunc(ISymbol symbol, ITypeSymbol parameter1, ITypeSymbol parameter2)
        {
            if (symbol == null)
                throw new ArgumentNullException(nameof(symbol));

            if (parameter1 == null)
                throw new ArgumentNullException(nameof(parameter1));

            if (parameter2 == null)
                throw new ArgumentNullException(nameof(parameter2));

            if (symbol.Kind == SymbolKind.NamedType)
            {
                var namedTypeSymbol = (INamedTypeSymbol)symbol;

<<<<<<< HEAD
                if (namedTypeSymbol.ConstructedFrom.HasFullyQualifiedMetadataName(FullyQualifiedMetadataNames.System_Func_2))
=======
                if (namedTypeSymbol.ConstructedFrom.HasFullyQualifiedMetadataName(FullyQualifiedMetadataNames.System_Func_T2))
>>>>>>> 8159a669
                {
                    ImmutableArray<ITypeSymbol> typeArguments = namedTypeSymbol.TypeArguments;

                    return typeArguments.Length == 2
                        && typeArguments[0].Equals(parameter1)
                        && typeArguments[1].Equals(parameter2);
                }
            }

            return false;
        }

        public static bool IsFunc(ISymbol symbol, ITypeSymbol parameter1, ITypeSymbol parameter2, ITypeSymbol parameter3, SemanticModel semanticModel)
        {
            if (symbol == null)
                throw new ArgumentNullException(nameof(symbol));

            if (parameter1 == null)
                throw new ArgumentNullException(nameof(parameter1));

            if (parameter2 == null)
                throw new ArgumentNullException(nameof(parameter2));

            if (semanticModel == null)
                throw new ArgumentNullException(nameof(semanticModel));

            if (symbol.Kind == SymbolKind.NamedType)
            {
                INamedTypeSymbol funcSymbol = semanticModel.GetTypeByMetadataName(MetadataNames.System_Func_T3);

                var namedTypeSymbol = (INamedTypeSymbol)symbol;

                if (namedTypeSymbol.ConstructedFrom.Equals(funcSymbol))
                {
                    ImmutableArray<ITypeSymbol> typeArguments = namedTypeSymbol.TypeArguments;

                    return typeArguments.Length == 3
                        && typeArguments[0].Equals(parameter1)
                        && typeArguments[1].Equals(parameter2)
                        && typeArguments[2].Equals(parameter3);
                }
            }

            return false;
        }

        public static bool IsPredicateFunc(ISymbol symbol, ITypeSymbol parameter, SemanticModel semanticModel)
        {
            if (symbol == null)
                throw new ArgumentNullException(nameof(symbol));

            if (parameter == null)
                throw new ArgumentNullException(nameof(parameter));

            if (semanticModel == null)
                throw new ArgumentNullException(nameof(semanticModel));

            if (symbol.Kind == SymbolKind.NamedType)
            {
                INamedTypeSymbol funcSymbol = semanticModel.GetTypeByMetadataName(MetadataNames.System_Func_T2);

                var namedTypeSymbol = (INamedTypeSymbol)symbol;

                if (namedTypeSymbol.ConstructedFrom.Equals(funcSymbol))
                {
                    ImmutableArray<ITypeSymbol> typeArguments = namedTypeSymbol.TypeArguments;

                    return typeArguments.Length == 2
                        && typeArguments[0].Equals(parameter)
                        && typeArguments[1].SpecialType == SpecialType.System_Boolean;
                }
            }

            return false;
        }

        public static bool IsPredicateFunc(ISymbol symbol, ITypeSymbol parameter)
        {
            if (symbol == null)
                throw new ArgumentNullException(nameof(symbol));

            if (parameter == null)
                throw new ArgumentNullException(nameof(parameter));

            if (symbol.Kind == SymbolKind.NamedType)
            {
                var namedTypeSymbol = (INamedTypeSymbol)symbol;

<<<<<<< HEAD
                if (namedTypeSymbol.ConstructedFrom.HasFullyQualifiedMetadataName(FullyQualifiedMetadataNames.System_Func_2))
=======
                if (namedTypeSymbol.ConstructedFrom.HasFullyQualifiedMetadataName(FullyQualifiedMetadataNames.System_Func_T2))
>>>>>>> 8159a669
                {
                    ImmutableArray<ITypeSymbol> typeArguments = namedTypeSymbol.TypeArguments;

                    return typeArguments.Length == 2
                        && typeArguments[0].Equals(parameter)
                        && typeArguments[1].SpecialType == SpecialType.System_Boolean;
                }
            }

            return false;
        }

        public static bool IsPredicateFunc(ISymbol symbol, ITypeSymbol parameter1, ITypeSymbol parameter2, SemanticModel semanticModel)
        {
            if (symbol == null)
                throw new ArgumentNullException(nameof(symbol));

            if (parameter1 == null)
                throw new ArgumentNullException(nameof(parameter1));

            if (parameter2 == null)
                throw new ArgumentNullException(nameof(parameter2));

            if (semanticModel == null)
                throw new ArgumentNullException(nameof(semanticModel));

            if (symbol.Kind == SymbolKind.NamedType)
            {
                INamedTypeSymbol funcSymbol = semanticModel.GetTypeByMetadataName(MetadataNames.System_Func_T3);

                var namedTypeSymbol = (INamedTypeSymbol)symbol;

                if (namedTypeSymbol.ConstructedFrom.Equals(funcSymbol))
                {
                    ImmutableArray<ITypeSymbol> typeArguments = namedTypeSymbol.TypeArguments;

                    return typeArguments.Length == 3
                        && typeArguments[0].Equals(parameter1)
                        && typeArguments[1].Equals(parameter2)
                        && typeArguments[2].SpecialType == SpecialType.System_Boolean;
                }
            }

            return false;
        }

        internal static bool IsPropertyOfNullableOfT(ISymbol symbol, string name)
        {
            return symbol?.Kind == SymbolKind.Property
                && symbol.ContainingType?.ConstructedFrom.SpecialType == SpecialType.System_Nullable_T
                && string.Equals(symbol.Name, name, StringComparison.Ordinal);
        }

        internal static bool IsLinqExtensionOfIEnumerableOfTWithoutParameters(
            IMethodSymbol methodSymbol,
            string name,
            SemanticModel semanticModel,
            bool allowImmutableArrayExtension = false)
        {
            return IsLinqExtensionOfIEnumerableOfT(methodSymbol, semanticModel, name, parameterCount: 1, allowImmutableArrayExtension: allowImmutableArrayExtension);
        }

        internal static bool IsLinqExtensionOfIEnumerableOfTWithoutParameters(
            IMethodSymbol methodSymbol,
            string name,
            bool allowImmutableArrayExtension = false)
        {
            return IsLinqExtensionOfIEnumerableOfT(methodSymbol, name, parameterCount: 1, allowImmutableArrayExtension: allowImmutableArrayExtension);
        }

        internal static bool IsLinqElementAt(
            IMethodSymbol methodSymbol,
            SemanticModel semanticModel,
            bool allowImmutableArrayExtension = false)
        {
            return IsLinqExtensionOfIEnumerableOfT(methodSymbol, semanticModel, "ElementAt", parameterCount: 2, allowImmutableArrayExtension: allowImmutableArrayExtension)
                && methodSymbol.Parameters[1].Type.SpecialType == SpecialType.System_Int32;
        }

        internal static bool IsLinqWhere(
            IMethodSymbol methodSymbol,
            SemanticModel semanticModel,
            bool allowImmutableArrayExtension = false)
        {
            return IsLinqExtensionOfIEnumerableOfTWithPredicate(methodSymbol, "Where", parameterCount: 2, semanticModel: semanticModel, allowImmutableArrayExtension: allowImmutableArrayExtension);
        }

        internal static bool IsLinqWhere(
            IMethodSymbol methodSymbol,
            bool allowImmutableArrayExtension = false)
        {
            return IsLinqExtensionOfIEnumerableOfTWithPredicate(methodSymbol, "Where", parameterCount: 2, allowImmutableArrayExtension: allowImmutableArrayExtension);
        }

        internal static bool IsLinqWhereWithIndex(IMethodSymbol methodSymbol, SemanticModel semanticModel)
        {
            return IsLinqExtensionOfIEnumerableOfT(methodSymbol, semanticModel, "Where", parameterCount: 2, allowImmutableArrayExtension: false)
                && IsPredicateFunc(methodSymbol.Parameters[1].Type, methodSymbol.TypeArguments[0], semanticModel.Compilation.GetSpecialType(SpecialType.System_Int32), semanticModel);
        }

        internal static bool IsLinqSelect(IMethodSymbol methodSymbol, SemanticModel semanticModel, bool allowImmutableArrayExtension = false)
        {
            if (methodSymbol.DeclaredAccessibility != Accessibility.Public)
                return false;

            if (!methodSymbol.ReturnType.OriginalDefinition.IsIEnumerableOfT())
                return false;

            if (!methodSymbol.IsName("Select"))
                return false;

            if (methodSymbol.Arity != 2)
                return false;

            INamedTypeSymbol containingType = methodSymbol.ContainingType;

            if (containingType == null)
                return false;

            if (containingType.Equals(semanticModel.GetTypeByMetadataName(MetadataNames.System_Linq_Enumerable)))
            {
                ImmutableArray<IParameterSymbol> parameters = methodSymbol.Parameters;

                return parameters.Length == 2
                    && parameters[0].Type.OriginalDefinition.IsIEnumerableOfT()
                    && IsFunc(parameters[1].Type, methodSymbol.TypeArguments[0], methodSymbol.TypeArguments[1], semanticModel);
            }
            else if (allowImmutableArrayExtension
                && containingType.Equals(semanticModel.GetTypeByMetadataName(MetadataNames.System_Linq_ImmutableArrayExtensions)))
            {
                ImmutableArray<IParameterSymbol> parameters = methodSymbol.Parameters;

                return parameters.Length == 2
                    && IsImmutableArrayOfT(parameters[0].Type, semanticModel)
                    && IsFunc(parameters[1].Type, methodSymbol.TypeArguments[0], methodSymbol.TypeArguments[1], semanticModel);
            }

            return false;
        }

        internal static bool IsLinqSelect(IMethodSymbol methodSymbol, bool allowImmutableArrayExtension = false)
        {
            if (methodSymbol.DeclaredAccessibility != Accessibility.Public)
                return false;

            if (!methodSymbol.ReturnType.OriginalDefinition.IsIEnumerableOfT())
                return false;

            if (!methodSymbol.IsName("Select"))
                return false;

            if (methodSymbol.Arity != 2)
                return false;

            INamedTypeSymbol containingType = methodSymbol.ContainingType;

            if (containingType == null)
                return false;

            if (containingType.HasFullyQualifiedMetadataName(FullyQualifiedMetadataNames.System_Linq_Enumerable))
            {
                ImmutableArray<IParameterSymbol> parameters = methodSymbol.Parameters;

                return parameters.Length == 2
                    && parameters[0].Type.OriginalDefinition.IsIEnumerableOfT()
                    && IsFunc(parameters[1].Type, methodSymbol.TypeArguments[0], methodSymbol.TypeArguments[1]);
            }
            else if (allowImmutableArrayExtension
                && containingType.HasFullyQualifiedMetadataName(FullyQualifiedMetadataNames.System_Linq_ImmutableArrayExtensions))
            {
                ImmutableArray<IParameterSymbol> parameters = methodSymbol.Parameters;

                return parameters.Length == 2
                    && IsImmutableArrayOfT(parameters[0].Type)
                    && IsFunc(parameters[1].Type, methodSymbol.TypeArguments[0], methodSymbol.TypeArguments[1]);
            }

            return false;
        }

        internal static bool IsLinqCast(IMethodSymbol methodSymbol, SemanticModel semanticModel)
        {
            return methodSymbol.DeclaredAccessibility == Accessibility.Public
                && methodSymbol.ReturnType.OriginalDefinition.IsIEnumerableOfT()
                && methodSymbol.IsName("Cast")
                && methodSymbol.Arity == 1
                && methodSymbol.HasSingleParameter(SpecialType.System_Collections_IEnumerable)
                && methodSymbol
                    .ContainingType?
                    .Equals(semanticModel.GetTypeByMetadataName(MetadataNames.System_Linq_Enumerable)) == true;
        }

        internal static bool IsLinqCast(IMethodSymbol methodSymbol)
        {
            return methodSymbol.DeclaredAccessibility == Accessibility.Public
                && methodSymbol.ReturnType.OriginalDefinition.IsIEnumerableOfT()
                && methodSymbol.IsName("Cast")
                && methodSymbol.Arity == 1
                && methodSymbol.HasSingleParameter(SpecialType.System_Collections_IEnumerable)
                && methodSymbol.ContainingType?.HasFullyQualifiedMetadataName(FullyQualifiedMetadataNames.System_Linq_Enumerable) == true;
        }

        internal static bool IsLinqOfType(IMethodSymbol methodSymbol)
        {
            return methodSymbol.DeclaredAccessibility == Accessibility.Public
                && methodSymbol.ReturnType.OriginalDefinition.IsIEnumerableOfT()
                && methodSymbol.IsName("OfType")
                && methodSymbol.Arity == 1
                && methodSymbol.HasSingleParameter(SpecialType.System_Collections_IEnumerable)
                && methodSymbol.ContainingType?.HasFullyQualifiedMetadataName(FullyQualifiedMetadataNames.System_Linq_Enumerable) == true;
        }

        internal static bool IsLinqExtensionOfIEnumerableOfT(
            IMethodSymbol methodSymbol,
            SemanticModel semanticModel,
            string name = null,
            int parameterCount = -1,
            bool allowImmutableArrayExtension = false)
        {
            if (methodSymbol.DeclaredAccessibility != Accessibility.Public)
                return false;

            if (!StringUtility.IsNullOrEquals(name, methodSymbol.Name))
                return false;

            INamedTypeSymbol containingType = methodSymbol.ContainingType;

            if (containingType == null)
                return false;

            if (containingType.Equals(semanticModel.GetTypeByMetadataName(MetadataNames.System_Linq_Enumerable)))
            {
                ImmutableArray<IParameterSymbol> parameters = methodSymbol.Parameters;

                return (parameterCount == -1 || parameters.Length == parameterCount)
                    && parameters[0].Type.OriginalDefinition.IsIEnumerableOfT();
            }
            else if (allowImmutableArrayExtension
                && containingType.Equals(semanticModel.GetTypeByMetadataName(MetadataNames.System_Linq_ImmutableArrayExtensions)))
            {
                ImmutableArray<IParameterSymbol> parameters = methodSymbol.Parameters;

                return (parameterCount == -1 || parameters.Length == parameterCount)
                    && IsImmutableArrayOfT(parameters[0].Type, semanticModel);
            }

            return false;
        }

        internal static bool IsLinqExtensionOfIEnumerableOfT(
            IMethodSymbol methodSymbol,
            string name = null,
            int parameterCount = -1,
            bool allowImmutableArrayExtension = false)
        {
            if (methodSymbol.DeclaredAccessibility != Accessibility.Public)
                return false;

            if (!StringUtility.IsNullOrEquals(name, methodSymbol.Name))
                return false;

            INamedTypeSymbol containingType = methodSymbol.ContainingType;

            if (containingType == null)
                return false;

            if (containingType.HasFullyQualifiedMetadataName(FullyQualifiedMetadataNames.System_Linq_Enumerable))
            {
                ImmutableArray<IParameterSymbol> parameters = methodSymbol.Parameters;

                return (parameterCount == -1 || parameters.Length == parameterCount)
                    && parameters[0].Type.OriginalDefinition.IsIEnumerableOfT();
            }
            else if (allowImmutableArrayExtension
                && containingType.HasFullyQualifiedMetadataName(FullyQualifiedMetadataNames.System_Linq_ImmutableArrayExtensions))
            {
                ImmutableArray<IParameterSymbol> parameters = methodSymbol.Parameters;

                return (parameterCount == -1 || parameters.Length == parameterCount)
                    && IsImmutableArrayOfT(parameters[0].Type);
            }

            return false;
        }

        internal static bool IsLinqExtensionOfIEnumerableOfTWithPredicate(
            IMethodSymbol methodSymbol,
            SemanticModel semanticModel,
            string name = null,
            bool allowImmutableArrayExtension = false)
        {
            return IsLinqExtensionOfIEnumerableOfTWithPredicate(methodSymbol, name, parameterCount: 2, semanticModel: semanticModel, allowImmutableArrayExtension: allowImmutableArrayExtension);
        }

        internal static bool IsLinqExtensionOfIEnumerableOfTWithPredicate(
            IMethodSymbol methodSymbol,
            string name = null,
            bool allowImmutableArrayExtension = false)
        {
            return IsLinqExtensionOfIEnumerableOfTWithPredicate(methodSymbol, name, parameterCount: 2, allowImmutableArrayExtension: allowImmutableArrayExtension);
        }

        private static bool IsLinqExtensionOfIEnumerableOfTWithPredicate(
            IMethodSymbol methodSymbol,
            string name,
            int parameterCount,
            SemanticModel semanticModel,
            bool allowImmutableArrayExtension = false)
        {
            if (methodSymbol.DeclaredAccessibility != Accessibility.Public)
                return false;

            if (!StringUtility.IsNullOrEquals(name, methodSymbol.Name))
                return false;

            INamedTypeSymbol containingType = methodSymbol.ContainingType;

            if (containingType == null)
                return false;

            if (containingType.Equals(semanticModel.GetTypeByMetadataName(MetadataNames.System_Linq_Enumerable)))
            {
                ImmutableArray<IParameterSymbol> parameters = methodSymbol.Parameters;

                return parameters.Length == parameterCount
                    && parameters[0].Type.OriginalDefinition.IsIEnumerableOfT()
                    && IsPredicateFunc(parameters[1].Type, methodSymbol.TypeArguments[0], semanticModel);
            }
            else if (allowImmutableArrayExtension
                && containingType.Equals(semanticModel.GetTypeByMetadataName(MetadataNames.System_Linq_ImmutableArrayExtensions)))
            {
                ImmutableArray<IParameterSymbol> parameters = methodSymbol.Parameters;

                return parameters.Length == parameterCount
                    && IsImmutableArrayOfT(parameters[0].Type, semanticModel)
                    && IsPredicateFunc(parameters[1].Type, methodSymbol.TypeArguments[0], semanticModel);
            }

            return false;
        }

        private static bool IsLinqExtensionOfIEnumerableOfTWithPredicate(
            IMethodSymbol methodSymbol,
            string name,
            int parameterCount,
            bool allowImmutableArrayExtension = false)
        {
            if (methodSymbol.DeclaredAccessibility != Accessibility.Public)
                return false;

            if (!StringUtility.IsNullOrEquals(name, methodSymbol.Name))
                return false;

            INamedTypeSymbol containingType = methodSymbol.ContainingType;

            if (containingType == null)
                return false;

            if (containingType.HasFullyQualifiedMetadataName(FullyQualifiedMetadataNames.System_Linq_Enumerable))
            {
                ImmutableArray<IParameterSymbol> parameters = methodSymbol.Parameters;

                return parameters.Length == parameterCount
                    && parameters[0].Type.OriginalDefinition.IsIEnumerableOfT()
                    && IsPredicateFunc(parameters[1].Type, methodSymbol.TypeArguments[0]);
            }
            else if (allowImmutableArrayExtension
                && containingType.HasFullyQualifiedMetadataName(FullyQualifiedMetadataNames.System_Linq_ImmutableArrayExtensions))
            {
                ImmutableArray<IParameterSymbol> parameters = methodSymbol.Parameters;

                return parameters.Length == parameterCount
                    && IsImmutableArrayOfT(parameters[0].Type)
                    && IsPredicateFunc(parameters[1].Type, methodSymbol.TypeArguments[0]);
            }

            return false;
        }

        public static bool IsImmutableArrayOfT(ITypeSymbol typeSymbol, SemanticModel semanticModel)
        {
            return typeSymbol?.OriginalDefinition.Equals(semanticModel.GetTypeByMetadataName(MetadataNames.System_Collections_Immutable_ImmutableArray_T)) == true;
        }

        public static bool IsImmutableArrayOfT(ITypeSymbol typeSymbol)
        {
<<<<<<< HEAD
            return typeSymbol?.OriginalDefinition.HasFullyQualifiedMetadataName(FullyQualifiedMetadataNames.System_Collections_Immutable_ImmutableArray_1) == true;
=======
            return typeSymbol?.OriginalDefinition.HasFullyQualifiedMetadataName(FullyQualifiedMetadataNames.System_Collections_Immutable_ImmutableArray_T) == true;
>>>>>>> 8159a669
        }

        public static bool SupportsSwitchExpression(ITypeSymbol typeSymbol)
        {
            if (typeSymbol.Kind == SymbolKind.ErrorType)
                return false;

            if (typeSymbol.TypeKind == TypeKind.Enum)
                return true;

            switch (typeSymbol.SpecialType)
            {
                case SpecialType.System_Boolean:
                case SpecialType.System_Char:
                case SpecialType.System_SByte:
                case SpecialType.System_Byte:
                case SpecialType.System_Int16:
                case SpecialType.System_UInt16:
                case SpecialType.System_Int32:
                case SpecialType.System_UInt32:
                case SpecialType.System_Int64:
                case SpecialType.System_UInt64:
                case SpecialType.System_Single:
                case SpecialType.System_Double:
                case SpecialType.System_String:
                    return true;
            }

            if ((typeSymbol is INamedTypeSymbol namedTypeSymbol)
                && namedTypeSymbol.IsNullableType())
            {
                switch (namedTypeSymbol.TypeArguments[0].SpecialType)
                {
                    case SpecialType.System_Boolean:
                    case SpecialType.System_Char:
                    case SpecialType.System_SByte:
                    case SpecialType.System_Byte:
                    case SpecialType.System_Int16:
                    case SpecialType.System_UInt16:
                    case SpecialType.System_Int32:
                    case SpecialType.System_UInt32:
                    case SpecialType.System_Int64:
                    case SpecialType.System_UInt64:
                    case SpecialType.System_Single:
                    case SpecialType.System_Double:
                        return true;
                }
            }

            return false;
        }
    }
}<|MERGE_RESOLUTION|>--- conflicted
+++ resolved
@@ -249,11 +249,7 @@
             {
                 var namedTypeSymbol = (INamedTypeSymbol)symbol;
 
-<<<<<<< HEAD
-                if (namedTypeSymbol.ConstructedFrom.HasFullyQualifiedMetadataName(FullyQualifiedMetadataNames.System_Func_2))
-=======
                 if (namedTypeSymbol.ConstructedFrom.HasFullyQualifiedMetadataName(FullyQualifiedMetadataNames.System_Func_T2))
->>>>>>> 8159a669
                 {
                     ImmutableArray<ITypeSymbol> typeArguments = namedTypeSymbol.TypeArguments;
 
@@ -342,11 +338,7 @@
             {
                 var namedTypeSymbol = (INamedTypeSymbol)symbol;
 
-<<<<<<< HEAD
-                if (namedTypeSymbol.ConstructedFrom.HasFullyQualifiedMetadataName(FullyQualifiedMetadataNames.System_Func_2))
-=======
                 if (namedTypeSymbol.ConstructedFrom.HasFullyQualifiedMetadataName(FullyQualifiedMetadataNames.System_Func_T2))
->>>>>>> 8159a669
                 {
                     ImmutableArray<ITypeSymbol> typeArguments = namedTypeSymbol.TypeArguments;
 
@@ -733,11 +725,7 @@
 
         public static bool IsImmutableArrayOfT(ITypeSymbol typeSymbol)
         {
-<<<<<<< HEAD
-            return typeSymbol?.OriginalDefinition.HasFullyQualifiedMetadataName(FullyQualifiedMetadataNames.System_Collections_Immutable_ImmutableArray_1) == true;
-=======
             return typeSymbol?.OriginalDefinition.HasFullyQualifiedMetadataName(FullyQualifiedMetadataNames.System_Collections_Immutable_ImmutableArray_T) == true;
->>>>>>> 8159a669
         }
 
         public static bool SupportsSwitchExpression(ITypeSymbol typeSymbol)
