--- conflicted
+++ resolved
@@ -31,11 +31,7 @@
 
             context.RegisterCompilationStartAction(startContext =>
             {
-<<<<<<< HEAD
-                if (!startContext.IsDiagnosticEnabled(DiagnosticDescriptors.MergeElseClauseWithNestedIfStatement))
-=======
                 if (startContext.IsAnalyzerSuppressed(DiagnosticDescriptors.MergeElseClauseWithNestedIfStatement))
->>>>>>> 2cf46aad
                     return;
 
                 startContext.RegisterSyntaxNodeAction(AnalyzeElseClause, SyntaxKind.ElseClause);
