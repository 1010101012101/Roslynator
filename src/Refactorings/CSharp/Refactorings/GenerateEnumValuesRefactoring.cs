﻿// Copyright (c) Josef Pihrt. All rights reserved. Licensed under the Apache License, Version 2.0. See License.txt in the project root for license information.

using System.Collections.Generic;
using System.Collections.Immutable;
using System.Globalization;
using System.Linq;
using System.Threading;
using System.Threading.Tasks;
using Microsoft.CodeAnalysis;
using Microsoft.CodeAnalysis.CSharp;
using Microsoft.CodeAnalysis.CSharp.Syntax;
using static Microsoft.CodeAnalysis.CSharp.SyntaxFactory;

namespace Roslynator.CSharp.Refactorings
{
    internal static class GenerateEnumValuesRefactoring
    {
        internal const string EquivalenceKey = RefactoringIdentifiers.GenerateEnumValues;

        internal static readonly string StartFromHighestExistingValueEquivalenceKey = Roslynator.EquivalenceKey.Join(EquivalenceKey, "StartFromHighestExistingValue");

        public static void ComputeRefactoring(
            RefactoringContext context,
            EnumDeclarationSyntax enumDeclaration,
            SemanticModel semanticModel)
        {
            INamedTypeSymbol enumSymbol = semanticModel.GetDeclaredSymbol(enumDeclaration, context.CancellationToken);

            if (enumSymbol?.HasAttribute(MetadataNames.System_FlagsAttribute) != true)
                return;

            SeparatedSyntaxList<EnumMemberDeclarationSyntax> members = enumDeclaration.Members;

            if (!members.Any(f => f.EqualsValue == null))
                return;

            ImmutableArray<ulong> values = GetExplicitValues(enumDeclaration, semanticModel, context.CancellationToken);

            Optional<ulong> optional = FlagsUtility<ulong>.Instance.GetUniquePowerOfTwo(values);

            if (!optional.HasValue)
                return;

            if (!EnumHelpers.IsAllowedValue(optional.Value, enumSymbol.EnumUnderlyingType.SpecialType))
                return;

            Document document = context.Document;

            context.RegisterRefactoring(
                "Declare explicit values",
                ct => RefactorAsync(document, enumDeclaration, enumSymbol, values, startFromHighestExistingValue: false, cancellationToken: ct),
                EquivalenceKey);

            if (members.Any(f => f.EqualsValue != null))
            {
                Optional<ulong> optional2 = FlagsUtility<ulong>.Instance.GetUniquePowerOfTwo(values, startFromHighestExistingValue: true);

                if (optional2.HasValue
                    && optional.Value != optional2.Value)
                {
                    context.RegisterRefactoring(
                        $"Declare explicit values (starting from {optional2.Value})",
                        ct => RefactorAsync(document, enumDeclaration, enumSymbol, values, startFromHighestExistingValue: true, cancellationToken: ct),
                        StartFromHighestExistingValueEquivalenceKey);
                }
            }
        }

        private static async Task<Document> RefactorAsync(
            Document document,
            EnumDeclarationSyntax enumDeclaration,
            INamedTypeSymbol enumSymbol,
            ImmutableArray<ulong> values,
            bool startFromHighestExistingValue,
            CancellationToken cancellationToken)
        {
            SeparatedSyntaxList<EnumMemberDeclarationSyntax> members = enumDeclaration.Members;

            List<ulong> valuesList = values.ToList();

            for (int i = 0; i < members.Count; i++)
            {
                if (members[i].EqualsValue == null)
                {
                    Optional<ulong> optional = FlagsUtility<ulong>.Instance.GetUniquePowerOfTwo(valuesList, startFromHighestExistingValue);

                    if (optional.HasValue
                        && EnumHelpers.IsAllowedValue(optional.Value, enumSymbol.EnumUnderlyingType.SpecialType))
                    {
                        valuesList.Add(optional.Value);

<<<<<<< HEAD
                        EqualsValueClauseSyntax equalsValue = EqualsValueClause(ParseExpression(optional.Value.ToString(CultureInfo.InvariantCulture)));
=======
                        EqualsValueClauseSyntax equalsValue = EqualsValueClause(CSharpFactory.NumericLiteralExpression(optional.Value, enumSymbol.EnumUnderlyingType.SpecialType));
>>>>>>> 908fae26

                        EnumMemberDeclarationSyntax newMember = members[i]
                            .WithEqualsValue(equalsValue)
                            .WithFormatterAnnotation();

                        members = members.ReplaceAt(i, newMember);
                    }
                    else
                    {
                        break;
                    }
                }
            }

            EnumDeclarationSyntax newNode = enumDeclaration.WithMembers(members);

            return await document.ReplaceNodeAsync(enumDeclaration, newNode, cancellationToken).ConfigureAwait(false);
        }

        private static ImmutableArray<ulong> GetExplicitValues(
            EnumDeclarationSyntax enumDeclaration,
            SemanticModel semanticModel,
            CancellationToken cancellationToken)
        {
            ImmutableArray<ulong>.Builder values = ImmutableArray.CreateBuilder<ulong>();

            foreach (EnumMemberDeclarationSyntax member in enumDeclaration.Members)
            {
                ExpressionSyntax value = member.EqualsValue?.Value;

                if (value != null)
                {
                    IFieldSymbol fieldSymbol = semanticModel.GetDeclaredSymbol(member, cancellationToken);

                    if (fieldSymbol?.HasConstantValue == true)
                        values.Add(SymbolUtility.GetEnumValueAsUInt64(fieldSymbol.ConstantValue, fieldSymbol.ContainingType));
                }
            }

            return values.ToImmutableArray();
        }
    }
}<|MERGE_RESOLUTION|>--- conflicted
+++ resolved
@@ -89,11 +89,7 @@
                     {
                         valuesList.Add(optional.Value);
 
-<<<<<<< HEAD
-                        EqualsValueClauseSyntax equalsValue = EqualsValueClause(ParseExpression(optional.Value.ToString(CultureInfo.InvariantCulture)));
-=======
                         EqualsValueClauseSyntax equalsValue = EqualsValueClause(CSharpFactory.NumericLiteralExpression(optional.Value, enumSymbol.EnumUnderlyingType.SpecialType));
->>>>>>> 908fae26
 
                         EnumMemberDeclarationSyntax newMember = members[i]
                             .WithEqualsValue(equalsValue)
