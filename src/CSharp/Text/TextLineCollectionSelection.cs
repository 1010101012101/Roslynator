﻿// Copyright (c) Josef Pihrt. All rights reserved. Licensed under the Apache License, Version 2.0. See License.txt in the project root for license information.

using System;
using System.Collections;
using System.Collections.Generic;
using System.Diagnostics;
using System.Diagnostics.CodeAnalysis;
using Microsoft.CodeAnalysis.Text;

namespace Roslynator.Text
{
    /// <summary>
    /// Represents selected lines in a <see cref="TextLineCollection"/>.
    /// </summary>
    [DebuggerDisplay("{DebuggerDisplay,nq}")]
    public class TextLineCollectionSelection : ISelection<TextLine>
    {
        private TextLineCollectionSelection(TextLineCollection lines, TextSpan span, in SelectionResult result)
            : this(lines, span, result.FirstIndex, result.LastIndex)
        {
        }

        protected TextLineCollectionSelection(TextLineCollection lines, TextSpan span, int firstIndex, int lastIndex)
        {
            if (firstIndex < 0)
<<<<<<< HEAD
                throw new ArgumentOutOfRangeException(nameof(firstIndex), firstIndex, "Index of the first selected item must be greater than or equal to zero.");

            if (lastIndex < firstIndex)
                throw new ArgumentOutOfRangeException(nameof(lastIndex), lastIndex, "Index of the last selected item must be greater or equal to index of the first selected item.");
=======
                throw new ArgumentOutOfRangeException(nameof(firstIndex), firstIndex, "Index of the first selected line must be greater than or equal to zero.");

            if (lastIndex < firstIndex)
                throw new ArgumentOutOfRangeException(nameof(lastIndex), lastIndex, "Index of the last selected line must be greater or equal to index of the first selected line.");
>>>>>>> 943815f0

            UnderlyingLines = lines;
            OriginalSpan = span;
            FirstIndex = firstIndex;
            LastIndex = lastIndex;
        }

        /// <summary>
        /// Gets an underlying collection that contains selected lines.
        /// </summary>
        public TextLineCollection UnderlyingLines { get; }

        /// <summary>
<<<<<<< HEAD
        /// Gets the original span that was used to determine selected items.
=======
        /// Gets the original span that was used to determine selected lines.
>>>>>>> 943815f0
        /// </summary>
        public TextSpan OriginalSpan { get; }

        /// <summary>
<<<<<<< HEAD
        /// Gets an index of the first selected item.
=======
        /// Gets an index of the first selected line.
>>>>>>> 943815f0
        /// </summary>
        public int FirstIndex { get; }

        /// <summary>
<<<<<<< HEAD
        /// Gets an index of the last selected item.
=======
        /// Gets an index of the last selected line.
>>>>>>> 943815f0
        /// </summary>
        public int LastIndex { get; }

        /// <summary>
<<<<<<< HEAD
        /// Gets a number of selected items.
=======
        /// Gets a number of selected lines.
>>>>>>> 943815f0
        /// </summary>
        public int Count
        {
            get { return LastIndex - FirstIndex + 1; }
        }

        /// <summary>
<<<<<<< HEAD
        /// Gets the selected item at the specified index.
        /// </summary>
        /// <returns>The item at the specified index.</returns>
        /// <param name="index">The zero-based index of the item to get. </param>
=======
        /// Gets the selected line at the specified index.
        /// </summary>
        /// <returns>The line at the specified index.</returns>
        /// <param name="index">The zero-based index of the line to get. </param>
>>>>>>> 943815f0
        public TextLine this[int index]
        {
            get
            {
                if (index < 0 || index >= Count)
                {
                    throw new ArgumentOutOfRangeException(nameof(index), index, "");
                }

                return UnderlyingLines[index + FirstIndex];
            }
        }

        [DebuggerBrowsable(DebuggerBrowsableState.Never)]
        private string DebuggerDisplay
        {
            get { return $"Count = {Count} FirstIndex = {FirstIndex} LastIndex = {LastIndex}"; }
        }

        /// <summary>
<<<<<<< HEAD
        /// Gets the first selected item.
=======
        /// Gets the first selected line.
>>>>>>> 943815f0
        /// </summary>
        /// <returns></returns>
        public TextLine First()
        {
            return UnderlyingLines[FirstIndex];
        }

        /// <summary>
<<<<<<< HEAD
        /// Gets the last selected item.
=======
        /// Gets the last selected line.
>>>>>>> 943815f0
        /// </summary>
        /// <returns></returns>
        public TextLine Last()
        {
            return UnderlyingLines[LastIndex];
        }

        /// <summary>
        /// Creates a new <see cref="TextLineCollectionSelection"/> based on the specified list and span.
        /// </summary>
        /// <param name="lines"></param>
        /// <param name="span"></param>
        /// <returns></returns>
        public static TextLineCollectionSelection Create(TextLineCollection lines, TextSpan span)
        {
            if (lines == null)
                throw new ArgumentNullException(nameof(lines));

            SelectionResult result = SelectionResult.Create(lines, span);

            return new TextLineCollectionSelection(lines, span, result);
        }

        /// <summary>
        /// Creates a new <see cref="TextLineCollectionSelection"/> based on the specified list and span.
        /// </summary>
        /// <param name="lines"></param>
        /// <param name="span"></param>
        /// <param name="selectedLines"></param>
        /// <returns>True if the specified span contains at least one line; otherwise, false.</returns>
        public static bool TryCreate(TextLineCollection lines, TextSpan span, out TextLineCollectionSelection selectedLines)
        {
            selectedLines = Create(lines, span, 1, int.MaxValue);
            return selectedLines != null;
        }

        internal static bool TryCreate(TextLineCollection lines, TextSpan span, int minCount, out TextLineCollectionSelection selectedLines)
        {
            selectedLines = Create(lines, span, minCount, int.MaxValue);
            return selectedLines != null;
        }

        internal static bool TryCreate(TextLineCollection lines, TextSpan span, int minCount, int maxCount, out TextLineCollectionSelection selectedLines)
        {
            selectedLines = Create(lines, span, minCount, maxCount);
            return selectedLines != null;
        }

        private static TextLineCollectionSelection Create(TextLineCollection lines, TextSpan span, int minCount, int maxCount)
        {
            if (lines == null)
                return null;

            SelectionResult result = SelectionResult.Create(lines, span, minCount, maxCount);

            if (!result.Success)
                return null;

            return new TextLineCollectionSelection(lines, span, result);
        }

        /// <summary>
        /// Returns an enumerator that iterates through selected lines.
        /// </summary>
        /// <returns></returns>
        public Enumerator GetEnumerator()
        {
            return new Enumerator(this);
        }

        IEnumerator<TextLine> IEnumerable<TextLine>.GetEnumerator()
        {
            return new EnumeratorImpl(this);
        }

        IEnumerator IEnumerable.GetEnumerator()
        {
            return new EnumeratorImpl(this);
        }

        [SuppressMessage("Design", "CA1034:Nested types should not be visible", Justification = "<Pending>")]
        [SuppressMessage("Performance", "CA1815:Override equals and operator equals on value types", Justification = "<Pending>")]
        [SuppressMessage("Usage", "CA2231:Overload operator equals on overriding value type Equals", Justification = "<Pending>")]
        public struct Enumerator
        {
            private readonly TextLineCollectionSelection _selection;
            private int _index;

            internal Enumerator(TextLineCollectionSelection selection)
            {
                _selection = selection;
                _index = -1;
            }

            public bool MoveNext()
            {
                if (_index == -1)
                {
                    _index = _selection.FirstIndex;
                    return true;
                }
                else
                {
                    int newIndex = _index + 1;
                    if (newIndex <= _selection.LastIndex)
                    {
                        _index = newIndex;
                        return true;
                    }
                }

                return false;
            }

            public TextLine Current
            {
                get { return _selection.UnderlyingLines[_index]; }
            }

            public void Reset()
            {
                _index = -1;
            }

            public override bool Equals(object obj)
            {
                throw new NotSupportedException();
            }

            public override int GetHashCode()
            {
                throw new NotSupportedException();
            }
        }

        private class EnumeratorImpl : IEnumerator<TextLine>
        {
            private Enumerator _en;

            internal EnumeratorImpl(TextLineCollectionSelection selection)
            {
                _en = new Enumerator(selection);
            }

            public bool MoveNext()
            {
                return _en.MoveNext();
            }

            public TextLine Current
            {
                get { return _en.Current; }
            }

            object IEnumerator.Current
            {
                get { return _en.Current; }
            }

            void IEnumerator.Reset()
            {
                _en.Reset();
            }

            void IDisposable.Dispose()
            {
            }
        }
    }
}<|MERGE_RESOLUTION|>--- conflicted
+++ resolved
@@ -23,17 +23,10 @@
         protected TextLineCollectionSelection(TextLineCollection lines, TextSpan span, int firstIndex, int lastIndex)
         {
             if (firstIndex < 0)
-<<<<<<< HEAD
-                throw new ArgumentOutOfRangeException(nameof(firstIndex), firstIndex, "Index of the first selected item must be greater than or equal to zero.");
-
-            if (lastIndex < firstIndex)
-                throw new ArgumentOutOfRangeException(nameof(lastIndex), lastIndex, "Index of the last selected item must be greater or equal to index of the first selected item.");
-=======
                 throw new ArgumentOutOfRangeException(nameof(firstIndex), firstIndex, "Index of the first selected line must be greater than or equal to zero.");
 
             if (lastIndex < firstIndex)
                 throw new ArgumentOutOfRangeException(nameof(lastIndex), lastIndex, "Index of the last selected line must be greater or equal to index of the first selected line.");
->>>>>>> 943815f0
 
             UnderlyingLines = lines;
             OriginalSpan = span;
@@ -47,38 +40,22 @@
         public TextLineCollection UnderlyingLines { get; }
 
         /// <summary>
-<<<<<<< HEAD
-        /// Gets the original span that was used to determine selected items.
-=======
         /// Gets the original span that was used to determine selected lines.
->>>>>>> 943815f0
         /// </summary>
         public TextSpan OriginalSpan { get; }
 
         /// <summary>
-<<<<<<< HEAD
-        /// Gets an index of the first selected item.
-=======
         /// Gets an index of the first selected line.
->>>>>>> 943815f0
         /// </summary>
         public int FirstIndex { get; }
 
         /// <summary>
-<<<<<<< HEAD
-        /// Gets an index of the last selected item.
-=======
         /// Gets an index of the last selected line.
->>>>>>> 943815f0
         /// </summary>
         public int LastIndex { get; }
 
         /// <summary>
-<<<<<<< HEAD
-        /// Gets a number of selected items.
-=======
         /// Gets a number of selected lines.
->>>>>>> 943815f0
         /// </summary>
         public int Count
         {
@@ -86,17 +63,10 @@
         }
 
         /// <summary>
-<<<<<<< HEAD
-        /// Gets the selected item at the specified index.
-        /// </summary>
-        /// <returns>The item at the specified index.</returns>
-        /// <param name="index">The zero-based index of the item to get. </param>
-=======
         /// Gets the selected line at the specified index.
         /// </summary>
         /// <returns>The line at the specified index.</returns>
         /// <param name="index">The zero-based index of the line to get. </param>
->>>>>>> 943815f0
         public TextLine this[int index]
         {
             get
@@ -117,11 +87,7 @@
         }
 
         /// <summary>
-<<<<<<< HEAD
-        /// Gets the first selected item.
-=======
         /// Gets the first selected line.
->>>>>>> 943815f0
         /// </summary>
         /// <returns></returns>
         public TextLine First()
@@ -130,11 +96,7 @@
         }
 
         /// <summary>
-<<<<<<< HEAD
-        /// Gets the last selected item.
-=======
         /// Gets the last selected line.
->>>>>>> 943815f0
         /// </summary>
         /// <returns></returns>
         public TextLine Last()
