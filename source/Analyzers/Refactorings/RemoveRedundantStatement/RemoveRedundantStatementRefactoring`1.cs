﻿// Copyright (c) Josef Pihrt. All rights reserved. Licensed under the Apache License, Version 2.0. See License.txt in the project root for license information.

using Microsoft.CodeAnalysis;
using Microsoft.CodeAnalysis.CSharp;
using Microsoft.CodeAnalysis.CSharp.Syntax;
using Microsoft.CodeAnalysis.Diagnostics;

namespace Roslynator.CSharp.Refactorings.RemoveRedundantStatement
{
    internal abstract class RemoveRedundantStatementRefactoring<TStatement> where TStatement : StatementSyntax
    {
        public void Analyze(SyntaxNodeAnalysisContext context)
        {
            if (context.Node.SpanContainsDirectives())
                return;

            var statement = (TStatement)context.Node;

            if (!IsFixable(statement))
                return;

            context.ReportDiagnostic(DiagnosticDescriptors.RemoveRedundantStatement, statement);
        }

        protected virtual bool IsFixable(TStatement statement)
        {
            if (!(statement.Parent is BlockSyntax block))
                return false;

<<<<<<< HEAD
            SyntaxNode parent = block.Parent;

            if (parent == null)
                return false;

            if (!block.Statements.IsLast(statement, beforeLocalFunction: true))
=======
            if (!block.Statements.IsLastStatement(statement, skipLocalFunction: true))
>>>>>>> f42e0164
                return false;

            SyntaxNode parent = block.Parent;

            StatementSyntax containingStatement = statement;

            while (true)
            {
                if (parent == null)
                    return false;

                SyntaxKind kind = parent.Kind();

                switch (kind)
                {
                    case SyntaxKind.IfStatement:
                        {
                            containingStatement = (StatementSyntax)parent;

                            block = containingStatement.Parent as BlockSyntax;

                            if (block == null)
                                return false;

                            if (!block.Statements.IsLastStatement(containingStatement, skipLocalFunction: true))
                                return false;

                            parent = block.Parent;
                            break;
                        }
                    case SyntaxKind.ElseClause:
                        {
                            parent = ((ElseClauseSyntax)parent).GetTopmostIf();
                            break;
                        }
                    case SyntaxKind.TryStatement:
                        {
                            containingStatement = (TryStatementSyntax)parent;

                            block = containingStatement.Parent as BlockSyntax;

                            if (block == null)
                                return false;

                            if (!block.Statements.IsLastStatement(containingStatement, skipLocalFunction: true))
                                return false;

                            parent = block.Parent;
                            break;
                        }
                    case SyntaxKind.CatchClause:
                        {
                            parent = parent.Parent as TryStatementSyntax;
                            break;
                        }
                    default:
                        {
                            return IsFixable(containingStatement, block, kind);
                        }
                }
            }
        }

<<<<<<< HEAD
        protected virtual bool IsFixable(StatementSyntax statement, BlockSyntax block, SyntaxKind parentKind)
        {
            bool skipLocalFunction = parentKind == SyntaxKind.ConstructorDeclaration
                || parentKind == SyntaxKind.DestructorDeclaration
                || parentKind == SyntaxKind.MethodDeclaration
                || parentKind == SyntaxKind.LocalFunctionStatement;

            return block.Statements.IsLast(statement, beforeLocalFunction: skipLocalFunction);
        }
=======
        protected abstract bool IsFixable(StatementSyntax statement, BlockSyntax block, SyntaxKind parentKind);
>>>>>>> f42e0164
    }
}<|MERGE_RESOLUTION|>--- conflicted
+++ resolved
@@ -27,16 +27,7 @@
             if (!(statement.Parent is BlockSyntax block))
                 return false;
 
-<<<<<<< HEAD
-            SyntaxNode parent = block.Parent;
-
-            if (parent == null)
-                return false;
-
             if (!block.Statements.IsLast(statement, beforeLocalFunction: true))
-=======
-            if (!block.Statements.IsLastStatement(statement, skipLocalFunction: true))
->>>>>>> f42e0164
                 return false;
 
             SyntaxNode parent = block.Parent;
@@ -61,7 +52,7 @@
                             if (block == null)
                                 return false;
 
-                            if (!block.Statements.IsLastStatement(containingStatement, skipLocalFunction: true))
+                            if (!block.Statements.IsLast(containingStatement, beforeLocalFunction: true))
                                 return false;
 
                             parent = block.Parent;
@@ -81,7 +72,7 @@
                             if (block == null)
                                 return false;
 
-                            if (!block.Statements.IsLastStatement(containingStatement, skipLocalFunction: true))
+                            if (!block.Statements.IsLast(containingStatement, beforeLocalFunction: true))
                                 return false;
 
                             parent = block.Parent;
@@ -100,18 +91,6 @@
             }
         }
 
-<<<<<<< HEAD
-        protected virtual bool IsFixable(StatementSyntax statement, BlockSyntax block, SyntaxKind parentKind)
-        {
-            bool skipLocalFunction = parentKind == SyntaxKind.ConstructorDeclaration
-                || parentKind == SyntaxKind.DestructorDeclaration
-                || parentKind == SyntaxKind.MethodDeclaration
-                || parentKind == SyntaxKind.LocalFunctionStatement;
-
-            return block.Statements.IsLast(statement, beforeLocalFunction: skipLocalFunction);
-        }
-=======
         protected abstract bool IsFixable(StatementSyntax statement, BlockSyntax block, SyntaxKind parentKind);
->>>>>>> f42e0164
     }
 }