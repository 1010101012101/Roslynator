﻿// Copyright (c) Josef Pihrt. All rights reserved. Licensed under the Apache License, Version 2.0. See License.txt in the project root for license information.

using System.Linq;
using System.Threading;
using System.Threading.Tasks;
using Microsoft.CodeAnalysis;
using Microsoft.CodeAnalysis.CSharp;
using Microsoft.CodeAnalysis.CSharp.Syntax;

namespace Roslynator.CSharp.Refactorings
{
    internal static class FormatExpressionChainRefactoring
    {
        public static Task ComputeRefactoringsAsync(RefactoringContext context, ConditionalAccessExpressionSyntax conditionalAccessExpression)
        {
            return ComputeRefactoringsAsync(context, (ExpressionSyntax)conditionalAccessExpression);
        }

        public static Task ComputeRefactoringsAsync(RefactoringContext context, MemberAccessExpressionSyntax memberAccessExpression)
        {
            return ComputeRefactoringsAsync(context, (ExpressionSyntax)memberAccessExpression);
        }
<<<<<<< HEAD

        private static async Task ComputeRefactoringsAsync(RefactoringContext context, ExpressionSyntax expression)
        {
            if (!context.Span.IsEmpty)
                return;

            if (!expression.Span.Contains(context.Span))
                return;

            SemanticModel semanticModel = await context.GetSemanticModelAsync().ConfigureAwait(false);

            expression = GetTopExpression(expression);
=======

        private static async Task ComputeRefactoringsAsync(RefactoringContext context, ExpressionSyntax expression)
        {
            if (!context.Span.IsEmptyAndContainedInSpan(expression))
                return;

            while (true)
            {
                SyntaxNode parent = expression.Parent;

                if (parent.IsKind(
                    SyntaxKind.ConditionalAccessExpression,
                    SyntaxKind.SimpleMemberAccessExpression,
                    SyntaxKind.ElementAccessExpression,
                    SyntaxKind.MemberBindingExpression,
                    SyntaxKind.InvocationExpression))
                {
                    expression = (ExpressionSyntax)parent;
                }
                else
                {
                    break;
                }
            }

            SemanticModel semanticModel = await context.GetSemanticModelAsync().ConfigureAwait(false);
>>>>>>> 868b3c79

            if (!IsFormattable(expression, semanticModel, context.CancellationToken))
                return;

            if (expression.IsSingleLine(includeExteriorTrivia: false))
            {
                context.RegisterRefactoring(
                    "Format expression chain on multiple lines",
                    ct => SyntaxFormatter.ToMultiLineAsync(context.Document, expression, semanticModel, ct),
                    RefactoringIdentifiers.FormatExpressionChain);
            }
            else if (expression.DescendantTrivia(expression.Span).All(f => f.IsWhitespaceOrEndOfLineTrivia()))
            {
                context.RegisterRefactoring(
                    "Format expression chain on a single line",
                    ct => SyntaxFormatter.ToSingleLineAsync(context.Document, expression, ct),
                    RefactoringIdentifiers.FormatExpressionChain);
            }
        }

        private static bool IsFormattable(
            ExpressionSyntax expression,
            SemanticModel semanticModel,
            CancellationToken cancellationToken)
        {
            int levels = 0;

            foreach (SyntaxNode node in CSharpUtility.EnumerateExpressionChain(expression))
            {
                switch (node.Kind())
                {
                    case SyntaxKind.SimpleMemberAccessExpression:
                        {
                            var memberAccess = (MemberAccessExpressionSyntax)node;

                            if (memberAccess.Expression.IsKind(SyntaxKind.ThisExpression))
                                return levels == 2;

                            if (semanticModel
                                .GetSymbol(memberAccess.Expression, cancellationToken)?
                                .Kind == SymbolKind.Namespace)
                            {
                                return levels == 2;
                            }

                            if (++levels == 2)
                                return true;

                            break;
                        }
                    case SyntaxKind.MemberBindingExpression:
                        {
                            if (++levels == 2)
                                return true;

                            break;
                        }
<<<<<<< HEAD
                }
            }

            return false;
        }

        private static ExpressionSyntax GetTopExpression(ExpressionSyntax expression)
        {
            while (true)
            {
                SyntaxNode parent = expression.Parent;

                if (parent.IsKind(
                    SyntaxKind.ConditionalAccessExpression,
                    SyntaxKind.SimpleMemberAccessExpression,
                    SyntaxKind.ElementAccessExpression,
                    SyntaxKind.MemberBindingExpression,
                    SyntaxKind.InvocationExpression))
                {
                    expression = (ExpressionSyntax)parent;
                }
                else
                {
                    break;
                }
            }

            return expression;
=======
                }
            }

            return false;
>>>>>>> 868b3c79
        }
    }
}<|MERGE_RESOLUTION|>--- conflicted
+++ resolved
@@ -20,20 +20,6 @@
         {
             return ComputeRefactoringsAsync(context, (ExpressionSyntax)memberAccessExpression);
         }
-<<<<<<< HEAD
-
-        private static async Task ComputeRefactoringsAsync(RefactoringContext context, ExpressionSyntax expression)
-        {
-            if (!context.Span.IsEmpty)
-                return;
-
-            if (!expression.Span.Contains(context.Span))
-                return;
-
-            SemanticModel semanticModel = await context.GetSemanticModelAsync().ConfigureAwait(false);
-
-            expression = GetTopExpression(expression);
-=======
 
         private static async Task ComputeRefactoringsAsync(RefactoringContext context, ExpressionSyntax expression)
         {
@@ -60,7 +46,6 @@
             }
 
             SemanticModel semanticModel = await context.GetSemanticModelAsync().ConfigureAwait(false);
->>>>>>> 868b3c79
 
             if (!IsFormattable(expression, semanticModel, context.CancellationToken))
                 return;
@@ -118,41 +103,10 @@
 
                             break;
                         }
-<<<<<<< HEAD
                 }
             }
 
             return false;
         }
-
-        private static ExpressionSyntax GetTopExpression(ExpressionSyntax expression)
-        {
-            while (true)
-            {
-                SyntaxNode parent = expression.Parent;
-
-                if (parent.IsKind(
-                    SyntaxKind.ConditionalAccessExpression,
-                    SyntaxKind.SimpleMemberAccessExpression,
-                    SyntaxKind.ElementAccessExpression,
-                    SyntaxKind.MemberBindingExpression,
-                    SyntaxKind.InvocationExpression))
-                {
-                    expression = (ExpressionSyntax)parent;
-                }
-                else
-                {
-                    break;
-                }
-            }
-
-            return expression;
-=======
-                }
-            }
-
-            return false;
->>>>>>> 868b3c79
-        }
     }
 }