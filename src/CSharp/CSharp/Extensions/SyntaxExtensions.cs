--- conflicted
+++ resolved
@@ -3477,10 +3477,7 @@
             return tokens;
         }
 
-<<<<<<< HEAD
-=======
         //TODO: new
->>>>>>> cb1e4b93
         /// <summary>
         /// Creates a new list with tokens at the specified range removed.
         /// </summary>
@@ -3529,8 +3526,6 @@
                     yield return en.Current;
             }
         }
-<<<<<<< HEAD
-=======
 
         //TODO: make public
         internal static SyntaxTokenList ReplaceRangeAt(
@@ -3587,7 +3582,6 @@
                     yield return en.Current;
             }
         }
->>>>>>> cb1e4b93
         #endregion SyntaxTokenList
 
         #region SyntaxTrivia
@@ -3807,10 +3801,7 @@
                 && triviaList[0].IsElasticMarker();
         }
 
-<<<<<<< HEAD
-=======
         //TODO: new
->>>>>>> cb1e4b93
         /// <summary>
         /// Creates a new list with trivia at the specified range removed.
         /// </summary>
@@ -3859,8 +3850,6 @@
                     yield return en.Current;
             }
         }
-<<<<<<< HEAD
-=======
 
         //TODO: make public
         internal static SyntaxTriviaList ReplaceRangeAt(
@@ -3917,7 +3906,6 @@
                     yield return en.Current;
             }
         }
->>>>>>> cb1e4b93
         #endregion SyntaxTriviaList
 
         #region TypeDeclarationSyntax
