--- conflicted
+++ resolved
@@ -189,11 +189,7 @@
                                         }
                                     case "FirstOrDefault":
                                         {
-<<<<<<< HEAD
-                                            SimplifyNullCheckWithFirstOrDefaultAnalysis.Analyze(context, invocationInfo);
-=======
                                             SimplifyLinqMethodChainAnalysis.AnalyzeFirstOrDefault(context, invocationInfo);
->>>>>>> 02737f45
                                             CallFindInsteadOfFirstOrDefaultAnalysis.Analyze(context, invocationInfo);
                                             break;
                                         }
