--- conflicted
+++ resolved
@@ -97,22 +97,14 @@
                     }
 
                     if (regexOptions == null
-<<<<<<< HEAD
-                        && parameterSymbol.Type.HasFullyQualifiedMetadataName(FullyQualifiedMetadataNames.System_Text_RegularExpressions_RegexOptions))
-=======
                         && parameterSymbol.Type.HasMetadataName(MetadataNames.System_Text_RegularExpressions_RegexOptions))
->>>>>>> 1738e1a8
                     {
                         regexOptions = arguments[i];
                         newArguments = newArguments.RemoveAt(i);
                     }
 
                     if (matchTimeout == null
-<<<<<<< HEAD
-                        && parameterSymbol.Type.HasFullyQualifiedMetadataName(FullyQualifiedMetadataNames.System_TimeSpan))
-=======
                         && parameterSymbol.Type.HasMetadataName(MetadataNames.System_TimeSpan))
->>>>>>> 1738e1a8
                     {
                         matchTimeout = arguments[i];
                         newArguments = newArguments.RemoveAt(i);
