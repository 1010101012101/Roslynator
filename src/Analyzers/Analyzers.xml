--- conflicted
+++ resolved
@@ -4628,41 +4628,15 @@
       </Sample>
     </Samples>
   </Analyzer>
-<<<<<<< HEAD
-  <Analyzer Identifier="AddCommaAfterLastEnumMember">
-    <Id>RCS1218</Id>
-    <Title>Add comma after last enum member.</Title>
-    <MessageFormat>Add comma after last enum member.</MessageFormat>
-    <Category>Maintainability</Category>
-=======
   <Analyzer Identifier="SimplifyCodeBranching">
     <Id>RCS1218</Id>
     <Title>Simplify code branching.</Title>
     <MessageFormat>Simplify code branching.</MessageFormat>
     <Category>Readability</Category>
->>>>>>> 765e39cb
-    <DefaultSeverity>Info</DefaultSeverity>
-    <IsEnabledByDefault>true</IsEnabledByDefault>
-    <SupportsFadeOut>false</SupportsFadeOut>
-    <SupportsFadeOutAnalyzer>false</SupportsFadeOutAnalyzer>
-<<<<<<< HEAD
-    <Summary>Having comma after last enum member allows easily reorder members.
-Also when new enum member is added, previous line will not show up in file comparison.</Summary>
-    <Samples>
-      <Sample>
-        <Before>
-          <![CDATA[public enum Foo
-{
-  A,
-  B,
-  C // RCS0218
-}]]></Before>
-        <After><![CDATA[public enum Foo
-{
-  A,
-  B,
-  C,
-=======
+    <DefaultSeverity>Info</DefaultSeverity>
+    <IsEnabledByDefault>true</IsEnabledByDefault>
+    <SupportsFadeOut>false</SupportsFadeOut>
+    <SupportsFadeOutAnalyzer>false</SupportsFadeOutAnalyzer>
     <Samples>
       <Sample>
         <Before><![CDATA[if (x) // RCS1218
@@ -4744,7 +4718,35 @@
 }]]></Before>
         <After><![CDATA[if (enumerable.Skip(x).Any())
 {
->>>>>>> 765e39cb
+}]]></After>
+      </Sample>
+    </Samples>
+  </Analyzer>
+  <Analyzer Identifier="AddCommaAfterLastEnumMember">
+    <Id>RCS1220</Id>
+    <Title>Add comma after last enum member.</Title>
+    <MessageFormat>Add comma after last enum member.</MessageFormat>
+    <Category>Maintainability</Category>
+    <DefaultSeverity>Info</DefaultSeverity>
+    <IsEnabledByDefault>true</IsEnabledByDefault>
+    <SupportsFadeOut>false</SupportsFadeOut>
+    <SupportsFadeOutAnalyzer>false</SupportsFadeOutAnalyzer>
+    <Summary>Having comma after last enum member allows easily reorder members.
+Also when new enum member is added, previous line will not show up in file comparison.</Summary>
+    <Samples>
+      <Sample>
+        <Before>
+          <![CDATA[public enum Foo
+{
+  A,
+  B,
+  C // RCS0218
+}]]></Before>
+        <After><![CDATA[public enum Foo
+{
+  A,
+  B,
+  C,
 }]]></After>
       </Sample>
     </Samples>
