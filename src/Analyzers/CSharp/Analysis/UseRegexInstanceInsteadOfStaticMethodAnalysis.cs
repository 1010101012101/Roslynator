--- conflicted
+++ resolved
@@ -21,11 +21,7 @@
             if (!SymbolUtility.IsPublicStaticNonGeneric(methodSymbol))
                 return;
 
-<<<<<<< HEAD
-            if (methodSymbol.ContainingType?.HasFullyQualifiedMetadataName(FullyQualifiedMetadataNames.System_Text_RegularExpressions_Regex) != true)
-=======
             if (methodSymbol.ContainingType?.HasMetadataName(MetadataNames.System_Text_RegularExpressions_Regex) != true)
->>>>>>> 1738e1a8
                 return;
 
             SeparatedSyntaxList<ArgumentSyntax> arguments = invocationInfo.Arguments;
@@ -85,11 +81,7 @@
                             if (typeSymbol == null)
                                 return false;
 
-<<<<<<< HEAD
-                            return typeSymbol.HasFullyQualifiedMetadataName(FullyQualifiedMetadataNames.System_Text_RegularExpressions_RegexOptions);
-=======
                             return typeSymbol.HasMetadataName(MetadataNames.System_Text_RegularExpressions_RegexOptions);
->>>>>>> 1738e1a8
                         }
                     default:
                         {
