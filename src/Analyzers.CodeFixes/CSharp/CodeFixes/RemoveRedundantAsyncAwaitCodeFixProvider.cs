﻿// Copyright (c) Josef Pihrt. All rights reserved. Licensed under the Apache License, Version 2.0. See License.txt in the project root for license information.

using System;
using System.Collections.Immutable;
using System.Composition;
using System.Diagnostics;
using System.Threading;
using System.Threading.Tasks;
using Microsoft.CodeAnalysis;
using Microsoft.CodeAnalysis.CodeActions;
using Microsoft.CodeAnalysis.CodeFixes;
using Microsoft.CodeAnalysis.CSharp;
using Microsoft.CodeAnalysis.CSharp.Syntax;
using Roslynator.CodeFixes;
using static Microsoft.CodeAnalysis.CSharp.SyntaxFactory;

namespace Roslynator.CSharp.CodeFixes
{
    [ExportCodeFixProvider(LanguageNames.CSharp, Name = nameof(RemoveRedundantAsyncAwaitCodeFixProvider))]
    [Shared]
    public class RemoveRedundantAsyncAwaitCodeFixProvider : BaseCodeFixProvider
    {
        public sealed override ImmutableArray<string> FixableDiagnosticIds
        {
            get { return ImmutableArray.Create(DiagnosticIdentifiers.RemoveRedundantAsyncAwait); }
        }

        public sealed override async Task RegisterCodeFixesAsync(CodeFixContext context)
        {
            SyntaxNode root = await context.GetSyntaxRootAsync().ConfigureAwait(false);

            if (!TryFindToken(root, context.Span.Start, out SyntaxToken token))
                return;

            Debug.Assert(token.IsKind(SyntaxKind.AsyncKeyword), token.Kind().ToString());

            Diagnostic diagnostic = context.Diagnostics[0];

            CodeAction codeAction = CodeAction.Create(
                "Remove redundant async/await",
                cancellationToken => RefactorAsync(context.Document, token, cancellationToken),
                GetEquivalenceKey(diagnostic));

            context.RegisterCodeFix(codeAction, diagnostic);
        }

        private static async Task<Document> RefactorAsync(
            Document document,
            SyntaxToken token,
            CancellationToken cancellationToken)
        {
            SemanticModel semanticModel = await document.GetSemanticModelAsync(cancellationToken).ConfigureAwait(false);

            SyntaxNode node = token.Parent;

            var remover = new AwaitRemover(semanticModel, cancellationToken);

            SyntaxNode newNode = GetNewNode();

            return await document.ReplaceNodeAsync(node, newNode, cancellationToken).ConfigureAwait(false);

            SyntaxNode GetNewNode()
            {
                switch (node.Kind())
                {
                    case SyntaxKind.MethodDeclaration:
                        {
                            var methodDeclaration = (MethodDeclarationSyntax)node;

                            return remover
                                .VisitMethodDeclaration(methodDeclaration)
                                .RemoveModifier(SyntaxKind.AsyncKeyword);
                        }
                    case SyntaxKind.LocalFunctionStatement:
                        {
                            var localFunction = (LocalFunctionStatementSyntax)node;

                            BlockSyntax body = localFunction.Body;

                            if (body != null)
                            {
                                localFunction = localFunction.WithBody((BlockSyntax)remover.VisitBlock(body));
                            }
                            else
                            {
                                ArrowExpressionClauseSyntax expressionBody = localFunction.ExpressionBody;

                                if (expressionBody != null)
                                    localFunction = localFunction.WithExpressionBody((ArrowExpressionClauseSyntax)remover.VisitArrowExpressionClause(expressionBody));
                            }

                            return localFunction.RemoveModifier(SyntaxKind.AsyncKeyword);
                        }
                    case SyntaxKind.SimpleLambdaExpression:
                        {
                            var lambda = (SimpleLambdaExpressionSyntax)node;

                            return lambda
                                .WithBody((CSharpSyntaxNode)remover.Visit(lambda.Body))
                                .WithAsyncKeyword(GetMissingAsyncKeyword(lambda.AsyncKeyword));
                        }
                    case SyntaxKind.ParenthesizedLambdaExpression:
                        {
                            var lambda = (ParenthesizedLambdaExpressionSyntax)node;

                            return lambda
                                .WithBody((CSharpSyntaxNode)remover.Visit(lambda.Body))
                                .WithAsyncKeyword(GetMissingAsyncKeyword(lambda.AsyncKeyword));
                        }
                    case SyntaxKind.AnonymousMethodExpression:
                        {
                            var anonymousMethod = (AnonymousMethodExpressionSyntax)node;

                            return anonymousMethod
                                .WithBody((CSharpSyntaxNode)remover.Visit(anonymousMethod.Body))
                                .WithAsyncKeyword(GetMissingAsyncKeyword(anonymousMethod.AsyncKeyword));
                        }
                }

                throw new InvalidOperationException();
            }
        }

        private static SyntaxToken GetMissingAsyncKeyword(SyntaxToken asyncKeyword)
        {
            if (asyncKeyword.TrailingTrivia.All(f => f.IsWhitespaceTrivia()))
            {
                return MissingToken(SyntaxKind.AsyncKeyword).WithLeadingTrivia(asyncKeyword.LeadingTrivia);
            }
            else
            {
                return MissingToken(SyntaxKind.AsyncKeyword).WithTriviaFrom(asyncKeyword);
            }
        }

        private class AwaitRemover : CSharpSyntaxRewriter
        {
            public AwaitRemover(SemanticModel semanticModel, CancellationToken cancellationToken)
            {
                SemanticModel = semanticModel;
                CancellationToken = cancellationToken;
            }

            public SemanticModel SemanticModel { get; }

            public CancellationToken CancellationToken { get; }

            private static ExpressionSyntax ExtractExpressionFromAwait(AwaitExpressionSyntax awaitExpression, SemanticModel semanticModel, CancellationToken cancellationToken)
            {
                ExpressionSyntax expression = awaitExpression.Expression;

                if (semanticModel.GetTypeSymbol(expression, cancellationToken) is INamedTypeSymbol typeSymbol)
                {
<<<<<<< HEAD
                    if (typeSymbol.HasFullyQualifiedMetadataName(FullyQualifiedMetadataNames.System_Runtime_CompilerServices_ConfiguredTaskAwaitable)
                        || typeSymbol.OriginalDefinition.HasFullyQualifiedMetadataName(FullyQualifiedMetadataNames.System_Runtime_CompilerServices_ConfiguredTaskAwaitable_T))
=======
                    if (typeSymbol.HasMetadataName(MetadataNames.System_Runtime_CompilerServices_ConfiguredTaskAwaitable)
                        || typeSymbol.OriginalDefinition.HasMetadataName(MetadataNames.System_Runtime_CompilerServices_ConfiguredTaskAwaitable_T))
>>>>>>> 1738e1a8
                    {
                        if (expression is InvocationExpressionSyntax invocation)
                        {
                            var memberAccess = invocation.Expression as MemberAccessExpressionSyntax;

                            if (string.Equals(memberAccess?.Name?.Identifier.ValueText, "ConfigureAwait", StringComparison.Ordinal))
                                expression = memberAccess.Expression;
                        }
                    }
                }

                return expression.WithTriviaFrom(awaitExpression);
            }

            public override SyntaxNode VisitAwaitExpression(AwaitExpressionSyntax node)
            {
                node = (AwaitExpressionSyntax)base.VisitAwaitExpression(node);

                return ExtractExpressionFromAwait(node, SemanticModel, CancellationToken);
            }

            public override SyntaxNode VisitSimpleLambdaExpression(SimpleLambdaExpressionSyntax node)
            {
                return node;
            }

            public override SyntaxNode VisitParenthesizedLambdaExpression(ParenthesizedLambdaExpressionSyntax node)
            {
                return node;
            }

            public override SyntaxNode VisitAnonymousMethodExpression(AnonymousMethodExpressionSyntax node)
            {
                return node;
            }

            public override SyntaxNode VisitLocalFunctionStatement(LocalFunctionStatementSyntax node)
            {
                return node;
            }
        }
    }
}<|MERGE_RESOLUTION|>--- conflicted
+++ resolved
@@ -151,13 +151,8 @@
 
                 if (semanticModel.GetTypeSymbol(expression, cancellationToken) is INamedTypeSymbol typeSymbol)
                 {
-<<<<<<< HEAD
-                    if (typeSymbol.HasFullyQualifiedMetadataName(FullyQualifiedMetadataNames.System_Runtime_CompilerServices_ConfiguredTaskAwaitable)
-                        || typeSymbol.OriginalDefinition.HasFullyQualifiedMetadataName(FullyQualifiedMetadataNames.System_Runtime_CompilerServices_ConfiguredTaskAwaitable_T))
-=======
                     if (typeSymbol.HasMetadataName(MetadataNames.System_Runtime_CompilerServices_ConfiguredTaskAwaitable)
                         || typeSymbol.OriginalDefinition.HasMetadataName(MetadataNames.System_Runtime_CompilerServices_ConfiguredTaskAwaitable_T))
->>>>>>> 1738e1a8
                     {
                         if (expression is InvocationExpressionSyntax invocation)
                         {
