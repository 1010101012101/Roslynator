--- conflicted
+++ resolved
@@ -116,12 +116,7 @@
   </ItemGroup>
   <ItemGroup>
     <None Include="app.config" />
-<<<<<<< HEAD
-    <None Include="CodeFixesByDiagnosticId.md" />
     <None Include="packages.config" />
-=======
-    <None Include="project.json" />
->>>>>>> ea29952f
     <None Include="README.md" />
     <None Include="Roslynator.CodeFixes.nuspec" />
     <None Include="Roslynator.CSharp.CodeFixes.snk" />
