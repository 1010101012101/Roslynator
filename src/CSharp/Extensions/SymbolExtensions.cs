﻿// Copyright (c) Josef Pihrt. All rights reserved. Licensed under the Apache License, Version 2.0. See License.txt in the project root for license information.

using System;
using System.Collections;
using System.Collections.Generic;
using System.Collections.Immutable;
using System.Diagnostics;
using System.Linq;
using System.Threading;
using System.Threading.Tasks;
using Microsoft.CodeAnalysis;

namespace Roslynator
{
    /// <summary>
    /// A set of extension methods for <see cref="ISymbol"/> and its derived types.
    /// </summary>
    public static class SymbolExtensions
    {
        #region ISymbol
        internal static ISymbol FindFirstImplementedInterfaceMember(this ISymbol symbol, bool allInterfaces = false)
        {
            if (symbol == null)
                throw new ArgumentNullException(nameof(symbol));

            return FindFirstImplementedInterfaceMemberImpl(symbol, null, allInterfaces);
        }

        internal static ISymbol FindImplementedInterfaceMember(this ISymbol symbol, INamedTypeSymbol interfaceSymbol, bool allInterfaces = false)
        {
            if (symbol == null)
                throw new ArgumentNullException(nameof(symbol));

            if (interfaceSymbol == null)
                throw new ArgumentNullException(nameof(interfaceSymbol));

            return FindFirstImplementedInterfaceMemberImpl(symbol, interfaceSymbol, allInterfaces);
        }

        private static ISymbol FindFirstImplementedInterfaceMemberImpl(this ISymbol symbol, INamedTypeSymbol interfaceSymbol, bool allInterfaces)
        {
            INamedTypeSymbol containingType = symbol.ContainingType;

            if (containingType != null)
            {
                ImmutableArray<INamedTypeSymbol> interfaces = containingType.GetInterfaces(allInterfaces);

                for (int i = 0; i < interfaces.Length; i++)
                {
                    if (interfaceSymbol == null
                        || interfaces[i].Equals(interfaceSymbol))
                    {
                        ImmutableArray<ISymbol> members = interfaces[i].GetMembers();

                        for (int j = 0; j < members.Length; j++)
                        {
                            if (symbol.Equals(containingType.FindImplementationForInterfaceMember(members[j])))
                                return members[j];
                        }
                    }
                }
            }

            return default(ISymbol);
        }

        /// <summary>
        /// Returns true if the the symbol implements any interface member.
        /// </summary>
        /// <param name="symbol"></param>
        /// <param name="allInterfaces">If true, use <see cref="ITypeSymbol.AllInterfaces"/>, otherwise use <see cref="ITypeSymbol.Interfaces"/>.</param>
        /// <returns></returns>
        public static bool ImplementsInterfaceMember(this ISymbol symbol, bool allInterfaces = false)
        {
            return FindFirstImplementedInterfaceMember(symbol, allInterfaces) != null;
        }

        /// <summary>
        /// Returns true if the symbol implements any member of the specified interface.
        /// </summary>
        /// <param name="symbol"></param>
        /// <param name="interfaceSymbol"></param>
        /// <param name="allInterfaces">If true, use <see cref="ITypeSymbol.AllInterfaces"/>, otherwise use <see cref="ITypeSymbol.Interfaces"/>.</param>
        /// <returns></returns>
        public static bool ImplementsInterfaceMember(this ISymbol symbol, INamedTypeSymbol interfaceSymbol, bool allInterfaces = false)
        {
            return FindImplementedInterfaceMember(symbol, interfaceSymbol, allInterfaces) != null;
        }

        internal static TSymbol FindFirstImplementedInterfaceMember<TSymbol>(this ISymbol symbol, bool allInterfaces = false) where TSymbol : ISymbol
        {
            if (symbol == null)
                throw new ArgumentNullException(nameof(symbol));

            return FindFirstImplementedInterfaceMemberImpl<TSymbol>(symbol, null, allInterfaces);
        }

        internal static TSymbol FindFirstImplementedInterfaceMember<TSymbol>(this ISymbol symbol, INamedTypeSymbol interfaceSymbol, bool allInterfaces = false) where TSymbol : ISymbol
        {
            if (symbol == null)
                throw new ArgumentNullException(nameof(symbol));

            if (interfaceSymbol == null)
                throw new ArgumentNullException(nameof(interfaceSymbol));

            return FindFirstImplementedInterfaceMemberImpl<TSymbol>(symbol, interfaceSymbol, allInterfaces);
        }

        private static TSymbol FindFirstImplementedInterfaceMemberImpl<TSymbol>(this ISymbol symbol, INamedTypeSymbol interfaceSymbol, bool allInterfaces = false) where TSymbol : ISymbol
        {
            INamedTypeSymbol containingType = symbol.ContainingType;

            if (containingType != null)
            {
                ImmutableArray<INamedTypeSymbol> interfaces = containingType.GetInterfaces(allInterfaces);

                for (int i = 0; i < interfaces.Length; i++)
                {
                    if (interfaceSymbol == null
                        || interfaces[i].Equals(interfaceSymbol))
                    {
                        ImmutableArray<ISymbol> members = interfaces[i].GetMembers();

                        for (int j = 0; j < members.Length; j++)
                        {
                            if ((members[j] is TSymbol tmember)
                                && symbol.Equals(containingType.FindImplementationForInterfaceMember(tmember)))
                            {
                                return tmember;
                            }
                        }
                    }
                }
            }

            return default(TSymbol);
        }

        /// <summary>
        /// Returns true if the symbol implements any interface member.
        /// </summary>
        /// <typeparam name="TSymbol"></typeparam>
        /// <param name="symbol"></param>
        /// <param name="allInterfaces">If true, use <see cref="ITypeSymbol.AllInterfaces"/>, otherwise use <see cref="ITypeSymbol.Interfaces"/>.</param>
        /// <returns></returns>
        public static bool ImplementsInterfaceMember<TSymbol>(this ISymbol symbol, bool allInterfaces = false) where TSymbol : ISymbol
        {
            return !EqualityComparer<TSymbol>.Default.Equals(
                FindFirstImplementedInterfaceMember<TSymbol>(symbol, allInterfaces),
                default(TSymbol));
        }

        /// <summary>
        /// Returns true if the symbol implements any member of the specified interface.
        /// </summary>
        /// <typeparam name="TSymbol"></typeparam>
        /// <param name="symbol"></param>
        /// <param name="interfaceSymbol"></param>
        /// <param name="allInterfaces">If true, use <see cref="ITypeSymbol.AllInterfaces"/>, otherwise use <see cref="ITypeSymbol.Interfaces"/>.</param>
        /// <returns></returns>
        public static bool ImplementsInterfaceMember<TSymbol>(this ISymbol symbol, INamedTypeSymbol interfaceSymbol, bool allInterfaces = false) where TSymbol : ISymbol
        {
            return !EqualityComparer<TSymbol>.Default.Equals(
                FindFirstImplementedInterfaceMember<TSymbol>(symbol, interfaceSymbol, allInterfaces),
                default(TSymbol));
        }

        internal static bool IsAnyInterfaceMemberExplicitlyImplemented(this INamedTypeSymbol symbol, ISymbol interfaceSymbol)
        {
            foreach (ISymbol member in symbol.GetMembers())
            {
                switch (member.Kind)
                {
                    case SymbolKind.Event:
                        {
                            foreach (IEventSymbol eventSymbol in ((IEventSymbol)member).ExplicitInterfaceImplementations)
                            {
                                if (eventSymbol.ContainingType?.Equals(interfaceSymbol) == true)
                                    return true;
                            }

                            break;
                        }
                    case SymbolKind.Method:
                        {
                            foreach (IMethodSymbol methodSymbol in ((IMethodSymbol)member).ExplicitInterfaceImplementations)
                            {
                                if (methodSymbol.ContainingType?.Equals(interfaceSymbol) == true)
                                    return true;
                            }

                            break;
                        }
                    case SymbolKind.Property:
                        {
                            foreach (IPropertySymbol propertySymbol in ((IPropertySymbol)member).ExplicitInterfaceImplementations)
                            {
                                if (propertySymbol.ContainingType?.Equals(interfaceSymbol) == true)
                                    return true;
                            }

                            break;
                        }
                }
            }

            return false;
        }

        /// <summary>
        /// Returns true if the symbol is one of the specified kinds.
        /// </summary>
        /// <param name="symbol"></param>
        /// <param name="kind1"></param>
        /// <param name="kind2"></param>
        /// <returns></returns>
        public static bool IsKind(this ISymbol symbol, SymbolKind kind1, SymbolKind kind2)
        {
            if (symbol == null)
                return false;

            SymbolKind kind = symbol.Kind;

            return kind == kind1
                || kind == kind2;
        }

        /// <summary>
        /// Returns true if the symbol is one of the specified kinds.
        /// </summary>
        /// <param name="symbol"></param>
        /// <param name="kind1"></param>
        /// <param name="kind2"></param>
        /// <param name="kind3"></param>
        /// <returns></returns>
        public static bool IsKind(this ISymbol symbol, SymbolKind kind1, SymbolKind kind2, SymbolKind kind3)
        {
            if (symbol == null)
                return false;

            SymbolKind kind = symbol.Kind;

            return kind == kind1
                || kind == kind2
                || kind == kind3;
        }

        /// <summary>
        /// Returns true if the symbol is one of the specified kinds.
        /// </summary>
        /// <param name="symbol"></param>
        /// <param name="kind1"></param>
        /// <param name="kind2"></param>
        /// <param name="kind3"></param>
        /// <param name="kind4"></param>
        /// <returns></returns>
        public static bool IsKind(this ISymbol symbol, SymbolKind kind1, SymbolKind kind2, SymbolKind kind3, SymbolKind kind4)
        {
            if (symbol == null)
                return false;

            SymbolKind kind = symbol.Kind;

            return kind == kind1
                || kind == kind2
                || kind == kind3
                || kind == kind4;
        }

        /// <summary>
        /// Returns true if the symbol is one of the specified kinds.
        /// </summary>
        /// <param name="symbol"></param>
        /// <param name="kind1"></param>
        /// <param name="kind2"></param>
        /// <param name="kind3"></param>
        /// <param name="kind4"></param>
        /// <param name="kind5"></param>
        /// <returns></returns>
        public static bool IsKind(this ISymbol symbol, SymbolKind kind1, SymbolKind kind2, SymbolKind kind3, SymbolKind kind4, SymbolKind kind5)
        {
            if (symbol == null)
                return false;

            SymbolKind kind = symbol.Kind;

            return kind == kind1
                || kind == kind2
                || kind == kind3
                || kind == kind4
                || kind == kind5;
        }

        /// <summary>
        /// Returns true if the symbol represents an error.
        /// </summary>
        /// <param name="symbol"></param>
        /// <returns></returns>
        public static bool IsErrorType(this ISymbol symbol)
        {
            return symbol?.Kind == SymbolKind.ErrorType;
        }

        /// <summary>
        /// Returns true if the symbol is an async method.
        /// </summary>
        /// <param name="symbol"></param>
        /// <returns></returns>
        public static bool IsAsyncMethod(this ISymbol symbol)
        {
            return symbol?.Kind == SymbolKind.Method
                && ((IMethodSymbol)symbol).IsAsync;
        }

        internal static bool IsPropertyOfAnonymousType(this ISymbol symbol)
        {
            return symbol?.Kind == SymbolKind.Property
                && symbol.ContainingType.IsAnonymousType;
        }

        internal static SyntaxNode GetSyntax(this ISymbol symbol, CancellationToken cancellationToken = default(CancellationToken))
        {
            return symbol
                .DeclaringSyntaxReferences[0]
                .GetSyntax(cancellationToken);
        }

        internal static Task<SyntaxNode> GetSyntaxAsync(this ISymbol symbol, CancellationToken cancellationToken = default(CancellationToken))
        {
            return symbol
                .DeclaringSyntaxReferences[0]
                .GetSyntaxAsync(cancellationToken);
        }

        internal static SyntaxNode GetSyntaxOrDefault(this ISymbol symbol, CancellationToken cancellationToken = default(CancellationToken))
        {
            return symbol
                .DeclaringSyntaxReferences
                .FirstOrDefault()?
                .GetSyntax(cancellationToken);
        }

        /// <summary>
        /// Returns the attribute for the symbol that matches the specified attribute class, or null if the symbol does not have the specified attribute.
        /// </summary>
        /// <param name="symbol"></param>
        /// <param name="attributeClass"></param>
        /// <returns></returns>
        public static AttributeData GetAttribute(this ISymbol symbol, INamedTypeSymbol attributeClass)
        {
            if (symbol == null)
                throw new ArgumentNullException(nameof(symbol));

            if (attributeClass != null)
            {
                ImmutableArray<AttributeData> attributes = symbol.GetAttributes();

                for (int i = 0; i < attributes.Length; i++)
                {
                    if (attributes[i].AttributeClass.Equals(attributeClass))
                        return attributes[i];
                }
            }

            return null;
        }

        //TODO: make public
        internal static AttributeData GetAttribute(this ISymbol symbol, in MetadataName metadataName)
        {
            if (symbol == null)
                throw new ArgumentNullException(nameof(symbol));

            foreach (AttributeData attributeData in symbol.GetAttributes())
            {
                if (attributeData.AttributeClass.HasMetadataName(metadataName))
                    return attributeData;
            }

            return null;
        }

        /// <summary>
        /// Returns true if the symbol has the specified attribute.
        /// </summary>
        /// <param name="symbol"></param>
        /// <param name="attributeClass"></param>
        /// <returns></returns>
        public static bool HasAttribute(this ISymbol symbol, INamedTypeSymbol attributeClass)
        {
            return GetAttribute(symbol, attributeClass) != null;
        }

        /// <summary>
        /// Returns true if the type symbol has the specified attribute.
        /// </summary>
        /// <param name="typeSymbol"></param>
        /// <param name="attributeClass"></param>
        /// <param name="includeBaseTypes"></param>
        /// <returns></returns>
        public static bool HasAttribute(this ITypeSymbol typeSymbol, INamedTypeSymbol attributeClass, bool includeBaseTypes)
        {
            if (!includeBaseTypes)
                return HasAttribute(typeSymbol, attributeClass);

            ITypeSymbol t = typeSymbol;

            do
            {
                if (t.HasAttribute(attributeClass))
                    return true;

                t = t.BaseType;

            } while (t != null
                && t.SpecialType != SpecialType.System_Object);

            return false;
        }

        //TODO: make public
        internal static bool HasAttribute(this ISymbol symbol, in MetadataName metadataName)
        {
            return GetAttribute(symbol, metadataName) != null;
        }

        //TODO: make public
        internal static bool HasAttribute(this ITypeSymbol typeSymbol, in MetadataName metadataName, bool includeBaseTypes)
        {
            if (!includeBaseTypes)
                return HasAttribute(typeSymbol, metadataName);

            ITypeSymbol t = typeSymbol;

            do
            {
                if (t.HasAttribute(metadataName))
                    return true;

                t = t.BaseType;

            } while (t != null
                && t.SpecialType != SpecialType.System_Object);

            return false;
        }

        internal static ImmutableArray<IParameterSymbol> ParametersOrDefault(this ISymbol symbol)
        {
            if (symbol == null)
                throw new ArgumentNullException(nameof(symbol));

            switch (symbol.Kind)
            {
                case SymbolKind.Method:
                    return ((IMethodSymbol)symbol).Parameters;
                case SymbolKind.Property:
                    return ((IPropertySymbol)symbol).Parameters;
                default:
                    return default(ImmutableArray<IParameterSymbol>);
            }
        }

        internal static ISymbol BaseOverriddenSymbol(this ISymbol symbol)
        {
            if (symbol == null)
                throw new ArgumentNullException(nameof(symbol));

            switch (symbol.Kind)
            {
                case SymbolKind.Method:
                    return ((IMethodSymbol)symbol).BaseOverriddenMethod();
                case SymbolKind.Property:
                    return ((IPropertySymbol)symbol).BaseOverriddenProperty();
                case SymbolKind.Event:
                    return ((IEventSymbol)symbol).BaseOverriddenEvent();
            }

            return null;
        }

        internal static bool IsName(this ISymbol symbol, string name)
        {
            return StringUtility.Equals(symbol.Name, name);
        }

        internal static bool IsName(this ISymbol symbol, string name1, string name2)
        {
            return StringUtility.Equals(symbol.Name, name1, name2);
        }

        internal static bool IsContainingType(this ISymbol symbol, SpecialType specialType)
        {
            return symbol?.ContainingType?.SpecialType == specialType;
        }

        /// <summary>
        /// Return true if the specified symbol is publicly visible.
        /// </summary>
        /// <param name="symbol"></param>
        /// <returns></returns>
        public static bool IsPubliclyVisible(this ISymbol symbol)
        {
            if (symbol == null)
                throw new ArgumentNullException(nameof(symbol));

            do
            {
                if (!symbol.DeclaredAccessibility.Is(
                    Accessibility.Public,
                    Accessibility.Protected,
                    Accessibility.ProtectedOrInternal))
                {
                    return false;
                }

                symbol = symbol.ContainingType;

            } while (symbol != null);

            return true;
        }

        internal static bool HasMetadataName(this ISymbol symbol, in MetadataName metadataName)
        {
            return metadataName.Equals(symbol);
        }
        #endregion ISymbol

        #region IEventSymbol
        internal static IEventSymbol BaseOverriddenEvent(this IEventSymbol eventSymbol)
        {
            if (eventSymbol == null)
                throw new ArgumentNullException(nameof(eventSymbol));

            while (true)
            {
                IEventSymbol overriddenEvent = eventSymbol.OverriddenEvent;

                if (overriddenEvent == null)
                    return eventSymbol;

                eventSymbol = overriddenEvent;
            }
        }

        internal static IEnumerable<IEventSymbol> OverriddenEvents(this IEventSymbol eventSymbol)
        {
            if (eventSymbol == null)
                throw new ArgumentNullException(nameof(eventSymbol));

            return OverriddenEventsIterator();

            IEnumerable<IEventSymbol> OverriddenEventsIterator()
            {
                IEventSymbol overriddenEvent = eventSymbol.OverriddenEvent;
<<<<<<< HEAD

                while (overriddenEvent != null)
                {
                    yield return overriddenEvent;

=======

                while (overriddenEvent != null)
                {
                    yield return overriddenEvent;

>>>>>>> db124047
                    overriddenEvent = overriddenEvent.OverriddenEvent;
                }
            }
        }
        #endregion IEventSymbol

        #region IFieldSymbol
        /// <summary>
        /// Get a value indicating whether the field symbol has specified constant value.
        /// </summary>
        /// <param name="fieldSymbol"></param>
        /// <param name="value"></param>
        /// <returns></returns>
        public static bool HasConstantValue(this IFieldSymbol fieldSymbol, bool value)
        {
            if (fieldSymbol == null)
                throw new ArgumentNullException(nameof(fieldSymbol));

            if (fieldSymbol.HasConstantValue)
            {
                object constantValue = fieldSymbol.ConstantValue;

                return constantValue is bool value2
                    && value == value2;
            }

            return false;
        }

        /// <summary>
        /// Get a value indicating whether the field symbol has specified constant value.
        /// </summary>
        /// <param name="fieldSymbol"></param>
        /// <param name="value"></param>
        /// <returns></returns>
        public static bool HasConstantValue(this IFieldSymbol fieldSymbol, char value)
        {
            if (fieldSymbol == null)
                throw new ArgumentNullException(nameof(fieldSymbol));

            if (fieldSymbol.HasConstantValue)
            {
                object constantValue = fieldSymbol.ConstantValue;

                return constantValue is char value2
                    && value == value2;
            }

            return false;
        }

        /// <summary>
        /// Get a value indicating whether the field symbol has specified constant value.
        /// </summary>
        /// <param name="fieldSymbol"></param>
        /// <param name="value"></param>
        /// <returns></returns>
        public static bool HasConstantValue(this IFieldSymbol fieldSymbol, sbyte value)
        {
            if (fieldSymbol == null)
                throw new ArgumentNullException(nameof(fieldSymbol));

            if (fieldSymbol.HasConstantValue)
            {
                object constantValue = fieldSymbol.ConstantValue;

                return constantValue is sbyte value2
                    && value == value2;
            }

            return false;
        }

        /// <summary>
        /// Get a value indicating whether the field symbol has specified constant value.
        /// </summary>
        /// <param name="fieldSymbol"></param>
        /// <param name="value"></param>
        /// <returns></returns>
        public static bool HasConstantValue(this IFieldSymbol fieldSymbol, byte value)
        {
            if (fieldSymbol == null)
                throw new ArgumentNullException(nameof(fieldSymbol));

            if (fieldSymbol.HasConstantValue)
            {
                object constantValue = fieldSymbol.ConstantValue;

                return constantValue is byte value2
                    && value == value2;
            }

            return false;
        }

        /// <summary>
        /// Get a value indicating whether the field symbol has specified constant value.
        /// </summary>
        /// <param name="fieldSymbol"></param>
        /// <param name="value"></param>
        /// <returns></returns>
        public static bool HasConstantValue(this IFieldSymbol fieldSymbol, short value)
        {
            if (fieldSymbol == null)
                throw new ArgumentNullException(nameof(fieldSymbol));

            if (fieldSymbol.HasConstantValue)
            {
                object constantValue = fieldSymbol.ConstantValue;

                return constantValue is short value2
                    && value == value2;
            }

            return false;
        }

        /// <summary>
        /// Get a value indicating whether the field symbol has specified constant value.
        /// </summary>
        /// <param name="fieldSymbol"></param>
        /// <param name="value"></param>
        /// <returns></returns>
        public static bool HasConstantValue(this IFieldSymbol fieldSymbol, ushort value)
        {
            if (fieldSymbol == null)
                throw new ArgumentNullException(nameof(fieldSymbol));

            if (fieldSymbol.HasConstantValue)
            {
                object constantValue = fieldSymbol.ConstantValue;

                return constantValue is ushort value2
                    && value == value2;
            }

            return false;
        }

        /// <summary>
        /// Get a value indicating whether the field symbol has specified constant value.
        /// </summary>
        /// <param name="fieldSymbol"></param>
        /// <param name="value"></param>
        /// <returns></returns>
        public static bool HasConstantValue(this IFieldSymbol fieldSymbol, int value)
        {
            if (fieldSymbol == null)
                throw new ArgumentNullException(nameof(fieldSymbol));

            if (fieldSymbol.HasConstantValue)
            {
                object constantValue = fieldSymbol.ConstantValue;

                return constantValue is int value2
                    && value == value2;
            }

            return false;
        }

        /// <summary>
        /// Get a value indicating whether the field symbol has specified constant value.
        /// </summary>
        /// <param name="fieldSymbol"></param>
        /// <param name="value"></param>
        /// <returns></returns>
        public static bool HasConstantValue(this IFieldSymbol fieldSymbol, uint value)
        {
            if (fieldSymbol == null)
                throw new ArgumentNullException(nameof(fieldSymbol));

            if (fieldSymbol.HasConstantValue)
            {
                object constantValue = fieldSymbol.ConstantValue;

                return constantValue is uint value2
                    && value == value2;
            }

            return false;
        }

        /// <summary>
        /// Get a value indicating whether the field symbol has specified constant value.
        /// </summary>
        /// <param name="fieldSymbol"></param>
        /// <param name="value"></param>
        /// <returns></returns>
        public static bool HasConstantValue(this IFieldSymbol fieldSymbol, long value)
        {
            if (fieldSymbol == null)
                throw new ArgumentNullException(nameof(fieldSymbol));

            if (fieldSymbol.HasConstantValue)
            {
                object constantValue = fieldSymbol.ConstantValue;

                return constantValue is long value2
                    && value == value2;
            }

            return false;
        }

        /// <summary>
        /// Get a value indicating whether the field symbol has specified constant value.
        /// </summary>
        /// <param name="fieldSymbol"></param>
        /// <param name="value"></param>
        /// <returns></returns>
        public static bool HasConstantValue(this IFieldSymbol fieldSymbol, ulong value)
        {
            if (fieldSymbol == null)
                throw new ArgumentNullException(nameof(fieldSymbol));

            if (fieldSymbol.HasConstantValue)
            {
                object constantValue = fieldSymbol.ConstantValue;

                return constantValue is ulong value2
                    && value == value2;
            }

            return false;
        }

        /// <summary>
        /// Get a value indicating whether the field symbol has specified constant value.
        /// </summary>
        /// <param name="fieldSymbol"></param>
        /// <param name="value"></param>
        /// <returns></returns>
        public static bool HasConstantValue(this IFieldSymbol fieldSymbol, decimal value)
        {
            if (fieldSymbol == null)
                throw new ArgumentNullException(nameof(fieldSymbol));

            if (fieldSymbol.HasConstantValue)
            {
                object constantValue = fieldSymbol.ConstantValue;

                return constantValue is decimal value2
                    && value == value2;
            }

            return false;
        }

        /// <summary>
        /// Get a value indicating whether the field symbol has specified constant value.
        /// </summary>
        /// <param name="fieldSymbol"></param>
        /// <param name="value"></param>
        /// <returns></returns>
        public static bool HasConstantValue(this IFieldSymbol fieldSymbol, float value)
        {
            if (fieldSymbol == null)
                throw new ArgumentNullException(nameof(fieldSymbol));

            if (fieldSymbol.HasConstantValue)
            {
                object constantValue = fieldSymbol.ConstantValue;

                return constantValue is float value2
                    && value == value2;
            }

            return false;
        }

        /// <summary>
        /// Get a value indicating whether the field symbol has specified constant value.
        /// </summary>
        /// <param name="fieldSymbol"></param>
        /// <param name="value"></param>
        /// <returns></returns>
        public static bool HasConstantValue(this IFieldSymbol fieldSymbol, double value)
        {
            if (fieldSymbol == null)
                throw new ArgumentNullException(nameof(fieldSymbol));

            if (fieldSymbol.HasConstantValue)
            {
                object constantValue = fieldSymbol.ConstantValue;

                return constantValue is double value2
                    && value == value2;
            }

            return false;
        }

        /// <summary>
        /// Get a value indicating whether the field symbol has specified constant value.
        /// </summary>
        /// <param name="fieldSymbol"></param>
        /// <param name="value"></param>
        /// <returns></returns>
        public static bool HasConstantValue(this IFieldSymbol fieldSymbol, string value)
        {
            if (fieldSymbol == null)
                throw new ArgumentNullException(nameof(fieldSymbol));

            if (fieldSymbol.HasConstantValue)
            {
                object constantValue = fieldSymbol.ConstantValue;

                return constantValue is string value2
                    && value == value2;
            }

            return false;
        }
        #endregion IFieldSymbol

        #region IMethodSymbol
        internal static IMethodSymbol BaseOverriddenMethod(this IMethodSymbol methodSymbol)
        {
            if (methodSymbol == null)
                throw new ArgumentNullException(nameof(methodSymbol));

            while (true)
            {
                IMethodSymbol overriddenMethod = methodSymbol.OverriddenMethod;

                if (overriddenMethod == null)
                    return methodSymbol;

                methodSymbol = overriddenMethod;
            }
        }

        internal static IEnumerable<IMethodSymbol> OverriddenMethods(this IMethodSymbol methodSymbol)
        {
            if (methodSymbol == null)
                throw new ArgumentNullException(nameof(methodSymbol));

            return OverriddenMethodsIterator();

            IEnumerable<IMethodSymbol> OverriddenMethodsIterator()
            {
                IMethodSymbol overriddenMethod = methodSymbol.OverriddenMethod;
<<<<<<< HEAD

                while (overriddenMethod != null)
                {
                    yield return overriddenMethod;

=======

                while (overriddenMethod != null)
                {
                    yield return overriddenMethod;

>>>>>>> db124047
                    overriddenMethod = overriddenMethod.OverriddenMethod;
                }
            }
        }

        /// <summary>
        /// If this method is a reduced extension method, returns the definition of extension method from which this was reduced. Otherwise, returns this symbol.
        /// </summary>
        /// <param name="methodSymbol"></param>
        /// <returns></returns>
        public static IMethodSymbol ReducedFromOrSelf(this IMethodSymbol methodSymbol)
        {
            return methodSymbol?.ReducedFrom ?? methodSymbol;
        }

        /// <summary>
        /// Returns true if this method is a reduced extension method.
        /// </summary>
        /// <param name="methodSymbol"></param>
        /// <returns></returns>
        public static bool IsReducedExtensionMethod(this IMethodSymbol methodSymbol)
        {
            return methodSymbol?.MethodKind == MethodKind.ReducedExtension;
        }

        /// <summary>
        /// Returns true if this method is an ordinary extension method (i.e. "this" parameter has not been removed).
        /// </summary>
        /// <param name="methodSymbol"></param>
        /// <returns></returns>
        public static bool IsOrdinaryExtensionMethod(this IMethodSymbol methodSymbol)
        {
            return methodSymbol?.IsExtensionMethod == true
                && methodSymbol.MethodKind == MethodKind.Ordinary;
        }

        internal static bool IsReturnType(this IMethodSymbol methodSymbol, SpecialType specialType)
        {
            return methodSymbol?.ReturnType.SpecialType == specialType;
        }

        internal static bool HasSingleParameter(this IMethodSymbol methodSymbol, SpecialType parameterType)
        {
            return methodSymbol.Parameters.SingleOrDefault(shouldThrow: false)?.Type.SpecialType == parameterType;
        }

        internal static bool HasTwoParameters(this IMethodSymbol methodSymbol, SpecialType firstParameterType, SpecialType secondParameterType)
        {
            ImmutableArray<IParameterSymbol> parameters = methodSymbol.Parameters;

            return parameters.Length == 2
                && parameters[0].Type.SpecialType == firstParameterType
                && parameters[1].Type.SpecialType == secondParameterType;
        }
        #endregion IMethodSymbol

        #region IParameterSymbol
        /// <summary>
        /// Returns true if the parameter was declared as a parameter array that has a specified element type.
        /// </summary>
        /// <param name="parameterSymbol"></param>
        /// <param name="elementType"></param>
        /// <returns></returns>
        public static bool IsParameterArrayOf(this IParameterSymbol parameterSymbol, SpecialType elementType)
        {
            return parameterSymbol?.IsParams == true
                && (parameterSymbol.Type as IArrayTypeSymbol)?.ElementType.SpecialType == elementType;
        }

        /// <summary>
        /// Returns true if the parameter was declared as a parameter array that has one of specified element types.
        /// </summary>
        /// <param name="parameterSymbol"></param>
        /// <param name="elementType1"></param>
        /// <param name="elementType2"></param>
        /// <returns></returns>
        public static bool IsParameterArrayOf(
            this IParameterSymbol parameterSymbol,
            SpecialType elementType1,
            SpecialType elementType2)
        {
            return parameterSymbol?.IsParams == true
                && (parameterSymbol.Type as IArrayTypeSymbol)?
                    .ElementType
                    .SpecialType
                    .Is(elementType1, elementType2) == true;
        }

        /// <summary>
        /// Returns true if the parameter was declared as a parameter array that has one of specified element types.
        /// </summary>
        /// <param name="parameterSymbol"></param>
        /// <param name="elementType1"></param>
        /// <param name="elementType2"></param>
        /// <param name="elementType3"></param>
        /// <returns></returns>
        public static bool IsParameterArrayOf(
            this IParameterSymbol parameterSymbol,
            SpecialType elementType1,
            SpecialType elementType2,
            SpecialType elementType3)
        {
            return parameterSymbol?.IsParams == true
                && (parameterSymbol.Type as IArrayTypeSymbol)?
                    .ElementType
                    .SpecialType
                    .Is(elementType1, elementType2, elementType3) == true;
        }

        /// <summary>
        /// Returns true if the parameter was declared as "ref" or "out" parameter.
        /// </summary>
        /// <param name="parameterSymbol"></param>
        /// <returns></returns>
        public static bool IsRefOrOut(this IParameterSymbol parameterSymbol)
        {
            if (parameterSymbol == null)
                throw new ArgumentNullException(nameof(parameterSymbol));

            RefKind refKind = parameterSymbol.RefKind;

            return refKind == RefKind.Ref
                || refKind == RefKind.Out;
        }
        #endregion IParameterSymbol

        #region IPropertySymbol
        internal static IPropertySymbol BaseOverriddenProperty(this IPropertySymbol propertySymbol)
        {
            if (propertySymbol == null)
                throw new ArgumentNullException(nameof(propertySymbol));

            while (true)
            {
                IPropertySymbol overriddenProperty = propertySymbol.OverriddenProperty;

                if (overriddenProperty == null)
                    return propertySymbol;

                propertySymbol = overriddenProperty;
            }
        }

        internal static IEnumerable<IPropertySymbol> OverriddenProperties(this IPropertySymbol propertySymbol)
        {
            if (propertySymbol == null)
                throw new ArgumentNullException(nameof(propertySymbol));

            return OverriddenPropertiesIterator();

            IEnumerable<IPropertySymbol> OverriddenPropertiesIterator()
            {
                IPropertySymbol overriddenProperty = propertySymbol.OverriddenProperty;

                while (overriddenProperty != null)
                {
                    yield return overriddenProperty;

                    overriddenProperty = overriddenProperty.OverriddenProperty;
                }
            }
        }
        #endregion IPropertySymbol

        #region INamedTypeSymbol
        /// <summary>
        /// Returns true if the type is <see cref="Nullable{T}"/> and it has specified type argument.
        /// </summary>
        /// <param name="namedTypeSymbol"></param>
        /// <param name="specialType"></param>
        /// <returns></returns>
        public static bool IsNullableOf(this INamedTypeSymbol namedTypeSymbol, SpecialType specialType)
        {
            return namedTypeSymbol.IsNullableType()
                && namedTypeSymbol.TypeArguments[0].SpecialType == specialType;
        }

        /// <summary>
        /// Returns true if the type is <see cref="Nullable{T}"/> and it has specified type argument.
        /// </summary>
        /// <param name="namedTypeSymbol"></param>
        /// <param name="typeArgument"></param>
        /// <returns></returns>
        public static bool IsNullableOf(this INamedTypeSymbol namedTypeSymbol, ITypeSymbol typeArgument)
        {
            return namedTypeSymbol.IsNullableType()
                && namedTypeSymbol.TypeArguments[0] == typeArgument;
        }
        #endregion INamedTypeSymbol

        #region INamespaceSymbol
        internal static IEnumerable<INamespaceSymbol> ContainingNamespacesAndSelf(this INamespaceSymbol @namespace)
        {
            if (@namespace == null)
                throw new ArgumentNullException(nameof(@namespace));

            return ContainingNamespacesAndSelfIterator();

            IEnumerable<INamespaceSymbol> ContainingNamespacesAndSelfIterator()
            {
                do
                {
                    yield return @namespace;

                    @namespace = @namespace.ContainingNamespace;

                } while (@namespace != null);
            }
        }
        #endregion INamespaceSymbol

        #region ITypeSymbol
        /// <summary>
        /// Returns true if the type is <see cref="Nullable{T}"/> and it has specified type argument.
        /// </summary>
        /// <param name="typeSymbol"></param>
        /// <param name="specialType"></param>
        /// <returns></returns>
        public static bool IsNullableOf(this ITypeSymbol typeSymbol, SpecialType specialType)
        {
            return (typeSymbol as INamedTypeSymbol)?.IsNullableOf(specialType) == true;
        }

        /// <summary>
        /// Returns true if the type is <see cref="Nullable{T}"/> and it has specified type argument.
        /// </summary>
        /// <param name="typeSymbol"></param>
        /// <param name="typeArgument"></param>
        /// <returns></returns>
        public static bool IsNullableOf(this ITypeSymbol typeSymbol, ITypeSymbol typeArgument)
        {
            return (typeSymbol as INamedTypeSymbol)?.IsNullableOf(typeArgument) == true;
        }

        /// <summary>
        /// Returns true if the type is <see cref="Void"/>.
        /// </summary>
        /// <param name="typeSymbol"></param>
        /// <returns></returns>
        public static bool IsVoid(this ITypeSymbol typeSymbol)
        {
            return typeSymbol?.SpecialType == SpecialType.System_Void;
        }

        /// <summary>
        /// Returns true if the type is <see cref="string"/>.
        /// </summary>
        /// <param name="typeSymbol"></param>
        /// <returns></returns>
        public static bool IsString(this ITypeSymbol typeSymbol)
        {
            return typeSymbol?.SpecialType == SpecialType.System_String;
        }

        /// <summary>
        /// Returns true if the type is <see cref="object"/>.
        /// </summary>
        /// <param name="typeSymbol"></param>
        /// <returns></returns>
        public static bool IsObject(this ITypeSymbol typeSymbol)
        {
            return typeSymbol?.SpecialType == SpecialType.System_Object;
        }

        /// <summary>
        /// Gets a list of base types of this type.
        /// </summary>
        /// <param name="type"></param>
        /// <returns></returns>
        public static IEnumerable<INamedTypeSymbol> BaseTypes(this ITypeSymbol type)
        {
            if (type == null)
                throw new ArgumentNullException(nameof(type));

            return BaseTypesIterator();

            IEnumerable<INamedTypeSymbol> BaseTypesIterator()
            {
                INamedTypeSymbol baseType = type.BaseType;

                while (baseType != null)
                {
                    yield return baseType;
                    baseType = baseType.BaseType;
                }
            }
        }

        /// <summary>
        /// Gets a list of base types of this type (including this type).
        /// </summary>
        /// <param name="typeSymbol"></param>
        /// <returns></returns>
        public static IEnumerable<ITypeSymbol> BaseTypesAndSelf(this ITypeSymbol typeSymbol)
        {
            if (typeSymbol == null)
                throw new ArgumentNullException(nameof(typeSymbol));

            return BaseTypesAndSelfIterator();

            IEnumerable<ITypeSymbol> BaseTypesAndSelfIterator()
            {
                ITypeSymbol current = typeSymbol;

                while (current != null)
                {
                    yield return current;
                    current = current.BaseType;
                }
            }
        }

        /// <summary>
        /// Returns true if the type implements specified interface.
        /// </summary>
        /// <param name="typeSymbol"></param>
        /// <param name="interfaceType"></param>
        /// <param name="allInterfaces">If true, use <see cref="ITypeSymbol.AllInterfaces"/>, otherwise use <see cref="ITypeSymbol.Interfaces"/>.</param>
        /// <returns></returns>
        public static bool Implements(this ITypeSymbol typeSymbol, SpecialType interfaceType, bool allInterfaces = false)
        {
            if (typeSymbol == null)
                throw new ArgumentNullException(nameof(typeSymbol));

            ImmutableArray<INamedTypeSymbol> interfaces = typeSymbol.GetInterfaces(allInterfaces);

            for (int i = 0; i < interfaces.Length; i++)
            {
                if (interfaces[i].ConstructedFrom.SpecialType == interfaceType)
                    return true;
            }

            return false;
        }

        internal static bool IsOrImplements(this ITypeSymbol typeSymbol, SpecialType interfaceType, bool allInterfaces = false)
        {
            if (typeSymbol == null)
                throw new ArgumentNullException(nameof(typeSymbol));

            return typeSymbol.SpecialType == interfaceType
                || typeSymbol.Implements(interfaceType, allInterfaces: allInterfaces);
        }

        /// <summary>
        /// Returns true if the type implements any of specified interfaces.
        /// </summary>
        /// <param name="typeSymbol"></param>
        /// <param name="interfaceType1"></param>
        /// <param name="interfaceType2"></param>
        /// <param name="allInterfaces">If true, use <see cref="ITypeSymbol.AllInterfaces"/>, otherwise use <see cref="ITypeSymbol.Interfaces"/>.</param>
        /// <returns></returns>
        public static bool ImplementsAny(this ITypeSymbol typeSymbol, SpecialType interfaceType1, SpecialType interfaceType2, bool allInterfaces = false)
        {
            if (typeSymbol == null)
                throw new ArgumentNullException(nameof(typeSymbol));

            ImmutableArray<INamedTypeSymbol> interfaces = typeSymbol.GetInterfaces(allInterfaces);

            for (int i = 0; i < interfaces.Length; i++)
            {
                if (interfaces[i].ConstructedFrom.SpecialType.Is(interfaceType1, interfaceType2))
                    return true;
            }

            return false;
        }

        /// <summary>
        /// Returns true if the type implements any of specified interfaces.
        /// </summary>
        /// <param name="typeSymbol"></param>
        /// <param name="interfaceType1"></param>
        /// <param name="interfaceType2"></param>
        /// <param name="interfaceType3"></param>
        /// <param name="allInterfaces">If true, use <see cref="ITypeSymbol.AllInterfaces"/>, otherwise use <see cref="ITypeSymbol.Interfaces"/>.</param>
        /// <returns></returns>
        public static bool ImplementsAny(this ITypeSymbol typeSymbol, SpecialType interfaceType1, SpecialType interfaceType2, SpecialType interfaceType3, bool allInterfaces = false)
        {
            if (typeSymbol == null)
                throw new ArgumentNullException(nameof(typeSymbol));

            ImmutableArray<INamedTypeSymbol> interfaces = typeSymbol.GetInterfaces(allInterfaces);

            for (int i = 0; i < interfaces.Length; i++)
            {
                if (interfaces[i].ConstructedFrom.SpecialType.Is(interfaceType1, interfaceType2, interfaceType3))
                    return true;
            }

            return false;
        }

        /// <summary>
        /// Returns true if the type implements specified interface.
        /// </summary>
        /// <param name="typeSymbol"></param>
        /// <param name="interfaceSymbol"></param>
        /// <param name="allInterfaces">If true, use <see cref="ITypeSymbol.AllInterfaces"/>, otherwise use <see cref="ITypeSymbol.Interfaces"/>.</param>
        /// <returns></returns>
        public static bool Implements(this ITypeSymbol typeSymbol, INamedTypeSymbol interfaceSymbol, bool allInterfaces = false)
        {
            if (typeSymbol == null)
                throw new ArgumentNullException(nameof(typeSymbol));

            if (interfaceSymbol != null)
            {
                ImmutableArray<INamedTypeSymbol> interfaces = typeSymbol.GetInterfaces(allInterfaces);

                for (int i = 0; i < interfaces.Length; i++)
                {
                    if (interfaces[i].Equals(interfaceSymbol))
                        return true;
                }
            }

            return false;
        }

        //TODO: make public
        internal static bool Implements(this ITypeSymbol typeSymbol, in MetadataName metadataName, bool allInterfaces = false)
        {
            if (typeSymbol == null)
                throw new ArgumentNullException(nameof(typeSymbol));

            foreach (INamedTypeSymbol interfaceSymbol in typeSymbol.GetInterfaces(allInterfaces))
            {
                if (interfaceSymbol.HasMetadataName(metadataName))
                    return true;
            }

            return false;
        }

        internal static bool IsEnumWithFlags(this ITypeSymbol typeSymbol)
        {
            return typeSymbol?.TypeKind == TypeKind.Enum
                && typeSymbol.HasAttribute(MetadataNames.System_FlagsAttribute);
        }

        /// <summary>
        /// Returns true if the type can be declared explicitly in a source code.
        /// </summary>
        /// <param name="typeSymbol"></param>
        /// <returns></returns>
        public static bool SupportsExplicitDeclaration(this ITypeSymbol typeSymbol)
        {
            if (typeSymbol == null)
                throw new ArgumentNullException(nameof(typeSymbol));

            if (typeSymbol.IsAnonymousType)
                return false;

            switch (typeSymbol.Kind)
            {
                case SymbolKind.TypeParameter:
                case SymbolKind.DynamicType:
                    {
                        return true;
                    }
                case SymbolKind.ArrayType:
                    {
                        return SupportsExplicitDeclaration(((IArrayTypeSymbol)typeSymbol).ElementType);
                    }
                case SymbolKind.NamedType:
                    {
                        var namedTypeSymbol = (INamedTypeSymbol)typeSymbol;

                        if (typeSymbol.IsTupleType)
                        {
                            foreach (IFieldSymbol tupleElement in namedTypeSymbol.TupleElements)
                            {
                                if (!SupportsExplicitDeclaration(tupleElement.Type))
                                    return false;
                            }

                            return true;
                        }

                        return !ContainsAnonymousType(namedTypeSymbol.TypeArguments);
                    }
            }

            return false;

            bool ContainsAnonymousType(ImmutableArray<ITypeSymbol> typeSymbols)
            {
                foreach (ITypeSymbol symbol in typeSymbols)
                {
                    if (symbol.IsAnonymousType)
                        return true;

                    if (symbol.Kind == SymbolKind.NamedType)
                    {
                        var namedTypeSymbol = (INamedTypeSymbol)symbol;

                        if (ContainsAnonymousType(namedTypeSymbol.TypeArguments))
                            return true;
                    }
                }

                return false;
            }
        }

        /// <summary>
        /// Returns true if the type inherits from a specified base type.
        /// </summary>
        /// <param name="type"></param>
        /// <param name="baseType"></param>
        /// <param name="includeInterfaces"></param>
        /// <returns></returns>
        public static bool InheritsFrom(this ITypeSymbol type, ITypeSymbol baseType, bool includeInterfaces = false)
        {
            if (type == null)
                throw new ArgumentNullException(nameof(type));

            if (baseType == null)
                return false;

            INamedTypeSymbol t = type.BaseType;

            while (t != null)
            {
                Debug.Assert(t.TypeKind.Is(TypeKind.Class, TypeKind.Error), t.TypeKind.ToString());

                if (t.Equals(baseType))
                    return true;

                t = t.BaseType;
            }

            if (includeInterfaces
                && baseType.TypeKind == TypeKind.Interface)
            {
                foreach (INamedTypeSymbol interfaceType in type.AllInterfaces)
                {
                    if (interfaceType.Equals(baseType))
                        return true;
                }
            }

            return false;
        }

        //TODO: make public
        internal static bool InheritsFrom(this ITypeSymbol type, in MetadataName metadataName, bool includeInterfaces = false)
        {
            if (type == null)
                throw new ArgumentNullException(nameof(type));

            INamedTypeSymbol baseType = type.BaseType;

            while (baseType != null)
            {
                if (baseType.HasMetadataName(metadataName))
                    return true;

                baseType = baseType.BaseType;
            }

            if (includeInterfaces)
            {
                foreach (INamedTypeSymbol interfaceType in type.AllInterfaces)
                {
                    if (interfaceType.HasMetadataName(metadataName))
                        return true;
                }
            }

            return false;
        }

        /// <summary>
        /// Returns true if the type is equal or inherits from a specified base type.
        /// </summary>
        /// <param name="type"></param>
        /// <param name="baseType"></param>
        /// <param name="includeInterfaces"></param>
        /// <returns></returns>
        public static bool EqualsOrInheritsFrom(this ITypeSymbol type, ITypeSymbol baseType, bool includeInterfaces = false)
        {
            if (type == null)
                throw new ArgumentNullException(nameof(type));

            return type.Equals(baseType)
                || InheritsFrom(type, baseType, includeInterfaces);
        }

        //TODO: make public
        internal static bool EqualsOrInheritsFrom(this ITypeSymbol type, in MetadataName metadataName, bool includeInterfaces = false)
        {
            if (type == null)
                throw new ArgumentNullException(nameof(type));

            return type.HasMetadataName(metadataName)
                || InheritsFrom(type, metadataName, includeInterfaces);
        }

        /// <summary>
        /// Searches for a member that matches the conditions defined by the specified predicate, if any, and returns the first occurrence within the type's members.
        /// </summary>
        /// <typeparam name="TSymbol"></typeparam>
        /// <param name="typeSymbol"></param>
        /// <param name="predicate"></param>
        /// <returns></returns>
        public static TSymbol FindMember<TSymbol>(this ITypeSymbol typeSymbol, Func<TSymbol, bool> predicate = null) where TSymbol : ISymbol
        {
            if (typeSymbol == null)
                throw new ArgumentNullException(nameof(typeSymbol));

            return FindMemberImpl(typeSymbol.GetMembers(), predicate);
        }

        /// <summary>
        /// Searches for a member that has the specified name and matches the conditions defined by the specified predicate, if any, and returns the first occurrence within the type's members.
        /// </summary>
        /// <typeparam name="TSymbol"></typeparam>
        /// <param name="typeSymbol"></param>
        /// <param name="name"></param>
        /// <param name="predicate"></param>
        /// <returns></returns>
        public static TSymbol FindMember<TSymbol>(this ITypeSymbol typeSymbol, string name, Func<TSymbol, bool> predicate = null) where TSymbol : ISymbol
        {
            if (typeSymbol == null)
                throw new ArgumentNullException(nameof(typeSymbol));

            return FindMemberImpl(typeSymbol.GetMembers(name), predicate);
        }

        private static TSymbol FindMemberImpl<TSymbol>(ImmutableArray<ISymbol> members, Func<TSymbol, bool> predicate) where TSymbol : ISymbol
        {
            if (predicate != null)
            {
                foreach (ISymbol symbol in members)
                {
                    if (symbol is TSymbol tsymbol
                        && predicate(tsymbol))
                    {
                        return tsymbol;
                    }
                }
            }
            else
            {
                foreach (ISymbol symbol in members)
                {
                    if (symbol is TSymbol tsymbol)
                        return tsymbol;
                }
            }

            return default(TSymbol);
        }

        /// <summary>
        /// Returns true if the type contains member that matches the conditions defined by the specified predicate, if any.
        /// </summary>
        /// <typeparam name="TSymbol"></typeparam>
        /// <param name="typeSymbol"></param>
        /// <param name="predicate"></param>
        /// <returns></returns>
        public static bool ContainsMember<TSymbol>(this ITypeSymbol typeSymbol, Func<TSymbol, bool> predicate = null) where TSymbol : ISymbol
        {
            if (typeSymbol == null)
                throw new ArgumentNullException(nameof(typeSymbol));

            return ContainsMemberImpl(typeSymbol.GetMembers(), predicate);
        }

        /// <summary>
        /// Returns true if the type contains member that has the specified name and matches the conditions defined by the specified predicate, if any.
        /// </summary>
        /// <typeparam name="TSymbol"></typeparam>
        /// <param name="typeSymbol"></param>
        /// <param name="name"></param>
        /// <param name="predicate"></param>
        /// <returns></returns>
        public static bool ContainsMember<TSymbol>(this ITypeSymbol typeSymbol, string name, Func<TSymbol, bool> predicate = null) where TSymbol : ISymbol
        {
            if (typeSymbol == null)
                throw new ArgumentNullException(nameof(typeSymbol));

            return ContainsMemberImpl(typeSymbol.GetMembers(name), predicate);
        }

        private static bool ContainsMemberImpl<TSymbol>(ImmutableArray<ISymbol> members, Func<TSymbol, bool> predicate) where TSymbol : ISymbol
        {
            if (predicate != null)
            {
                foreach (ISymbol symbol in members)
                {
                    if (symbol is TSymbol tsymbol
                        && predicate(tsymbol))
                    {
                        return true;
                    }
                }
            }
            else
            {
                foreach (ISymbol symbol in members)
                {
                    if (symbol is TSymbol tsymbol)
                        return true;
                }
            }

            return false;
        }

        internal static IFieldSymbol FindFieldWithConstantValue(this ITypeSymbol typeSymbol, object value)
        {
            foreach (ISymbol symbol in typeSymbol.GetMembers())
            {
                if (symbol.Kind == SymbolKind.Field)
                {
                    var fieldSymbol = (IFieldSymbol)symbol;

                    if (fieldSymbol.HasConstantValue
                        && object.Equals(fieldSymbol.ConstantValue, value))
                    {
                        return fieldSymbol;
                    }
                }
            }

            return null;
        }

        internal static bool EqualsOrInheritsFromTaskOfT(this ITypeSymbol typeSymbol)
        {
            return typeSymbol?.EqualsOrInheritsFrom(MetadataNames.System_Threading_Tasks_Task_T) == true;
        }

        /// <summary>
        /// Returns true if the type is <see cref="IEnumerable{T}"/>.
        /// </summary>
        /// <param name="typeSymbol"></param>
        /// <returns></returns>
        public static bool IsIEnumerableOfT(this ITypeSymbol typeSymbol)
        {
            return typeSymbol?.SpecialType == SpecialType.System_Collections_Generic_IEnumerable_T;
        }

        /// <summary>
        /// Returns true if the type is <see cref="IEnumerable"/> or <see cref="IEnumerable{T}"/>.
        /// </summary>
        /// <param name="typeSymbol"></param>
        /// <returns></returns>
        public static bool IsIEnumerableOrIEnumerableOfT(this ITypeSymbol typeSymbol)
        {
            return typeSymbol?
                .SpecialType
                .Is(SpecialType.System_Collections_IEnumerable, SpecialType.System_Collections_Generic_IEnumerable_T) == true;
        }

        /// <summary>
        /// Returns true if the type is a reference type or a nullable type.
        /// </summary>
        /// <param name="typeSymbol"></param>
        /// <returns></returns>
        public static bool IsReferenceTypeOrNullableType(this ITypeSymbol typeSymbol)
        {
            return typeSymbol?.IsReferenceType == true
                || typeSymbol.IsNullableType();
        }

        /// <summary>
        /// Returns true if the type is a nullable type.
        /// </summary>
        /// <param name="typeSymbol"></param>
        /// <returns></returns>
        public static bool IsNullableType(this ITypeSymbol typeSymbol)
        {
            return typeSymbol?.OriginalDefinition.SpecialType == SpecialType.System_Nullable_T;
        }

        private static ImmutableArray<INamedTypeSymbol> GetInterfaces(this ITypeSymbol typeSymbol, bool allInterfaces)
        {
            return (allInterfaces) ? typeSymbol.AllInterfaces : typeSymbol.Interfaces;
        }
        #endregion ITypeSymbol
    }
}<|MERGE_RESOLUTION|>--- conflicted
+++ resolved
@@ -554,19 +554,11 @@
             IEnumerable<IEventSymbol> OverriddenEventsIterator()
             {
                 IEventSymbol overriddenEvent = eventSymbol.OverriddenEvent;
-<<<<<<< HEAD
 
                 while (overriddenEvent != null)
                 {
                     yield return overriddenEvent;
 
-=======
-
-                while (overriddenEvent != null)
-                {
-                    yield return overriddenEvent;
-
->>>>>>> db124047
                     overriddenEvent = overriddenEvent.OverriddenEvent;
                 }
             }
@@ -910,19 +902,11 @@
             IEnumerable<IMethodSymbol> OverriddenMethodsIterator()
             {
                 IMethodSymbol overriddenMethod = methodSymbol.OverriddenMethod;
-<<<<<<< HEAD
 
                 while (overriddenMethod != null)
                 {
                     yield return overriddenMethod;
 
-=======
-
-                while (overriddenMethod != null)
-                {
-                    yield return overriddenMethod;
-
->>>>>>> db124047
                     overriddenMethod = overriddenMethod.OverriddenMethod;
                 }
             }
@@ -1231,6 +1215,7 @@
                 {
                     yield return current;
                     current = current.BaseType;
+                }
                 }
             }
         }
