--- conflicted
+++ resolved
@@ -4802,7 +4802,6 @@
       </Sample>
     </Samples>
   </Analyzer>
-<<<<<<< HEAD
 
   <Analyzer Identifier="AddCommaAfterLastItemInList">
     <Id>RCS1223</Id>
@@ -4901,32 +4900,37 @@
     <MessageFormat>Make method an extension method.</MessageFormat>
     <Category>Design</Category>
     <DefaultSeverity>Info</DefaultSeverity>
-=======
+    <IsEnabledByDefault>true</IsEnabledByDefault>
+    <SupportsFadeOut>false</SupportsFadeOut>
+    <SupportsFadeOutAnalyzer>false</SupportsFadeOutAnalyzer>
+    <Samples>
+      <Sample>
+        <Before><![CDATA[public static class FooExtensions
+{
+    public static string Bar(Foo foo)
+    {
+    }
+}]]></Before>
+        <After><![CDATA[public static class FooExtensions
+{
+    public static string Bar(this Foo foo)
+    {
+    }
+}]]></After>
+      </Sample>
+    </Samples>
+  </Analyzer>
   <Analyzer Identifier="AddParagraphToDocumentationComment">
     <Id>RCS1232</Id>
     <Title>Add paragraph to documentation comment.</Title>
     <MessageFormat>Add paragraph to documentation comment.</MessageFormat>
     <Category>Usage</Category>
     <DefaultSeverity>Info</DefaultSeverity>
->>>>>>> 6adfc2d2
-    <IsEnabledByDefault>true</IsEnabledByDefault>
-    <SupportsFadeOut>false</SupportsFadeOut>
-    <SupportsFadeOutAnalyzer>false</SupportsFadeOutAnalyzer>
-    <Samples>
-      <Sample>
-<<<<<<< HEAD
-        <Before><![CDATA[public static class FooExtensions
-{
-    public static string Bar(Foo foo)
-    {
-    }
-}]]></Before>
-        <After><![CDATA[public static class FooExtensions
-{
-    public static string Bar(this Foo foo)
-    {
-    }
-=======
+    <IsEnabledByDefault>true</IsEnabledByDefault>
+    <SupportsFadeOut>false</SupportsFadeOut>
+    <SupportsFadeOutAnalyzer>false</SupportsFadeOutAnalyzer>
+    <Samples>
+      <Sample>
         <Before><![CDATA[/// <summary>
 /// summary1
 /// 
@@ -4941,7 +4945,6 @@
 /// </summary>
 class Foo
 {
->>>>>>> 6adfc2d2
 }]]></After>
       </Sample>
     </Samples>
