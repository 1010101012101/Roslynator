﻿// Copyright (c) Josef Pihrt. All rights reserved. Licensed under the Apache License, Version 2.0. See License.txt in the project root for license information.

using System;
using System.Runtime.InteropServices;
using Microsoft.VisualStudio;
using Microsoft.VisualStudio.Shell;

namespace Roslynator.VisualStudio
{
    /// <summary>
    /// This is the class that implements the package exposed by this assembly.
    /// </summary>
    /// <remarks>
    /// <para>
    /// The minimum requirement for a class to be considered a valid package for Visual Studio
    /// is to implement the IVsPackage interface and register itself with the shell.
    /// This package uses the helper classes defined inside the Managed Package Framework (MPF)
    /// to do it: it derives from the Package class that provides the implementation of the
    /// IVsPackage interface and uses the registration attributes defined in the framework to
    /// register itself and its components with the shell. These attributes tell the pkgdef creation
    /// utility what data to put into .pkgdef file.
    /// </para>
    /// <para>
    /// To get loaded into VS, the package must be referred by &lt;Asset Type="Microsoft.VisualStudio.VsPackage" ...&gt; in .vsixmanifest file.
    /// </para>
    /// </remarks>
    [PackageRegistration(UseManagedResourcesOnly = true, AllowsBackgroundLoading = true)]
    [Guid("7AD86013-9E55-4BBE-98CC-DE72FADAB1E6")]
    [ProvideOptionPage(typeof(GeneralOptionsPage), "Roslynator", "General", 0, 0, true, Sort = 0)]
<<<<<<< HEAD
    [ProvideOptionPage(typeof(AnalyzersOptionsPage), "Roslynator", "Analyzers", 0, 0, true, Sort = 1)]
=======
    [ProvideOptionPage(typeof(GlobalSuppressionsOptionsPage), "Roslynator", "Global Suppressions", 0, 0, true, Sort = 1)]
>>>>>>> 43e8bf97
    [ProvideOptionPage(typeof(RefactoringsOptionsPage), "Roslynator", "Refactorings", 0, 0, true, Sort = 2)]
    [ProvideOptionPage(typeof(CodeFixesOptionsPage), "Roslynator", "Code Fixes", 0, 0, true, Sort = 3)]
    [ProvideAutoLoad(VSConstants.UICONTEXT.SolutionOpening_string, PackageAutoLoadFlags.BackgroundLoad)]
    public sealed class VSPackage : AbstractPackage
    {
    }
}<|MERGE_RESOLUTION|>--- conflicted
+++ resolved
@@ -27,11 +27,7 @@
     [PackageRegistration(UseManagedResourcesOnly = true, AllowsBackgroundLoading = true)]
     [Guid("7AD86013-9E55-4BBE-98CC-DE72FADAB1E6")]
     [ProvideOptionPage(typeof(GeneralOptionsPage), "Roslynator", "General", 0, 0, true, Sort = 0)]
-<<<<<<< HEAD
-    [ProvideOptionPage(typeof(AnalyzersOptionsPage), "Roslynator", "Analyzers", 0, 0, true, Sort = 1)]
-=======
     [ProvideOptionPage(typeof(GlobalSuppressionsOptionsPage), "Roslynator", "Global Suppressions", 0, 0, true, Sort = 1)]
->>>>>>> 43e8bf97
     [ProvideOptionPage(typeof(RefactoringsOptionsPage), "Roslynator", "Refactorings", 0, 0, true, Sort = 2)]
     [ProvideOptionPage(typeof(CodeFixesOptionsPage), "Roslynator", "Code Fixes", 0, 0, true, Sort = 3)]
     [ProvideAutoLoad(VSConstants.UICONTEXT.SolutionOpening_string, PackageAutoLoadFlags.BackgroundLoad)]
