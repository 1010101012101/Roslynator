--- conflicted
+++ resolved
@@ -54,11 +54,8 @@
             CodeVerificationOptions options = null,
             CancellationToken cancellationToken = default(CancellationToken))
         {
-<<<<<<< HEAD
-=======
             cancellationToken.ThrowIfCancellationRequested();
 
->>>>>>> b89fd5b9
             if (!FixProvider.FixableDiagnosticIds.Contains(DiagnosticId))
                 Assert.True(false, $"Code fix provider '{FixProvider.GetType().Name}' cannot fix diagnostic '{DiagnosticId}'.");
 
