--- conflicted
+++ resolved
@@ -363,11 +363,7 @@
                 sb.Append(parameterSymbol.Name);
                 sb.Append("\"/>");
 
-<<<<<<< HEAD
-                if (exceptionSymbol.HasFullyQualifiedMetadataName(FullyQualifiedMetadataNames.System_ArgumentNullException))
-=======
                 if (exceptionSymbol.HasMetadataName(MetadataNames.System_ArgumentNullException))
->>>>>>> 1738e1a8
                     sb.Append(" is <c>null</c>.");
             }
 
