--- conflicted
+++ resolved
@@ -152,11 +152,7 @@
                             && semanticModel
                                 .GetDeclaredSymbol(methodDeclaration, cancellationToken)?
                                 .ReturnType
-<<<<<<< HEAD
-                                .HasFullyQualifiedMetadataName(FullyQualifiedMetadataNames.System_Threading_Tasks_Task) == true)
-=======
                                 .HasMetadataName(MetadataNames.System_Threading_Tasks_Task) == true)
->>>>>>> 1738e1a8
                         {
                             return Success(SyntaxKind.ReturnStatement, parent);
                         }
@@ -186,11 +182,7 @@
                         if (localFunction.Modifiers.Contains(SyntaxKind.AsyncKeyword)
                             && semanticModel.GetDeclaredSymbol(localFunction, cancellationToken)?
                                 .ReturnType
-<<<<<<< HEAD
-                                .HasFullyQualifiedMetadataName(FullyQualifiedMetadataNames.System_Threading_Tasks_Task) == true)
-=======
                                 .HasMetadataName(MetadataNames.System_Threading_Tasks_Task) == true)
->>>>>>> 1738e1a8
                         {
                             return Success(SyntaxKind.ReturnStatement, parent);
                         }
@@ -222,11 +214,7 @@
                             return Success(SyntaxKind.ReturnStatement, parent);
 
                         if (anonymousFunction.AsyncKeyword.Kind() == SyntaxKind.AsyncKeyword
-<<<<<<< HEAD
-                            && methodSymbol.ReturnType.HasFullyQualifiedMetadataName(FullyQualifiedMetadataNames.System_Threading_Tasks_Task))
-=======
                             && methodSymbol.ReturnType.HasMetadataName(MetadataNames.System_Threading_Tasks_Task))
->>>>>>> 1738e1a8
                         {
                             return Success(SyntaxKind.ReturnStatement, parent);
                         }
