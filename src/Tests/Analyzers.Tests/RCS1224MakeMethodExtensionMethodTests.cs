﻿// Copyright (c) Josef Pihrt. All rights reserved. Licensed under the Apache License, Version 2.0. See License.txt in the project root for license information.

using System.Threading.Tasks;
using Microsoft.CodeAnalysis;
using Microsoft.CodeAnalysis.CodeFixes;
using Microsoft.CodeAnalysis.Diagnostics;
using Roslynator.CSharp.CodeFixes;
using Xunit;

#pragma warning disable RCS1090

namespace Roslynator.CSharp.Analysis.Tests
{
    public class RCS1224MakeMethodExtensionMethodTests : AbstractCSharpCodeFixVerifier
    {
        public override DiagnosticDescriptor Descriptor { get; } = DiagnosticDescriptors.MakeMethodExtensionMethod;

        public override DiagnosticAnalyzer Analyzer { get; } = new MakeMethodExtensionMethodAnalyzer();

        public override CodeFixProvider FixProvider { get; } = new MemberDeclarationCodeFixProvider();

<<<<<<< HEAD
        [Fact, Trait(Traits.Analyzer, DiagnosticIdentifiers.MakeMethodExtensionMethod)]
        public async Task Test_ImplictlyInternal()
=======
        [Fact]
        public async Task Test_Accessibility_ImplictlyInternal()
>>>>>>> ec6d3bfe
        {
            await VerifyDiagnosticAndFixAsync(@"
static class FooExtensions
{
    public static string [|M|](string s) => s;
}
", @"
static class FooExtensions
{
    public static string M(this string s) => s;
}
");
        }

<<<<<<< HEAD
        [Fact, Trait(Traits.Analyzer, DiagnosticIdentifiers.MakeMethodExtensionMethod)]
        public async Task Test_Internal()
=======
        [Fact]
        public async Task Test_Accessibility_Internal()
>>>>>>> ec6d3bfe
        {
            await VerifyDiagnosticAndFixAsync(@"
internal static class FooExtensions
{
    internal static string [|M|](string s) => s;
}
", @"
internal static class FooExtensions
{
    internal static string M(this string s) => s;
}
");
        }

<<<<<<< HEAD
        [Fact, Trait(Traits.Analyzer, DiagnosticIdentifiers.MakeMethodExtensionMethod)]
        public async Task Test_Public()
=======
        [Fact]
        public async Task Test_Accessibility_Public()
>>>>>>> ec6d3bfe
        {
            await VerifyDiagnosticAndFixAsync(@"
public static class FooExtensions
{
    public static string [|M|](string s) => s;
}
", @"
public static class FooExtensions
{
    public static string M(this string s) => s;
}
");
        }

<<<<<<< HEAD
        [Fact, Trait(Traits.Analyzer, DiagnosticIdentifiers.MakeMethodExtensionMethod)]
=======
        [Fact]
        public async Task Test_Modifier_In_ValueType()
        {
            await VerifyDiagnosticAndFixAsync(@"
public static class FooExtensions
{
    public static void [|M|](in int i) { }
}
", @"
public static class FooExtensions
{
    public static void M(this in int i) { }
}
");
        }

        [Fact]
        public async Task Test_Modifier_Ref_ValueType()
        {
            await VerifyDiagnosticAndFixAsync(@"
public static class FooExtensions
{
    public static void [|M|](ref int i) { }
}
", @"
public static class FooExtensions
{
    public static void M(this ref int i) { }
}
");
        }

        [Fact]
        public async Task Test_Modifier_Ref_StructConstraint()
        {
            await VerifyDiagnosticAndFixAsync(@"
public static class FooExtensions
{
    public static void [|M|]<T>(ref T i) where T: struct { }
}
", @"
public static class FooExtensions
{
    public static void M<T>(this ref T i) where T: struct { }
}
");
        }

        [Fact]
        public async Task Test_Modifier_Ref_UnmanagedConstraint()
        {
            await VerifyDiagnosticAndFixAsync(@"
public static class FooExtensions
{
    public static void [|M|]<T>(ref T i) where T: unmanaged { }
}
", @"
public static class FooExtensions
{
    public static void M<T>(this ref T i) where T: unmanaged { }
}
");
        }

        [Fact]
>>>>>>> ec6d3bfe
        public async Task TestNoDiagnostic_NoSuffix()
        {
            await VerifyNoDiagnosticAsync(@"
public static class Foo
{
    public static string M(string s) => s;
}
");
        }

        [Fact, Trait(Traits.Analyzer, DiagnosticIdentifiers.MakeMethodExtensionMethod)]
        public async Task TestNoDiagnostic_NotStatic()
        {
            await VerifyNoDiagnosticAsync(@"
public class FooExtensions
{
    public string M(string s) => s;
}
");
        }

        [Fact, Trait(Traits.Analyzer, DiagnosticIdentifiers.MakeMethodExtensionMethod)]
        public async Task TestNoDiagnostic_NestedClass()
        {
            await VerifyNoDiagnosticAsync(@"
public static class Foo
{
    public static class FooExtensions
    {
        public static string M(string s) => s;
    }
}
");
        }

        [Fact, Trait(Traits.Analyzer, DiagnosticIdentifiers.MakeMethodExtensionMethod)]
        public async Task TestNoDiagnostic_PrivateMethod()
        {
            await VerifyNoDiagnosticAsync(@"
public static class FooExtensions
{
    private static string M(string s) => s;
}
");
        }

<<<<<<< HEAD
        [Fact, Trait(Traits.Analyzer, DiagnosticIdentifiers.MakeMethodExtensionMethod)]
        public async Task TestNoDiagnostic_ExtensionMethod()
=======
        [Fact]
        public async Task TestNoDiagnostic_Modifier_This()
>>>>>>> ec6d3bfe
        {
            await VerifyNoDiagnosticAsync(@"
public static class FooExtensions
{
    public static string M(this string s) => s;
}
");
        }

        [Fact]
        public async Task TestNoDiagnostic_Modifier_In_ReferenceType()
        {
            await VerifyNoDiagnosticAsync(@"
public static class FooExtensions
{
    public static void M(in object p) { }
}
");
        }

        [Fact]
        public async Task TestNoDiagnostic_Modifier_In_StructConstraint()
        {
            await VerifyNoDiagnosticAsync(@"
public static class FooExtensions
{
        public static void M<T>(in T t) where T : struct { }
}
");
        }

        [Fact]
        public async Task TestNoDiagnostic_Modifier_In_UnmanagedConstraint()
        {
            await VerifyNoDiagnosticAsync(@"
public static class FooExtensions
{
        public static void M<T>(in T t) where T : unmanaged { }
}
");
        }

        [Fact]
        public async Task TestNoDiagnostic_Modifier_Ref_ReferenceType()
        {
            await VerifyNoDiagnosticAsync(@"
public static class FooExtensions
{
        public static void M(ref object p) { }
}
");
        }
    }
}<|MERGE_RESOLUTION|>--- conflicted
+++ resolved
@@ -19,13 +19,8 @@
 
         public override CodeFixProvider FixProvider { get; } = new MemberDeclarationCodeFixProvider();
 
-<<<<<<< HEAD
-        [Fact, Trait(Traits.Analyzer, DiagnosticIdentifiers.MakeMethodExtensionMethod)]
-        public async Task Test_ImplictlyInternal()
-=======
-        [Fact]
+        [Fact, Trait(Traits.Analyzer, DiagnosticIdentifiers.MakeMethodExtensionMethod)]
         public async Task Test_Accessibility_ImplictlyInternal()
->>>>>>> ec6d3bfe
         {
             await VerifyDiagnosticAndFixAsync(@"
 static class FooExtensions
@@ -40,13 +35,8 @@
 ");
         }
 
-<<<<<<< HEAD
-        [Fact, Trait(Traits.Analyzer, DiagnosticIdentifiers.MakeMethodExtensionMethod)]
-        public async Task Test_Internal()
-=======
-        [Fact]
+        [Fact, Trait(Traits.Analyzer, DiagnosticIdentifiers.MakeMethodExtensionMethod)]
         public async Task Test_Accessibility_Internal()
->>>>>>> ec6d3bfe
         {
             await VerifyDiagnosticAndFixAsync(@"
 internal static class FooExtensions
@@ -61,13 +51,8 @@
 ");
         }
 
-<<<<<<< HEAD
-        [Fact, Trait(Traits.Analyzer, DiagnosticIdentifiers.MakeMethodExtensionMethod)]
-        public async Task Test_Public()
-=======
-        [Fact]
+        [Fact, Trait(Traits.Analyzer, DiagnosticIdentifiers.MakeMethodExtensionMethod)]
         public async Task Test_Accessibility_Public()
->>>>>>> ec6d3bfe
         {
             await VerifyDiagnosticAndFixAsync(@"
 public static class FooExtensions
@@ -82,10 +67,7 @@
 ");
         }
 
-<<<<<<< HEAD
-        [Fact, Trait(Traits.Analyzer, DiagnosticIdentifiers.MakeMethodExtensionMethod)]
-=======
-        [Fact]
+        [Fact, Trait(Traits.Analyzer, DiagnosticIdentifiers.MakeMethodExtensionMethod)]
         public async Task Test_Modifier_In_ValueType()
         {
             await VerifyDiagnosticAndFixAsync(@"
@@ -150,7 +132,6 @@
         }
 
         [Fact]
->>>>>>> ec6d3bfe
         public async Task TestNoDiagnostic_NoSuffix()
         {
             await VerifyNoDiagnosticAsync(@"
@@ -197,13 +178,8 @@
 ");
         }
 
-<<<<<<< HEAD
-        [Fact, Trait(Traits.Analyzer, DiagnosticIdentifiers.MakeMethodExtensionMethod)]
-        public async Task TestNoDiagnostic_ExtensionMethod()
-=======
-        [Fact]
+        [Fact, Trait(Traits.Analyzer, DiagnosticIdentifiers.MakeMethodExtensionMethod)]
         public async Task TestNoDiagnostic_Modifier_This()
->>>>>>> ec6d3bfe
         {
             await VerifyNoDiagnosticAsync(@"
 public static class FooExtensions
