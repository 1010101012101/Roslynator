﻿// Copyright (c) Josef Pihrt. All rights reserved. Licensed under the Apache License, Version 2.0. See License.txt in the project root for license information.

using System;
using System.Collections.Immutable;
using System.Threading;
using Microsoft.CodeAnalysis;
using Microsoft.CodeAnalysis.CSharp;
using Microsoft.CodeAnalysis.CSharp.Syntax;
using Microsoft.CodeAnalysis.Diagnostics;
using Roslynator.CSharp.Syntax;

namespace Roslynator.CSharp.Analysis
{
    [DiagnosticAnalyzer(LanguageNames.CSharp)]
    public class SimplifyNullCheckAnalyzer : BaseDiagnosticAnalyzer
    {
        public override ImmutableArray<DiagnosticDescriptor> SupportedDiagnostics
        {
            get
            {
                return ImmutableArray.Create(
                    DiagnosticDescriptors.UseCoalesceExpressionInsteadOfConditionalExpression,
                    DiagnosticDescriptors.UseConditionalAccessInsteadOfConditionalExpression);
            }
        }

        public override void Initialize(AnalysisContext context)
        {
            if (context == null)
                throw new ArgumentNullException(nameof(context));

            base.Initialize(context);

            context.RegisterSyntaxNodeAction(AnalyzeConditionalExpression, SyntaxKind.ConditionalExpression);
        }

        public static void AnalyzeConditionalExpression(SyntaxNodeAnalysisContext context)
        {
            if (context.Node.SpanContainsDirectives())
                return;

            var conditionalExpression = (ConditionalExpressionSyntax)context.Node;

            ConditionalExpressionInfo conditionalExpressionInfo = SyntaxInfo.ConditionalExpressionInfo(conditionalExpression);

            if (!conditionalExpressionInfo.Success)
                return;

            SemanticModel semanticModel = context.SemanticModel;
            CancellationToken cancellationToken = context.CancellationToken;

            NullCheckExpressionInfo nullCheck = SyntaxInfo.NullCheckExpressionInfo(conditionalExpressionInfo.Condition, semanticModel: semanticModel, cancellationToken: cancellationToken);

            if (!nullCheck.Success)
                return;

            ExpressionSyntax whenNotNull = (nullCheck.IsCheckingNotNull) ? conditionalExpressionInfo.WhenTrue : conditionalExpressionInfo.WhenFalse;

            ExpressionSyntax whenNull = (nullCheck.IsCheckingNotNull) ? conditionalExpressionInfo.WhenFalse : conditionalExpressionInfo.WhenTrue;

            if (CSharpFactory.AreEquivalent(nullCheck.Expression, whenNotNull))
            {
                if (!context.IsAnalyzerSuppressed(DiagnosticDescriptors.UseCoalesceExpressionInsteadOfConditionalExpression)
                    && semanticModel
                        .GetTypeSymbol(nullCheck.Expression, cancellationToken)?
                        .IsReferenceTypeOrNullableType() == true)
                {
                    DiagnosticHelpers.ReportDiagnostic(context,
                        DiagnosticDescriptors.UseCoalesceExpressionInsteadOfConditionalExpression,
                        conditionalExpression);
                }
            }
            else if (whenNotNull.IsKind(
                SyntaxKind.SimpleMemberAccessExpression,
                SyntaxKind.ElementAccessExpression,
                SyntaxKind.ConditionalAccessExpression,
                SyntaxKind.InvocationExpression))
            {
                ExpressionSyntax expression = UseConditionalAccessAnalyzer.FindExpressionThatCanBeConditionallyAccessed(
                    nullCheck.Expression,
                    whenNotNull,
                    semanticModel,
                    cancellationToken);

                if (expression == null)
                    return;

                ITypeSymbol typeSymbol = semanticModel.GetTypeSymbol(nullCheck.Expression, cancellationToken);

                if (typeSymbol == null)
                    return;

                if (typeSymbol.IsReferenceType)
                {
                    Analyze(context, conditionalExpressionInfo, whenNull, whenNotNull, semanticModel, cancellationToken);
                }
                else if (typeSymbol.IsNullableType())
                {
                    if (expression.IsParentKind(SyntaxKind.SimpleMemberAccessExpression))
                    {
                        var memberAccessExpression = (MemberAccessExpressionSyntax)expression.Parent;

                        if (!memberAccessExpression.IsParentKind(SyntaxKind.InvocationExpression)
                            && (memberAccessExpression.Name as IdentifierNameSyntax)?.Identifier.ValueText == "Value")
                        {
                            if (memberAccessExpression == whenNotNull)
                            {
<<<<<<< HEAD
                                DiagnosticHelpers.ReportDiagnostic(context,
                                    DiagnosticDescriptors.UseCoalesceExpressionInsteadOfConditionalExpression,
                                    conditionalExpression);
=======
                                if (!context.IsAnalyzerSuppressed(DiagnosticDescriptors.UseCoalesceExpressionInsteadOfConditionalExpression))
                                {
                                    context.ReportDiagnostic(
                                        DiagnosticDescriptors.UseCoalesceExpressionInsteadOfConditionalExpression,
                                        conditionalExpression);
                                }
>>>>>>> 52675bf9
                            }
                            else
                            {
                                Analyze(context, conditionalExpressionInfo, whenNull, whenNotNull, semanticModel, cancellationToken);
                            }
                        }
                    }
                }
            }
            else if (!context.IsAnalyzerSuppressed(DiagnosticDescriptors.UseConditionalAccessInsteadOfConditionalExpression)
                && whenNotNull.IsKind(SyntaxKind.CastExpression)
                && whenNull.IsKind(SyntaxKind.NullLiteralExpression, SyntaxKind.DefaultLiteralExpression))
            {
                var castExpression = (CastExpressionSyntax)whenNotNull;

                if (castExpression.Type.IsKind(SyntaxKind.NullableType)
                    && castExpression.Expression.IsKind(SyntaxKind.InvocationExpression, SyntaxKind.SimpleMemberAccessExpression, SyntaxKind.ElementAccessExpression))
                {
                    ExpressionSyntax expression = UseConditionalAccessAnalyzer.FindExpressionThatCanBeConditionallyAccessed(
                        nullCheck.Expression,
                        castExpression.Expression,
                        isNullable: true,
                        semanticModel,
                        cancellationToken);

                    if (expression != null)
                    {
                        ITypeSymbol typeSymbol = semanticModel.GetTypeSymbol(nullCheck.Expression, cancellationToken);

                        if (typeSymbol?.OriginalDefinition.SpecialType == SpecialType.System_Nullable_T)
                        {
                            DiagnosticHelpers.ReportDiagnostic(context,
                                DiagnosticDescriptors.UseConditionalAccessInsteadOfConditionalExpression,
                                conditionalExpression);
                        }
                    }
                }
            }
        }

        private static void Analyze(
            SyntaxNodeAnalysisContext context,
            in ConditionalExpressionInfo conditionalExpressionInfo,
            ExpressionSyntax whenNull,
            ExpressionSyntax whenNotNull,
            SemanticModel semanticModel,
            CancellationToken cancellationToken)
        {
            if (!context.IsAnalyzerSuppressed(DiagnosticDescriptors.UseConditionalAccessInsteadOfConditionalExpression))
            {
<<<<<<< HEAD
                DiagnosticHelpers.ReportDiagnostic(context,
                    DiagnosticDescriptors.UseConditionalAccessInsteadOfConditionalExpression,
                    conditionalExpressionInfo.ConditionalExpression);
=======
                ITypeSymbol typeSymbol = semanticModel.GetTypeSymbol(whenNotNull, cancellationToken);

                if (typeSymbol?.IsErrorType() == false
                    && (typeSymbol.IsReferenceType || typeSymbol.IsValueType)
                    && semanticModel.IsDefaultValue(typeSymbol, whenNull, cancellationToken)
                    && !RefactoringUtility.ContainsOutArgumentWithLocal(whenNotNull, semanticModel, cancellationToken)
                    && !conditionalExpressionInfo.ConditionalExpression.IsInExpressionTree(semanticModel, cancellationToken))
                {
                    context.ReportDiagnostic(
                        DiagnosticDescriptors.UseConditionalAccessInsteadOfConditionalExpression,
                        conditionalExpressionInfo.ConditionalExpression);
                }
>>>>>>> 52675bf9
            }
        }
    }
}<|MERGE_RESOLUTION|>--- conflicted
+++ resolved
@@ -105,18 +105,13 @@
                         {
                             if (memberAccessExpression == whenNotNull)
                             {
-<<<<<<< HEAD
-                                DiagnosticHelpers.ReportDiagnostic(context,
-                                    DiagnosticDescriptors.UseCoalesceExpressionInsteadOfConditionalExpression,
-                                    conditionalExpression);
-=======
                                 if (!context.IsAnalyzerSuppressed(DiagnosticDescriptors.UseCoalesceExpressionInsteadOfConditionalExpression))
                                 {
-                                    context.ReportDiagnostic(
+                                    DiagnosticHelpers.ReportDiagnostic(
+                                        context,
                                         DiagnosticDescriptors.UseCoalesceExpressionInsteadOfConditionalExpression,
                                         conditionalExpression);
                                 }
->>>>>>> 52675bf9
                             }
                             else
                             {
@@ -167,11 +162,6 @@
         {
             if (!context.IsAnalyzerSuppressed(DiagnosticDescriptors.UseConditionalAccessInsteadOfConditionalExpression))
             {
-<<<<<<< HEAD
-                DiagnosticHelpers.ReportDiagnostic(context,
-                    DiagnosticDescriptors.UseConditionalAccessInsteadOfConditionalExpression,
-                    conditionalExpressionInfo.ConditionalExpression);
-=======
                 ITypeSymbol typeSymbol = semanticModel.GetTypeSymbol(whenNotNull, cancellationToken);
 
                 if (typeSymbol?.IsErrorType() == false
@@ -180,11 +170,11 @@
                     && !RefactoringUtility.ContainsOutArgumentWithLocal(whenNotNull, semanticModel, cancellationToken)
                     && !conditionalExpressionInfo.ConditionalExpression.IsInExpressionTree(semanticModel, cancellationToken))
                 {
-                    context.ReportDiagnostic(
+                    DiagnosticHelpers.ReportDiagnostic(
+                        context,
                         DiagnosticDescriptors.UseConditionalAccessInsteadOfConditionalExpression,
                         conditionalExpressionInfo.ConditionalExpression);
                 }
->>>>>>> 52675bf9
             }
         }
     }
