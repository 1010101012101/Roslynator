﻿// Copyright (c) Josef Pihrt. All rights reserved. Licensed under the Apache License, Version 2.0. See License.txt in the project root for license information.

using System;
using System.Collections.Immutable;
using Microsoft.CodeAnalysis;
using Microsoft.CodeAnalysis.CSharp;
using Microsoft.CodeAnalysis.CSharp.Syntax;
using Microsoft.CodeAnalysis.Diagnostics;
using Roslynator.CSharp;
using Roslynator.CSharp.Analysis.RemoveAsyncAwait;

namespace Roslynator.CSharp.Analysis
{
    [DiagnosticAnalyzer(LanguageNames.CSharp)]
    public class RemoveRedundantAsyncAwaitAnalyzer : BaseDiagnosticAnalyzer
    {
        public override ImmutableArray<DiagnosticDescriptor> SupportedDiagnostics
        {
            get
            {
                return ImmutableArray.Create(
                    DiagnosticDescriptors.RemoveRedundantAsyncAwait,
                    DiagnosticDescriptors.RemoveRedundantAsyncAwaitFadeOut);
            }
        }

        public override void Initialize(AnalysisContext context)
        {
            if (context == null)
                throw new ArgumentNullException(nameof(context));

            base.Initialize(context);
            context.EnableConcurrentExecution();

            context.RegisterCompilationStartAction(startContext =>
            {
<<<<<<< HEAD
                if (!startContext.IsDiagnosticEnabled(DiagnosticDescriptors.RemoveRedundantAsyncAwait))
=======
                if (startContext.IsAnalyzerSuppressed(DiagnosticDescriptors.RemoveRedundantAsyncAwait))
>>>>>>> 2cf46aad
                    return;

                startContext.RegisterSyntaxNodeAction(AnalyzeMethodDeclaration, SyntaxKind.MethodDeclaration);
                startContext.RegisterSyntaxNodeAction(AnalyzeLocalFunctionStatement, SyntaxKind.LocalFunctionStatement);
                startContext.RegisterSyntaxNodeAction(AnalyzeAnonymousMethodExpression, SyntaxKind.AnonymousMethodExpression);
                startContext.RegisterSyntaxNodeAction(AnalyzeLambdaExpression, SyntaxKind.SimpleLambdaExpression);
                startContext.RegisterSyntaxNodeAction(AnalyzeLambdaExpression, SyntaxKind.ParenthesizedLambdaExpression);
            });
        }

        public static void AnalyzeMethodDeclaration(SyntaxNodeAnalysisContext context)
        {
            var methodDeclaration = (MethodDeclarationSyntax)context.Node;

            if (methodDeclaration.SpanContainsDirectives())
                return;

            SyntaxToken asyncKeyword = methodDeclaration.Modifiers.Find(SyntaxKind.AsyncKeyword);

            if (!asyncKeyword.IsKind(SyntaxKind.AsyncKeyword))
                return;

            RemoveAsyncAwaitResult result = RemoveAsyncAwaitAnalysis.Analyze(methodDeclaration, context.SemanticModel, context.CancellationToken);

            if (!result.Success)
                return;

            ReportDiagnostic(context, asyncKeyword, result);
        }

        public static void AnalyzeLocalFunctionStatement(SyntaxNodeAnalysisContext context)
        {
            var localFunction = (LocalFunctionStatementSyntax)context.Node;

            if (localFunction.SpanContainsDirectives())
                return;

            SyntaxToken asyncKeyword = localFunction.Modifiers.Find(SyntaxKind.AsyncKeyword);

            if (!asyncKeyword.IsKind(SyntaxKind.AsyncKeyword))
                return;

            RemoveAsyncAwaitResult result = RemoveAsyncAwaitAnalysis.Analyze(localFunction, context.SemanticModel, context.CancellationToken);

            if (!result.Success)
                return;

            ReportDiagnostic(context, asyncKeyword, result);
        }

        public static void AnalyzeAnonymousMethodExpression(SyntaxNodeAnalysisContext context)
        {
            var anonymousMethod = (AnonymousMethodExpressionSyntax)context.Node;

            if (anonymousMethod.SpanContainsDirectives())
                return;

            SyntaxToken asyncKeyword = anonymousMethod.AsyncKeyword;

            if (!asyncKeyword.IsKind(SyntaxKind.AsyncKeyword))
                return;

            RemoveAsyncAwaitResult result = RemoveAsyncAwaitAnalysis.Analyze(anonymousMethod, context.SemanticModel, context.CancellationToken);

            if (!result.Success)
                return;

            ReportDiagnostic(context, asyncKeyword, result);
        }

        public static void AnalyzeLambdaExpression(SyntaxNodeAnalysisContext context)
        {
            var lambda = (LambdaExpressionSyntax)context.Node;

            if (lambda.SpanContainsDirectives())
                return;

            SyntaxToken asyncKeyword = lambda.AsyncKeyword;

            if (!asyncKeyword.IsKind(SyntaxKind.AsyncKeyword))
                return;

            RemoveAsyncAwaitResult result = RemoveAsyncAwaitAnalysis.Analyze(lambda, context.SemanticModel, context.CancellationToken);

            if (!result.Success)
                return;

            ReportDiagnostic(context, asyncKeyword, result);
        }

        private static void ReportDiagnostic(SyntaxNodeAnalysisContext context, SyntaxToken asyncKeyword, in RemoveAsyncAwaitResult result)
        {
            DiagnosticHelpers.ReportDiagnostic(context, DiagnosticDescriptors.RemoveRedundantAsyncAwait, asyncKeyword);
            DiagnosticHelpers.ReportToken(context, DiagnosticDescriptors.RemoveRedundantAsyncAwaitFadeOut, asyncKeyword);

            if (result.AwaitExpression != null)
            {
                ReportAwaitAndConfigureAwait(result.AwaitExpression);
            }
            else
            {
                foreach (AwaitExpressionSyntax awaitExpression in result.Walker.AwaitExpressions)
                    ReportAwaitAndConfigureAwait(awaitExpression);

                RemoveAsyncAwaitWalker.Free(result.Walker);
            }

            void ReportAwaitAndConfigureAwait(AwaitExpressionSyntax awaitExpression)
            {
                DiagnosticHelpers.ReportToken(context, DiagnosticDescriptors.RemoveRedundantAsyncAwaitFadeOut, awaitExpression.AwaitKeyword);

                ExpressionSyntax expression = awaitExpression.Expression;

                ITypeSymbol typeSymbol = context.SemanticModel.GetTypeSymbol(expression, context.CancellationToken);

                if (typeSymbol?.OriginalDefinition.HasMetadataName(MetadataNames.System_Runtime_CompilerServices_ConfiguredTaskAwaitable_T) == true
                    && (expression is InvocationExpressionSyntax invocation))
                {
                    var memberAccess = invocation.Expression as MemberAccessExpressionSyntax;

                    if (string.Equals(memberAccess?.Name?.Identifier.ValueText, "ConfigureAwait", StringComparison.Ordinal))
                    {
                        DiagnosticHelpers.ReportNode(context, DiagnosticDescriptors.RemoveRedundantAsyncAwaitFadeOut, memberAccess.Name);
                        DiagnosticHelpers.ReportToken(context, DiagnosticDescriptors.RemoveRedundantAsyncAwaitFadeOut, memberAccess.OperatorToken);
                        DiagnosticHelpers.ReportNode(context, DiagnosticDescriptors.RemoveRedundantAsyncAwaitFadeOut, invocation.ArgumentList);
                    }
                }
            }
        }
    }
}<|MERGE_RESOLUTION|>--- conflicted
+++ resolved
@@ -34,11 +34,7 @@
 
             context.RegisterCompilationStartAction(startContext =>
             {
-<<<<<<< HEAD
-                if (!startContext.IsDiagnosticEnabled(DiagnosticDescriptors.RemoveRedundantAsyncAwait))
-=======
                 if (startContext.IsAnalyzerSuppressed(DiagnosticDescriptors.RemoveRedundantAsyncAwait))
->>>>>>> 2cf46aad
                     return;
 
                 startContext.RegisterSyntaxNodeAction(AnalyzeMethodDeclaration, SyntaxKind.MethodDeclaration);
