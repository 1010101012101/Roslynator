--- conflicted
+++ resolved
@@ -4730,39 +4730,15 @@
       </Sample>
     </Samples>
   </Analyzer>
-<<<<<<< HEAD
-  <Analyzer Identifier="AddCommaAfterLastItemInList">
-    <Id>RCS1220</Id>
-    <Title>Add comma after last item in list.</Title>
-    <MessageFormat>Add comma after last item in list.</MessageFormat>
-    <Category>Maintainability</Category>
-=======
   <Analyzer Identifier="UsePatternMatchingInsteadOfIsAndCast">
     <Id>RCS1220</Id>
     <Title>Use pattern matching instead of combination of 'is' operator and cast operator.</Title>
     <MessageFormat>Use pattern matching instead of combination of 'is' operator and cast operator.</MessageFormat>
     <Category>Usage</Category>
->>>>>>> 1c5902c1
-    <DefaultSeverity>Info</DefaultSeverity>
-    <IsEnabledByDefault>true</IsEnabledByDefault>
-    <SupportsFadeOut>false</SupportsFadeOut>
-    <SupportsFadeOutAnalyzer>false</SupportsFadeOutAnalyzer>
-<<<<<<< HEAD
-    <Summary>Having comma after last item in list allows easily reorder members.
-Also when new item is added, previous line will not show up in file comparison.</Summary>
-    <Samples>
-      <Sample>
-        <Before>
-          <![CDATA[public enum Foo
-{
-  A,
-  B // RCS0218
-}]]></Before>
-        <After><![CDATA[public enum Foo
-{
-  A,
-  B,
-=======
+    <DefaultSeverity>Info</DefaultSeverity>
+    <IsEnabledByDefault>true</IsEnabledByDefault>
+    <SupportsFadeOut>false</SupportsFadeOut>
+    <SupportsFadeOutAnalyzer>false</SupportsFadeOutAnalyzer>
     <Samples>
       <Sample>
         <Before><![CDATA[if (x is T && Foo((T)x)) // RCS1220
@@ -4770,13 +4746,10 @@
 }]]></Before>
         <After><![CDATA[if (x is T y && Foo(y))
 {
->>>>>>> 1c5902c1
-}]]></After>
-      </Sample>
-    </Samples>
-  </Analyzer>
-<<<<<<< HEAD
-=======
+}]]></After>
+      </Sample>
+    </Samples>
+  </Analyzer>
   <Analyzer Identifier="UsePatternMatchingInsteadOfAsAndNullCheck">
     <Id>RCS1221</Id>
     <Title>Use pattern matching instead of combination of 'as' operator and null check.</Title>
@@ -4819,5 +4792,31 @@
       </Sample>
     </Samples>
   </Analyzer>
->>>>>>> 1c5902c1
+  <Analyzer Identifier="AddCommaAfterLastItemInList">
+    <Id>RCS1230</Id>
+    <Title>Add comma after last item in list.</Title>
+    <MessageFormat>Add comma after last item in list.</MessageFormat>
+    <Category>Maintainability</Category>
+    <DefaultSeverity>Info</DefaultSeverity>
+    <IsEnabledByDefault>true</IsEnabledByDefault>
+    <SupportsFadeOut>false</SupportsFadeOut>
+    <SupportsFadeOutAnalyzer>false</SupportsFadeOutAnalyzer>
+    <Summary>Having comma after last item in list allows easily reorder members.
+Also when new item is added, previous line will not show up in file comparison.</Summary>
+    <Samples>
+      <Sample>
+        <Before>
+          <![CDATA[public enum Foo
+{
+  A,
+  B // RCS0218
+}]]></Before>
+        <After><![CDATA[public enum Foo
+{
+  A,
+  B,
+}]]></After>
+      </Sample>
+    </Samples>
+  </Analyzer>
 </Analyzers>