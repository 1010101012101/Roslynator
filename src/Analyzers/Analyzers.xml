<?xml version="1.0" encoding="utf-8"?>
<Analyzers>
  <Analyzer Identifier="AddBracesWhenExpressionSpansOverMultipleLines">
    <Id>RCS1001</Id>
    <Title>Add braces (when expression spans over multiple lines).</Title>
    <MessageFormat>Add braces to {0} (when expression spans over multiple lines).</MessageFormat>
    <Category>Style</Category>
    <DefaultSeverity>Info</DefaultSeverity>
    <IsEnabledByDefault>true</IsEnabledByDefault>
    <SupportsFadeOut>false</SupportsFadeOut>
    <SupportsFadeOutAnalyzer>false</SupportsFadeOutAnalyzer>
    <Samples>
      <Sample>
        <Before><![CDATA[if (condition)
    Foo( // RCS1001
        x,
        y);]]></Before>
        <After><![CDATA[if (condition)
{
    Foo(
        x,
        y);
}]]></After>
      </Sample>
    </Samples>
  </Analyzer>
  <Analyzer Identifier="RemoveBraces">
    <Id>RCS1002</Id>
    <Title>Remove braces.</Title>
    <MessageFormat>Remove braces from {0}.</MessageFormat>
    <Category>Style</Category>
    <DefaultSeverity>Hidden</DefaultSeverity>
    <IsEnabledByDefault>false</IsEnabledByDefault>
    <SupportsFadeOut>false</SupportsFadeOut>
    <SupportsFadeOutAnalyzer>true</SupportsFadeOutAnalyzer>
    <Samples>
      <Sample>
        <Before><![CDATA[if (condition)
{ // RCS1002
    Foo();
}]]></Before>
        <After>
          <![CDATA[if (condition)
    Foo();]]></After>
      </Sample>
    </Samples>
  </Analyzer>
  <Analyzer Identifier="AddBracesToIfElseWhenExpressionSpansOverMultipleLines">
    <Id>RCS1003</Id>
    <Title>Add braces to if-else (when expression spans over multiple lines).</Title>
    <MessageFormat>Add braces to if-else (when expression spans over multiple lines).</MessageFormat>
    <Category>Style</Category>
    <DefaultSeverity>Info</DefaultSeverity>
    <IsEnabledByDefault>true</IsEnabledByDefault>
    <SupportsFadeOut>false</SupportsFadeOut>
    <SupportsFadeOutAnalyzer>false</SupportsFadeOutAnalyzer>
    <Samples>
      <Sample>
        <Before><![CDATA[if (condition) // RCS1003
    WhenTrue(
        x,
        y);
else
    WhenFalse(
        x,
        y);]]></Before>
        <After><![CDATA[if (condition)
{
    WhenTrue(
        x,
        y);
}
else
{
    WhenFalse(
        x,
        y);
}]]></After>
      </Sample>
    </Samples>
  </Analyzer>
  <Analyzer Identifier="RemoveBracesFromIfElse">
    <Id>RCS1004</Id>
    <Title>Remove braces from if-else.</Title>
    <MessageFormat>Remove braces from if-else.</MessageFormat>
    <Category>Style</Category>
    <DefaultSeverity>Hidden</DefaultSeverity>
    <IsEnabledByDefault>false</IsEnabledByDefault>
    <SupportsFadeOut>false</SupportsFadeOut>
    <SupportsFadeOutAnalyzer>true</SupportsFadeOutAnalyzer>
    <Samples>
      <Sample>
        <Before><![CDATA[if (condition) // RCS1004
{
    WhenTrue();
}
else
{
    WhenFalse();
}]]></Before>
        <After><![CDATA[if (condition)
    WhenTrue();
else
    WhenFalse();]]></After>
      </Sample>
    </Samples>
  </Analyzer>
  <Analyzer Identifier="SimplifyNestedUsingStatement">
    <Id>RCS1005</Id>
    <Title>Simplify nested using statement.</Title>
    <MessageFormat>Simplify nested using statement.</MessageFormat>
    <Category>Simplification</Category>
    <DefaultSeverity>Hidden</DefaultSeverity>
    <IsEnabledByDefault>true</IsEnabledByDefault>
    <SupportsFadeOut>false</SupportsFadeOut>
    <SupportsFadeOutAnalyzer>true</SupportsFadeOutAnalyzer>
    <Samples>
      <Sample>
        <Before><![CDATA[using (var fs = new FileStream("path", FileMode.OpenOrCreate))
{ // RCS1005
    using (var sr = new StreamReader(fs))
    {
    }
}]]></Before>
        <After><![CDATA[using (var fs = new FileStream("path", FileMode.OpenOrCreate))
using (var sr = new StreamReader(fs))
{
}]]></After>
      </Sample>
    </Samples>
  </Analyzer>
  <Analyzer Identifier="MergeElseClauseWithNestedIfStatement">
    <Id>RCS1006</Id>
    <Title>Merge else clause with nested if statement.</Title>
    <MessageFormat>Merge else clause with nested if statement.</MessageFormat>
    <Category>Simplification</Category>
    <DefaultSeverity>Hidden</DefaultSeverity>
    <IsEnabledByDefault>true</IsEnabledByDefault>
    <SupportsFadeOut>false</SupportsFadeOut>
    <SupportsFadeOutAnalyzer>true</SupportsFadeOutAnalyzer>
    <Samples>
      <Sample>
        <Before><![CDATA[if (condition1)
{
    Foo1();
}
else
{ // RCS1006
    if (condition2)
    {
        Foo2();
    }
}]]></Before>
        <After><![CDATA[if (condition1)
{
    Foo1();
}
else if (condition2)
{
    Foo2();
}]]></After>
      </Sample>
    </Samples>
  </Analyzer>
  <Analyzer Identifier="AddBraces">
    <Id>RCS1007</Id>
    <Title>Add braces.</Title>
    <MessageFormat>Add braces to {0}.</MessageFormat>
    <Category>Style</Category>
    <DefaultSeverity>Info</DefaultSeverity>
    <IsEnabledByDefault>false</IsEnabledByDefault>
    <SupportsFadeOut>false</SupportsFadeOut>
    <SupportsFadeOutAnalyzer>false</SupportsFadeOutAnalyzer>
    <Samples>
      <Sample>
        <Before><![CDATA[if (condition)
    Foo(); // RCS1007]]></Before>
        <After><![CDATA[if (condition)
{
    Foo();
}]]></After>
      </Sample>
    </Samples>
  </Analyzer>
  <Analyzer Identifier="UseExplicitTypeInsteadOfVarWhenTypeIsNotObvious">
    <Id>RCS1008</Id>
    <Title>Use explicit type instead of 'var' (when the type is not obvious).</Title>
    <MessageFormat>Use explicit type instead of 'var'.</MessageFormat>
    <Category>Readability</Category>
    <DefaultSeverity>Hidden</DefaultSeverity>
    <IsEnabledByDefault>false</IsEnabledByDefault>
    <SupportsFadeOut>false</SupportsFadeOut>
    <SupportsFadeOutAnalyzer>false</SupportsFadeOutAnalyzer>
    <Samples>
      <Sample>
        <Before><![CDATA[var s = GetValue(); // RCS1008]]></Before>
        <After><![CDATA[string s = GetValue();]]></After>
      </Sample>
    </Samples>
  </Analyzer>
  <Analyzer Identifier="UseExplicitTypeInsteadOfVarInForEach">
    <Id>RCS1009</Id>
    <Title>Use explicit type instead of 'var' (foreach variable).</Title>
    <MessageFormat>Use explicit type instead of 'var'.</MessageFormat>
    <Category>Readability</Category>
    <DefaultSeverity>Hidden</DefaultSeverity>
    <IsEnabledByDefault>false</IsEnabledByDefault>
    <SupportsFadeOut>false</SupportsFadeOut>
    <SupportsFadeOutAnalyzer>false</SupportsFadeOutAnalyzer>
    <Samples>
      <Sample>
        <Before><![CDATA[var items = new List<string>();

// ...

foreach (var item in items) // RCS1009
{
}]]></Before>
        <After><![CDATA[foreach (string item in items)
{
}]]></After>
      </Sample>
    </Samples>
  </Analyzer>
  <Analyzer Identifier="UseVarInsteadOfExplicitTypeWhenTypeIsObvious">
    <Id>RCS1010</Id>
    <Title>Use 'var' instead of explicit type (when the type is obvious).</Title>
    <MessageFormat>Use 'var' instead of explicit type.</MessageFormat>
    <Category>Simplification</Category>
    <DefaultSeverity>Hidden</DefaultSeverity>
    <IsEnabledByDefault>false</IsEnabledByDefault>
    <SupportsFadeOut>true</SupportsFadeOut>
    <SupportsFadeOutAnalyzer>false</SupportsFadeOutAnalyzer>
    <Samples>
      <Sample>
        <Before><![CDATA[Foo foo = new Foo(); // RCS1010]]></Before>
        <After><![CDATA[var foo = new Foo();]]></After>
      </Sample>
    </Samples>
  </Analyzer>
  <Analyzer Identifier="UseExplicitTypeInsteadOfVarWhenTypeIsObvious">
    <Id>RCS1012</Id>
    <Title>Use explicit type instead of 'var' (when the type is obvious).</Title>
    <MessageFormat>Use explicit type instead of 'var'.</MessageFormat>
    <Category>Readability</Category>
    <DefaultSeverity>Hidden</DefaultSeverity>
    <IsEnabledByDefault>false</IsEnabledByDefault>
    <SupportsFadeOut>false</SupportsFadeOut>
    <SupportsFadeOutAnalyzer>false</SupportsFadeOutAnalyzer>
    <Samples>
      <Sample>
        <Before><![CDATA[var foo = new Foo(); // RCS1012]]></Before>
        <After><![CDATA[Foo foo = new Foo();]]></After>
      </Sample>
    </Samples>
  </Analyzer>
  <Analyzer Identifier="UsePredefinedType">
    <Id>RCS1013</Id>
    <Title>Use predefined type.</Title>
    <MessageFormat>Use predefined type.</MessageFormat>
    <Category>Usage</Category>
    <DefaultSeverity>Info</DefaultSeverity>
    <IsEnabledByDefault>false</IsEnabledByDefault>
    <SupportsFadeOut>true</SupportsFadeOut>
    <SupportsFadeOutAnalyzer>false</SupportsFadeOutAnalyzer>
    <Samples>
      <Sample>
        <Before><![CDATA[String s = null; // RCS1013]]></Before>
        <After><![CDATA[string s = null;]]></After>
      </Sample>
    </Samples>
  </Analyzer>
  <Analyzer Identifier="AvoidImplicitlyTypedArray">
    <Id>RCS1014</Id>
    <Title>Avoid implicitly-typed array.</Title>
    <MessageFormat>Declare explicit type when creating an array.</MessageFormat>
    <Category>Readability</Category>
    <DefaultSeverity>Info</DefaultSeverity>
    <IsEnabledByDefault>false</IsEnabledByDefault>
    <SupportsFadeOut>false</SupportsFadeOut>
    <SupportsFadeOutAnalyzer>false</SupportsFadeOutAnalyzer>
    <Samples>
      <Sample>
        <Before><![CDATA[var items = new[] { "" }; // RCS1014]]></Before>
        <After><![CDATA[var items = new string[] { "" };]]></After>
      </Sample>
    </Samples>
  </Analyzer>
  <Analyzer Identifier="UseNameOfOperator">
    <Id>RCS1015</Id>
    <Title>Use nameof operator.</Title>
    <MessageFormat>Use nameof operator.</MessageFormat>
    <Category>Maintainability</Category>
    <DefaultSeverity>Info</DefaultSeverity>
    <IsEnabledByDefault>true</IsEnabledByDefault>
    <SupportsFadeOut>false</SupportsFadeOut>
    <SupportsFadeOutAnalyzer>true</SupportsFadeOutAnalyzer>
    <Samples>
      <Sample>
        <Before><![CDATA[public void Foo(object parameter)
{
    if (parameter == null)
    {
        throw new ArgumentNullException("parameter", "message"); // RCS1015
    }
}]]></Before>
        <After>
          <![CDATA[public void Foo(object parameter)
{
    if (parameter == null)
    {
        throw new ArgumentNullException(nameof(parameter), "message");
    }
}]]></After>
      </Sample>
    </Samples>
  </Analyzer>
  <Analyzer Identifier="UseExpressionBodiedMember">
    <Id>RCS1016</Id>
    <Title>Use expression-bodied member.</Title>
    <MessageFormat>Use expression bodied member.</MessageFormat>
    <Category>Usage</Category>
    <DefaultSeverity>Hidden</DefaultSeverity>
    <IsEnabledByDefault>false</IsEnabledByDefault>
    <SupportsFadeOut>false</SupportsFadeOut>
    <SupportsFadeOutAnalyzer>true</SupportsFadeOutAnalyzer>
    <Samples>
      <Sample>
        <Before><![CDATA[public object Foo()
{ // RCS1016
    return null;
}]]></Before>
        <After><![CDATA[public object Foo() => null;]]></After>
      </Sample>
    </Samples>
  </Analyzer>
  <Analyzer Identifier="AvoidMultilineExpressionBody">
    <Id>RCS1017</Id>
    <Title>Avoid multiline expression body.</Title>
    <MessageFormat>Expand expression body with multiline expression.</MessageFormat>
    <Category>Style</Category>
    <DefaultSeverity>Info</DefaultSeverity>
    <IsEnabledByDefault>false</IsEnabledByDefault>
    <SupportsFadeOut>false</SupportsFadeOut>
    <SupportsFadeOutAnalyzer>false</SupportsFadeOutAnalyzer>
    <Samples>
      <Sample>
        <Before><![CDATA[public string[] Foo() => new string[] // RCS1017
{
    "a",
    "b",
    "c"
};]]></Before>
        <After><![CDATA[public string[] Foo()
{
    return new string[]
    {
        "a",
        "b",
        "c"
    };
}]]></After>
      </Sample>
    </Samples>
  </Analyzer>
  <Analyzer Identifier="AddDefaultAccessModifier">
    <Id>RCS1018</Id>
    <Title>Add default access modifier.</Title>
    <MessageFormat>Add default access modifier.</MessageFormat>
    <Category>Readability</Category>
    <DefaultSeverity>Info</DefaultSeverity>
    <IsEnabledByDefault>true</IsEnabledByDefault>
    <SupportsFadeOut>false</SupportsFadeOut>
    <SupportsFadeOutAnalyzer>false</SupportsFadeOutAnalyzer>
    <Samples>
      <Sample>
        <Before><![CDATA[class Foo // RCS1018
{
    void Bar() // RCS1018
    {
    }
}]]></Before>
        <After><![CDATA[internal class Foo
{
    private void Bar()
    {
    }
}]]></After>
      </Sample>
    </Samples>
  </Analyzer>
  <Analyzer Identifier="ReorderModifiers">
    <Id>RCS1019</Id>
    <Title>Reorder modifiers.</Title>
    <MessageFormat>Reorder modifiers.</MessageFormat>
    <Category>Readability</Category>
    <DefaultSeverity>Info</DefaultSeverity>
    <IsEnabledByDefault>false</IsEnabledByDefault>
    <SupportsFadeOut>false</SupportsFadeOut>
    <SupportsFadeOutAnalyzer>false</SupportsFadeOutAnalyzer>
    <Samples>
      <Sample>
        <Before><![CDATA[private readonly static object _f; // RCS1019

internal protected class Foo // RCS1019
{
}]]></Before>
        <After><![CDATA[private static readonly object _f;

protected internal class Foo
{
}]]></After>
      </Sample>
    </Samples>
  </Analyzer>
  <Analyzer Identifier="SimplifyNullableOfT">
    <Id>RCS1020</Id>
    <Title>Simplify Nullable&lt;T&gt; to T?.</Title>
    <MessageFormat>Simplify Nullable&lt;T&gt; to T?.</MessageFormat>
    <Category>Simplification</Category>
    <DefaultSeverity>Info</DefaultSeverity>
    <IsEnabledByDefault>true</IsEnabledByDefault>
    <SupportsFadeOut>true</SupportsFadeOut>
    <SupportsFadeOutAnalyzer>false</SupportsFadeOutAnalyzer>
    <Samples>
      <Sample>
        <Before><![CDATA[Nullable<int> x = null; // RCS1020]]></Before>
        <After><![CDATA[int? x = null;]]></After>
      </Sample>
    </Samples>
  </Analyzer>
  <Analyzer Identifier="SimplifyLambdaExpression">
    <Id>RCS1021</Id>
    <Title>Simplify lambda expression.</Title>
    <MessageFormat>Simplify lambda expression.</MessageFormat>
    <Category>Simplification</Category>
    <DefaultSeverity>Info</DefaultSeverity>
    <IsEnabledByDefault>true</IsEnabledByDefault>
    <SupportsFadeOut>false</SupportsFadeOut>
    <SupportsFadeOutAnalyzer>true</SupportsFadeOutAnalyzer>
    <Samples>
      <Sample>
        <Before><![CDATA[var x = items.Select(f =>
{ // RCS1021
    return f.ToString();
});]]></Before>
        <After><![CDATA[var x = items.Select(f => f.ToString());]]></After>
      </Sample>
    </Samples>
  </Analyzer>
  <Analyzer Identifier="SimplifyLambdaExpressionParameterList" IsObsolete="true">
    <Id>RCS1022</Id>
    <Title>Simplify lambda expression parameter list.</Title>
    <MessageFormat>Simplify lambda expression parameter list.</MessageFormat>
    <Category>Simplification</Category>
    <DefaultSeverity>Hidden</DefaultSeverity>
    <IsEnabledByDefault>false</IsEnabledByDefault>
    <SupportsFadeOut>false</SupportsFadeOut>
    <SupportsFadeOutAnalyzer>true</SupportsFadeOutAnalyzer>
  </Analyzer>
  <Analyzer Identifier="FormatEmptyBlock">
    <Id>RCS1023</Id>
    <Title>Format empty block.</Title>
    <MessageFormat>Format empty block.</MessageFormat>
    <Category>Formatting</Category>
    <DefaultSeverity>Info</DefaultSeverity>
    <IsEnabledByDefault>false</IsEnabledByDefault>
    <SupportsFadeOut>false</SupportsFadeOut>
    <SupportsFadeOutAnalyzer>false</SupportsFadeOutAnalyzer>
    <Samples>
      <Sample>
        <Before><![CDATA[public void Foo()
{ } // RCS1023]]></Before>
        <After><![CDATA[public void Foo()
{
}]]></After>
      </Sample>
    </Samples>
  </Analyzer>
  <Analyzer Identifier="FormatAccessorList">
    <Id>RCS1024</Id>
    <Title>Format accessor list.</Title>
    <MessageFormat>Format accessor list.</MessageFormat>
    <Category>Formatting</Category>
    <DefaultSeverity>Info</DefaultSeverity>
    <IsEnabledByDefault>false</IsEnabledByDefault>
    <SupportsFadeOut>false</SupportsFadeOut>
    <SupportsFadeOutAnalyzer>false</SupportsFadeOutAnalyzer>
    <Samples>
      <Sample>
        <Before><![CDATA[public string Foo { get { return _foo; } set { _foo = value; } } // RCS1024]]></Before>
        <After>
          <![CDATA[public string Foo
{
    get { return _foo; }
    set { _foo = value; }
}]]></After>
      </Sample>
    </Samples>
  </Analyzer>
  <Analyzer Identifier="FormatEachEnumMemberOnSeparateLine">
    <Id>RCS1025</Id>
    <Title>Format each enum member on a separate line.</Title>
    <MessageFormat>Format each enum member on a separate line.</MessageFormat>
    <Category>Formatting</Category>
    <DefaultSeverity>Info</DefaultSeverity>
    <IsEnabledByDefault>false</IsEnabledByDefault>
    <SupportsFadeOut>false</SupportsFadeOut>
    <SupportsFadeOutAnalyzer>false</SupportsFadeOutAnalyzer>
    <Samples>
      <Sample>
        <Before><![CDATA[public enum Foo { A, B, C, } // RCS1025]]></Before>
        <After><![CDATA[public enum Foo
{
    A,
    B,
    C,
}]]></After>
      </Sample>
    </Samples>
  </Analyzer>
  <Analyzer Identifier="FormatEachStatementOnSeparateLine">
    <Id>RCS1026</Id>
    <Title>Format each statement on a separate line.</Title>
    <MessageFormat>Format each statement on a separate line.</MessageFormat>
    <Category>Formatting</Category>
    <DefaultSeverity>Info</DefaultSeverity>
    <IsEnabledByDefault>false</IsEnabledByDefault>
    <SupportsFadeOut>false</SupportsFadeOut>
    <SupportsFadeOutAnalyzer>false</SupportsFadeOutAnalyzer>
    <Samples>
      <Sample>
        <Before><![CDATA[string s = ""; Foo(s); // RCS1026]]></Before>
        <After><![CDATA[string s = "";
Foo(s);]]></After>
      </Sample>
    </Samples>
  </Analyzer>
  <Analyzer Identifier="FormatEmbeddedStatementOnSeparateLine">
    <Id>RCS1027</Id>
    <Title>Format embedded statement on a separate line.</Title>
    <MessageFormat>Format embedded statement on a separate line.</MessageFormat>
    <Category>Formatting</Category>
    <DefaultSeverity>Info</DefaultSeverity>
    <IsEnabledByDefault>false</IsEnabledByDefault>
    <SupportsFadeOut>false</SupportsFadeOut>
    <SupportsFadeOutAnalyzer>false</SupportsFadeOutAnalyzer>
    <Samples>
      <Sample>
        <Before><![CDATA[if (condition) Foo(); // RCS1027]]></Before>
        <After><![CDATA[if (condition)
{
    Foo();
}]]></After>
      </Sample>
    </Samples>
  </Analyzer>
  <Analyzer Identifier="FormatSwitchSectionStatementOnSeparateLine">
    <Id>RCS1028</Id>
    <Title>Format switch section's statement on a separate line.</Title>
    <MessageFormat>Format switch section's statement on a separate line.</MessageFormat>
    <Category>Formatting</Category>
    <DefaultSeverity>Info</DefaultSeverity>
    <IsEnabledByDefault>false</IsEnabledByDefault>
    <SupportsFadeOut>false</SupportsFadeOut>
    <SupportsFadeOutAnalyzer>false</SupportsFadeOutAnalyzer>
    <Samples>
      <Sample>
        <Before><![CDATA[switch (s)
{
    case "a": return Foo(); // RCS1028
    case "b": return Bar();
}]]></Before>
        <After><![CDATA[switch (s)
{
    case "a":
        return Foo();
    case "b":
        return Bar();
}]]></After>
      </Sample>
    </Samples>
  </Analyzer>
  <Analyzer Identifier="FormatBinaryOperatorOnNextLine">
    <Id>RCS1029</Id>
    <Title>Format binary operator on next line.</Title>
    <MessageFormat>Format binary operator on next line.</MessageFormat>
    <Category>Formatting</Category>
    <DefaultSeverity>Info</DefaultSeverity>
    <IsEnabledByDefault>true</IsEnabledByDefault>
    <SupportsFadeOut>false</SupportsFadeOut>
    <SupportsFadeOutAnalyzer>false</SupportsFadeOutAnalyzer>
    <Samples>
      <Sample>
        <Before><![CDATA[if (x && // RCS1029
    y &&
    z)
{

}]]></Before>
        <After><![CDATA[if (x
    && y
    && z)
{

}]]></After>
      </Sample>
    </Samples>
  </Analyzer>
  <Analyzer Identifier="AddEmptyLineAfterEmbeddedStatement">
    <Id>RCS1030</Id>
    <Title>Add empty line after embedded statement.</Title>
    <MessageFormat>Add empty line after embedded statement.</MessageFormat>
    <Category>Formatting</Category>
    <DefaultSeverity>Info</DefaultSeverity>
    <IsEnabledByDefault>false</IsEnabledByDefault>
    <SupportsFadeOut>false</SupportsFadeOut>
    <SupportsFadeOutAnalyzer>false</SupportsFadeOutAnalyzer>
    <Samples>
      <Sample>
        <Before><![CDATA[if (x)
    Foo(); // RCS1030
if (y)
    Bar();]]></Before>
        <After><![CDATA[if (x)
    Foo();

if (y)
    Bar();]]></After>
      </Sample>
    </Samples>
  </Analyzer>
  <Analyzer Identifier="RemoveRedundantBraces" IsObsolete="true">
    <Id>RCS1031</Id>
    <Title>Remove redundant braces.</Title>
    <MessageFormat>Remove redundant braces.</MessageFormat>
    <Category>Redundancy</Category>
    <DefaultSeverity>Info</DefaultSeverity>
    <IsEnabledByDefault>true</IsEnabledByDefault>
    <SupportsFadeOut>false</SupportsFadeOut>
    <SupportsFadeOutAnalyzer>true</SupportsFadeOutAnalyzer>
  </Analyzer>
  <Analyzer Identifier="RemoveRedundantParentheses">
    <Id>RCS1032</Id>
    <Title>Remove redundant parentheses.</Title>
    <MessageFormat>Remove redundant parentheses.</MessageFormat>
    <Category>Redundancy</Category>
    <DefaultSeverity>Info</DefaultSeverity>
    <IsEnabledByDefault>true</IsEnabledByDefault>
    <SupportsFadeOut>false</SupportsFadeOut>
    <SupportsFadeOutAnalyzer>true</SupportsFadeOutAnalyzer>
    <Samples>
      <Sample>
        <Before><![CDATA[if ((x)) // RCS1032
{
    return (y); // RCS1032
}]]></Before>
        <After><![CDATA[if (x)
{
    return y;
}]]></After>
      </Sample>
    </Samples>
  </Analyzer>
  <Analyzer Identifier="RemoveRedundantBooleanLiteral">
    <Id>RCS1033</Id>
    <Title>Remove redundant boolean literal.</Title>
    <MessageFormat>Remove redundant '{0}'.</MessageFormat>
    <Category>Redundancy</Category>
    <DefaultSeverity>Info</DefaultSeverity>
    <IsEnabledByDefault>true</IsEnabledByDefault>
    <SupportsFadeOut>true</SupportsFadeOut>
    <SupportsFadeOutAnalyzer>false</SupportsFadeOutAnalyzer>
    <Samples>
      <Sample>
        <Before><![CDATA[if (f == true) // RCS1033
{
}

if (f != false) // RCS1033
{
}]]></Before>
        <After><![CDATA[if (f)
{
}

if (f)
{
}]]></After>
      </Sample>
    </Samples>
  </Analyzer>
  <Analyzer Identifier="RemoveRedundantSealedModifier">
    <Id>RCS1034</Id>
    <Title>Remove redundant 'sealed' modifier.</Title>
    <MessageFormat>Remove redundant 'sealed' modifier.</MessageFormat>
    <Category>Redundancy</Category>
    <DefaultSeverity>Hidden</DefaultSeverity>
    <IsEnabledByDefault>true</IsEnabledByDefault>
    <SupportsFadeOut>true</SupportsFadeOut>
    <SupportsFadeOutAnalyzer>false</SupportsFadeOutAnalyzer>
    <Samples>
      <Sample>
        <Before>
          <![CDATA[public sealed class Foo
{
    public sealed override string ToString() // RCS1034
    {
        return "";
    }
}]]></Before>
        <After><![CDATA[public override string ToString()
{
    return "";
}]]></After>
      </Sample>
    </Samples>
  </Analyzer>
  <Analyzer Identifier="RemoveRedundantCommaInInitializer">
    <Id>RCS1035</Id>
    <Title>Remove redundant comma in initializer.</Title>
    <MessageFormat>Remove redundant comma in initializer.</MessageFormat>
    <Category>Redundancy</Category>
    <DefaultSeverity>Hidden</DefaultSeverity>
    <IsEnabledByDefault>false</IsEnabledByDefault>
    <SupportsFadeOut>true</SupportsFadeOut>
    <SupportsFadeOutAnalyzer>false</SupportsFadeOutAnalyzer>
    <Samples>
      <Sample>
        <Before><![CDATA[public void Foo()
{
    var arr = new string[] { "a", "b", "c", }; // RCS1035
}]]></Before>
        <After><![CDATA[public void Foo()
{
    var arr = new string[] { "a", "b", "c" };
}]]></After>
      </Sample>
    </Samples>
  </Analyzer>
  <Analyzer Identifier="RemoveRedundantEmptyLine">
    <Id>RCS1036</Id>
    <Title>Remove redundant empty line.</Title>
    <MessageFormat>Remove redundant empty line.</MessageFormat>
    <Category>Redundancy</Category>
    <DefaultSeverity>Info</DefaultSeverity>
    <IsEnabledByDefault>true</IsEnabledByDefault>
    <SupportsFadeOut>false</SupportsFadeOut>
    <SupportsFadeOutAnalyzer>false</SupportsFadeOutAnalyzer>
    <Samples>
      <Sample>
        <Before><![CDATA[public class Foo
{

    private string _f;


    public bool Bar()
    {

        return false;

    }

}]]></Before>
        <After><![CDATA[public class Foo
{
    private string _f;

    public bool Bar()
    {
        return false;
    }
}]]></After>
      </Sample>
    </Samples>
  </Analyzer>
  <Analyzer Identifier="RemoveTrailingWhitespace">
    <Id>RCS1037</Id>
    <Title>Remove trailing white-space.</Title>
    <MessageFormat>Remove trailing white-space.</MessageFormat>
    <Category>Redundancy</Category>
    <DefaultSeverity>Info</DefaultSeverity>
    <IsEnabledByDefault>true</IsEnabledByDefault>
    <SupportsFadeOut>false</SupportsFadeOut>
    <SupportsFadeOutAnalyzer>false</SupportsFadeOutAnalyzer>
  </Analyzer>
  <Analyzer Identifier="RemoveEmptyStatement">
    <Id>RCS1038</Id>
    <Title>Remove empty statement.</Title>
    <MessageFormat>Remove empty statement.</MessageFormat>
    <Category>Redundancy</Category>
    <DefaultSeverity>Info</DefaultSeverity>
    <IsEnabledByDefault>true</IsEnabledByDefault>
    <SupportsFadeOut>true</SupportsFadeOut>
    <SupportsFadeOutAnalyzer>false</SupportsFadeOutAnalyzer>
    <Samples>
      <Sample>
        <Before><![CDATA[public void Foo()
{
    ; // RCS1038
}]]></Before>
        <After><![CDATA[public void Foo()
{
}]]></After>
      </Sample>
    </Samples>
  </Analyzer>
  <Analyzer Identifier="RemoveArgumentListFromAttribute">
    <Id>RCS1039</Id>
    <Title>Remove argument list from attribute.</Title>
    <MessageFormat>Remove argument list from attribute.</MessageFormat>
    <Category>Redundancy</Category>
    <DefaultSeverity>Hidden</DefaultSeverity>
    <IsEnabledByDefault>true</IsEnabledByDefault>
    <SupportsFadeOut>true</SupportsFadeOut>
    <SupportsFadeOutAnalyzer>false</SupportsFadeOutAnalyzer>
    <Samples>
      <Sample>
        <Before><![CDATA[[Obsolete()] // RCS1039
public void Foo()
{
}]]></Before>
        <After><![CDATA[[Obsolete]
public void Foo()
{
}]]></After>
      </Sample>
    </Samples>
  </Analyzer>
  <Analyzer Identifier="RemoveEmptyElseClause">
    <Id>RCS1040</Id>
    <Title>Remove empty else clause.</Title>
    <MessageFormat>Remove empty else clause.</MessageFormat>
    <Category>Redundancy</Category>
    <DefaultSeverity>Hidden</DefaultSeverity>
    <IsEnabledByDefault>true</IsEnabledByDefault>
    <SupportsFadeOut>true</SupportsFadeOut>
    <SupportsFadeOutAnalyzer>false</SupportsFadeOutAnalyzer>
    <Samples>
      <Sample>
        <Before><![CDATA[if (condition)
{
    Foo();
}
else // RCS1040
{
}]]></Before>
        <After><![CDATA[if (condition)
{
    Foo();
}]]></After>
      </Sample>
    </Samples>
  </Analyzer>
  <Analyzer Identifier="RemoveEmptyInitializer">
    <Id>RCS1041</Id>
    <Title>Remove empty initializer.</Title>
    <MessageFormat>Remove empty initializer.</MessageFormat>
    <Category>Redundancy</Category>
    <DefaultSeverity>Info</DefaultSeverity>
    <IsEnabledByDefault>true</IsEnabledByDefault>
    <SupportsFadeOut>true</SupportsFadeOut>
    <SupportsFadeOutAnalyzer>false</SupportsFadeOutAnalyzer>
    <Samples>
      <Sample>
        <Before><![CDATA[var items = new List<object>() { }; // RCS1041]]></Before>
        <After><![CDATA[var items = new List<object>();]]></After>
      </Sample>
    </Samples>
  </Analyzer>
  <Analyzer Identifier="RemoveEnumDefaultUnderlyingType">
    <Id>RCS1042</Id>
    <Title>Remove enum default underlying type.</Title>
    <MessageFormat>Remove enum default underlying type.</MessageFormat>
    <Category>Redundancy</Category>
    <DefaultSeverity>Hidden</DefaultSeverity>
    <IsEnabledByDefault>true</IsEnabledByDefault>
    <SupportsFadeOut>true</SupportsFadeOut>
    <SupportsFadeOutAnalyzer>false</SupportsFadeOutAnalyzer>
    <Samples>
      <Sample>
        <Before><![CDATA[public enum Foo : int // RCS1042
{
}]]></Before>
        <After><![CDATA[public enum Foo
{
}]]></After>
      </Sample>
    </Samples>
  </Analyzer>
  <Analyzer Identifier="RemovePartialModifierFromTypeWithSinglePart">
    <Id>RCS1043</Id>
    <Title>Remove 'partial' modifier from type with a single part.</Title>
    <MessageFormat>Remove 'partial' modifier from type with a single part.</MessageFormat>
    <Category>Redundancy</Category>
    <DefaultSeverity>Hidden</DefaultSeverity>
    <IsEnabledByDefault>true</IsEnabledByDefault>
    <SupportsFadeOut>true</SupportsFadeOut>
    <SupportsFadeOutAnalyzer>false</SupportsFadeOutAnalyzer>
    <Samples>
      <Sample>
        <Before><![CDATA[public partial class Foo // RCS1043
{
}]]></Before>
        <After><![CDATA[public class Foo
{
}]]></After>
      </Sample>
    </Samples>
  </Analyzer>
  <Analyzer Identifier="RemoveOriginalExceptionFromThrowStatement">
    <Id>RCS1044</Id>
    <Title>Remove original exception from throw statement.</Title>
    <MessageFormat>Remove original exception from throw statement.</MessageFormat>
    <Category>Maintainability</Category>
    <DefaultSeverity>Warning</DefaultSeverity>
    <IsEnabledByDefault>true</IsEnabledByDefault>
    <SupportsFadeOut>true</SupportsFadeOut>
    <SupportsFadeOutAnalyzer>false</SupportsFadeOutAnalyzer>
    <Samples>
      <Sample>
        <Before><![CDATA[try
{
    Foo();
}
catch (Exception ex)
{
    throw ex; // RCS1044
}]]></Before>
        <After><![CDATA[try
{
    Foo();
}
catch (Exception ex)
{
    throw;
}]]></After>
      </Sample>
    </Samples>
  </Analyzer>
  <Analyzer Identifier="RenamePrivateFieldAccordingToCamelCaseWithUnderscore">
    <Id>RCS1045</Id>
    <Title>Rename private field according to camel case with underscore.</Title>
    <MessageFormat>Rename private field to camel case with underscore.</MessageFormat>
    <Category>Naming</Category>
    <DefaultSeverity>Info</DefaultSeverity>
    <IsEnabledByDefault>false</IsEnabledByDefault>
    <SupportsFadeOut>false</SupportsFadeOut>
    <SupportsFadeOutAnalyzer>false</SupportsFadeOutAnalyzer>
    <Samples>
      <Sample>
        <Before><![CDATA[private string f; // RCS1045]]></Before>
        <After><![CDATA[private string _f;]]></After>
      </Sample>
    </Samples>
  </Analyzer>
  <Analyzer Identifier="AsynchronousMethodNameShouldEndWithAsync">
    <Id>RCS1046</Id>
    <Title>Asynchronous method name should end with 'Async'.</Title>
    <MessageFormat>Add suffix 'Async' to asynchronous method name.</MessageFormat>
    <Category>Naming</Category>
    <DefaultSeverity>Info</DefaultSeverity>
    <IsEnabledByDefault>false</IsEnabledByDefault>
    <SupportsFadeOut>false</SupportsFadeOut>
    <SupportsFadeOutAnalyzer>false</SupportsFadeOutAnalyzer>
    <Samples>
      <Sample>
        <Before><![CDATA[public static async Task<bool> Foo() // RCS1046
{
    return await Task.FromResult(false);
}]]></Before>
        <After><![CDATA[public static async Task<bool> FooAsync()
{
    return await Task.FromResult(false);
}]]></After>
      </Sample>
    </Samples>
  </Analyzer>
  <Analyzer Identifier="NonAsynchronousMethodNameShouldNotEndWithAsync">
    <Id>RCS1047</Id>
    <Title>Non-asynchronous method name should not end with 'Async'.</Title>
    <MessageFormat>Remove suffix 'Async' from non-asynchronous method name.</MessageFormat>
    <Category>Naming</Category>
    <DefaultSeverity>Info</DefaultSeverity>
    <IsEnabledByDefault>true</IsEnabledByDefault>
    <SupportsFadeOut>false</SupportsFadeOut>
    <SupportsFadeOutAnalyzer>true</SupportsFadeOutAnalyzer>
    <Samples>
      <Sample>
        <Before><![CDATA[public void FooAsync() // RCS1047
{
}]]></Before>
        <After>
          <![CDATA[public void Foo()
{
}]]></After>
      </Sample>
    </Samples>
  </Analyzer>
  <Analyzer Identifier="UseLambdaExpressionInsteadOfAnonymousMethod">
    <Id>RCS1048</Id>
    <Title>Use lambda expression instead of anonymous method.</Title>
    <MessageFormat>Use lambda expression instead of anonymous method.</MessageFormat>
    <Category>Usage</Category>
    <DefaultSeverity>Info</DefaultSeverity>
    <IsEnabledByDefault>true</IsEnabledByDefault>
    <SupportsFadeOut>false</SupportsFadeOut>
    <SupportsFadeOutAnalyzer>true</SupportsFadeOutAnalyzer>
    <Samples>
      <Sample>
        <Before><![CDATA[var x = items.Select(delegate (object f) // RCS1048
{
    return f.ToString();
});]]></Before>
        <After><![CDATA[var x = items.Select((object f) =>
{
    return f.ToString();
});]]></After>
      </Sample>
    </Samples>
  </Analyzer>
  <Analyzer Identifier="SimplifyBooleanComparison">
    <Id>RCS1049</Id>
    <Title>Simplify boolean comparison.</Title>
    <MessageFormat>Simplify boolean comparison.</MessageFormat>
    <Category>Simplification</Category>
    <DefaultSeverity>Info</DefaultSeverity>
    <IsEnabledByDefault>true</IsEnabledByDefault>
    <SupportsFadeOut>false</SupportsFadeOut>
    <SupportsFadeOutAnalyzer>true</SupportsFadeOutAnalyzer>
    <Samples>
      <Sample>
        <Before>
          <![CDATA[bool f = false;

// ...

if (f == false) // RCS1049
{
}

if (f != true) // RCS1049
{
}]]></Before>
        <After><![CDATA[if (!f)
{
}

if (!f)
{
}]]></After>
      </Sample>
    </Samples>
  </Analyzer>
  <Analyzer Identifier="AddArgumentListToObjectCreation">
    <Id>RCS1050</Id>
    <Title>Add argument list to object creation expression.</Title>
    <MessageFormat>Add argument list to object creation expression.</MessageFormat>
    <Category>Style</Category>
    <DefaultSeverity>Info</DefaultSeverity>
    <IsEnabledByDefault>false</IsEnabledByDefault>
    <SupportsFadeOut>false</SupportsFadeOut>
    <SupportsFadeOutAnalyzer>false</SupportsFadeOutAnalyzer>
    <Samples>
      <Sample>
        <Before><![CDATA[var items = new List<string> { "a", "b", "c"  }; // RCS1050]]></Before>
        <After><![CDATA[var items = new List<string>() { "a", "b", "c"  };]]></After>
      </Sample>
    </Samples>
  </Analyzer>
  <Analyzer Identifier="ParenthesizeConditionInConditionalExpression">
    <Id>RCS1051</Id>
    <Title>Parenthesize condition in conditional expression.</Title>
    <MessageFormat>Parenthesize condition in conditional expression.</MessageFormat>
    <Category>Style</Category>
    <DefaultSeverity>Info</DefaultSeverity>
    <IsEnabledByDefault>false</IsEnabledByDefault>
    <SupportsFadeOut>false</SupportsFadeOut>
    <SupportsFadeOutAnalyzer>false</SupportsFadeOutAnalyzer>
    <Samples>
      <Sample>
        <Before><![CDATA[object x = condition ? WhenTrue() : WhenFalse(); // RCS1051]]></Before>
        <After><![CDATA[object x = (condition) ? WhenTrue() : WhenFalse();]]></After>
      </Sample>
    </Samples>
  </Analyzer>
  <Analyzer Identifier="DeclareEachAttributeSeparately">
    <Id>RCS1052</Id>
    <Title>Declare each attribute separately.</Title>
    <MessageFormat>Declare each attribute separately.</MessageFormat>
    <Category>Readability</Category>
    <DefaultSeverity>Info</DefaultSeverity>
    <IsEnabledByDefault>false</IsEnabledByDefault>
    <SupportsFadeOut>false</SupportsFadeOut>
    <SupportsFadeOutAnalyzer>false</SupportsFadeOutAnalyzer>
    <Samples>
      <Sample>
        <Before><![CDATA[[Obsolete, Conditional("DEBUG")] // RCS1052
public void Foo()
{
}]]></Before>
        <After><![CDATA[[Obsolete]
[Conditional("DEBUG")]
public void Foo()
{
}]]></After>
      </Sample>
    </Samples>
  </Analyzer>
  <Analyzer Identifier="ReplaceForEachWithFor" IsObsolete="true">
    <Id>RCS1053</Id>
    <Title>Replace foreach statement with for statement.</Title>
    <MessageFormat>Replace foreach statement with for statement.</MessageFormat>
    <Category>General</Category>
    <DefaultSeverity>Hidden</DefaultSeverity>
    <IsEnabledByDefault>false</IsEnabledByDefault>
    <SupportsFadeOut>false</SupportsFadeOut>
    <SupportsFadeOutAnalyzer>true</SupportsFadeOutAnalyzer>
  </Analyzer>
  <Analyzer Identifier="MergeLocalDeclarationWithReturnStatement" IsObsolete="true">
    <Id>RCS1054</Id>
    <Title>Merge local declaration with return statement.</Title>
    <MessageFormat>Merge local declaration with return statement.</MessageFormat>
    <Category>Simplification</Category>
    <DefaultSeverity>Hidden</DefaultSeverity>
    <IsEnabledByDefault>true</IsEnabledByDefault>
    <SupportsFadeOut>false</SupportsFadeOut>
    <SupportsFadeOutAnalyzer>true</SupportsFadeOutAnalyzer>
  </Analyzer>
  <Analyzer Identifier="AvoidSemicolonAtEndOfDeclaration">
    <Id>RCS1055</Id>
    <Title>Avoid semicolon at the end of declaration.</Title>
    <MessageFormat>Remove semicolon from the end of declaration.</MessageFormat>
    <Category>Redundancy</Category>
    <DefaultSeverity>Hidden</DefaultSeverity>
    <IsEnabledByDefault>true</IsEnabledByDefault>
    <SupportsFadeOut>true</SupportsFadeOut>
    <SupportsFadeOutAnalyzer>false</SupportsFadeOutAnalyzer>
    <Samples>
      <Sample>
        <Before><![CDATA[public class Foo
{
}; // RCS1055]]></Before>
        <After><![CDATA[public class Foo
{
}]]></After>
      </Sample>
    </Samples>
  </Analyzer>
  <Analyzer Identifier="AvoidUsageOfUsingAliasDirective">
    <Id>RCS1056</Id>
    <Title>Avoid usage of using alias directive.</Title>
    <MessageFormat>Avoid usage of using alias directive.</MessageFormat>
    <Category>Readability</Category>
    <DefaultSeverity>Info</DefaultSeverity>
    <IsEnabledByDefault>false</IsEnabledByDefault>
    <SupportsFadeOut>false</SupportsFadeOut>
    <SupportsFadeOutAnalyzer>false</SupportsFadeOutAnalyzer>
    <Samples>
      <Sample>
        <Before><![CDATA[using S = System.String; // RCS1056

public class Foo
{
    public void Bar()
    {
        string s = S.Empty;
    }
}]]></Before>
        <After><![CDATA[public class Foo
{
    public void Bar()
    {
        string s = System.String.Empty;
    }
}]]></After>
      </Sample>
    </Samples>
  </Analyzer>
  <Analyzer Identifier="AddEmptyLineBetweenDeclarations">
    <Id>RCS1057</Id>
    <Title>Add empty line between declarations.</Title>
    <MessageFormat>Add empty line between declarations.</MessageFormat>
    <Category>Formatting</Category>
    <DefaultSeverity>Info</DefaultSeverity>
    <IsEnabledByDefault>true</IsEnabledByDefault>
    <SupportsFadeOut>false</SupportsFadeOut>
    <SupportsFadeOutAnalyzer>false</SupportsFadeOutAnalyzer>
    <Samples>
      <Sample>
        <Before>
      <![CDATA[public class Foo
{
    public void M1()
    {
    } // RCS1057
    public void M2()
    {
    } // RCS1057
    /// <summary>
    /// ...
    /// </summary>
    public void M3()
    {
    } // RCS1057
    public string P1 { get; set; } // RCS1057
    [Obsolete]
    public string P2 { get; set; }
} // RCS1057
public enum FooEnum
{
    A = 0, // RCS1057
    /// <summary>
    /// ...
    /// </summary>
    B = 1, // RCS1057
    [Obsolete]
    C = 2,
}]]></Before>
        <After><![CDATA[public class Foo
{
    public void M1()
    {
    }

    public void M2()
    {
    }

    /// <summary>
    /// ...
    /// </summary>
    public void M3()
    {
    }

    public string P1 { get; set; }

    [Obsolete]
    public string P2 { get; set; }
}

public enum FooEnum
{
    A = 0,

    /// <summary>
    /// ...
    /// </summary>
    B = 1,

    [Obsolete]
    C = 2,
}]]></After>
      </Sample>
    </Samples>
  </Analyzer>
  <Analyzer Identifier="UseCompoundAssignment">
    <Id>RCS1058</Id>
    <Title>Use compound assignment.</Title>
    <MessageFormat>Use compound assignment.</MessageFormat>
    <Category>Simplification</Category>
    <DefaultSeverity>Info</DefaultSeverity>
    <IsEnabledByDefault>true</IsEnabledByDefault>
    <SupportsFadeOut>false</SupportsFadeOut>
    <SupportsFadeOutAnalyzer>true</SupportsFadeOutAnalyzer>
    <Samples>
      <Sample>
        <Before><![CDATA[i = i + 2; // RCS1058]]></Before>
        <After><![CDATA[i += 2;]]></After>
      </Sample>
    </Samples>
  </Analyzer>
  <Analyzer Identifier="AvoidLockingOnPubliclyAccessibleInstance">
    <Id>RCS1059</Id>
    <Title>Avoid locking on publicly accessible instance.</Title>
    <MessageFormat>Lock on private field instead of locking on '{0}'.</MessageFormat>
    <Category>Design</Category>
    <DefaultSeverity>Warning</DefaultSeverity>
    <IsEnabledByDefault>true</IsEnabledByDefault>
    <SupportsFadeOut>false</SupportsFadeOut>
    <SupportsFadeOutAnalyzer>false</SupportsFadeOutAnalyzer>
    <Samples>
      <Sample>
        <Before><![CDATA[public void Foo()
{
    lock (this) // RCS1059
    {
    }
}]]></Before>
        <After><![CDATA[private readonly object _lockObject = new object();

public void Foo()
{
    lock (_lockObject)
    {
    }
}]]></After>
      </Sample>
    </Samples>
  </Analyzer>
  <Analyzer Identifier="DeclareEachTypeInSeparateFile">
    <Id>RCS1060</Id>
    <Title>Declare each type in separate file.</Title>
    <MessageFormat>Declare each type in separate file.</MessageFormat>
    <Category>Maintainability</Category>
    <DefaultSeverity>Info</DefaultSeverity>
    <IsEnabledByDefault>false</IsEnabledByDefault>
    <SupportsFadeOut>false</SupportsFadeOut>
    <SupportsFadeOutAnalyzer>false</SupportsFadeOutAnalyzer>
    <Samples>
      <Sample>
        <Before><![CDATA[public class Foo // RCS1060
{
}

public class Bar
{
}]]></Before>
      </Sample>
    </Samples>
  </Analyzer>
  <Analyzer Identifier="MergeIfStatementWithNestedIfStatement">
    <Id>RCS1061</Id>
    <Title>Merge if statement with nested if statement.</Title>
    <MessageFormat>Merge if statement with nested if statement.</MessageFormat>
    <Category>Simplification</Category>
    <DefaultSeverity>Hidden</DefaultSeverity>
    <IsEnabledByDefault>true</IsEnabledByDefault>
    <SupportsFadeOut>false</SupportsFadeOut>
    <SupportsFadeOutAnalyzer>true</SupportsFadeOutAnalyzer>
    <Samples>
      <Sample>
        <Before><![CDATA[if (condition) // RCS1061
{
    if (condition2)
    {
    }
}]]></Before>
        <After><![CDATA[if (condition && condition2)
{
}]]></After>
      </Sample>
    </Samples>
  </Analyzer>
  <Analyzer Identifier="AvoidInterpolatedStringWithNoInterpolation">
    <Id>RCS1062</Id>
    <Title>Avoid interpolated string with no interpolation.</Title>
    <MessageFormat>Remove '$' from interpolated string with no interpolation.</MessageFormat>
    <Category>Redundancy</Category>
    <DefaultSeverity>Hidden</DefaultSeverity>
    <IsEnabledByDefault>true</IsEnabledByDefault>
    <SupportsFadeOut>true</SupportsFadeOut>
    <SupportsFadeOutAnalyzer>false</SupportsFadeOutAnalyzer>
    <Samples>
      <Sample>
        <Before><![CDATA[string s = $""; // RCS1062]]></Before>
        <After><![CDATA[string s = "";]]></After>
      </Sample>
    </Samples>
  </Analyzer>
  <Analyzer Identifier="AvoidUsageOfDoStatementToCreateInfiniteLoop">
    <Id>RCS1063</Id>
    <Title>Avoid usage of do statement to create an infinite loop.</Title>
    <MessageFormat>Use while statement to create an infinite loop.</MessageFormat>
    <Category>Style</Category>
    <DefaultSeverity>Info</DefaultSeverity>
    <IsEnabledByDefault>true</IsEnabledByDefault>
    <SupportsFadeOut>false</SupportsFadeOut>
    <SupportsFadeOutAnalyzer>false</SupportsFadeOutAnalyzer>
    <Samples>
      <Sample>
        <Before><![CDATA[do // RCS1063
{
    // ...
}
while (true);]]></Before>
        <After><![CDATA[while (true)
{
    // ...
}]]></After>
      </Sample>
    </Samples>
  </Analyzer>
  <Analyzer Identifier="AvoidUsageOfForStatementToCreateInfiniteLoop">
    <Id>RCS1064</Id>
    <Title>Avoid usage of for statement to create an infinite loop.</Title>
    <MessageFormat>Use while statement to create an infinite loop.</MessageFormat>
    <Category>Style</Category>
    <DefaultSeverity>Info</DefaultSeverity>
    <IsEnabledByDefault>false</IsEnabledByDefault>
    <SupportsFadeOut>false</SupportsFadeOut>
    <SupportsFadeOutAnalyzer>false</SupportsFadeOutAnalyzer>
    <Samples>
      <Sample>
        <Before><![CDATA[for (;;) // RCS1064
{
}]]></Before>
        <After><![CDATA[while (true)
{
}]]></After>
      </Sample>
    </Samples>
  </Analyzer>
  <Analyzer Identifier="AvoidUsageOfWhileStatementToCreateInfiniteLoop">
    <Id>RCS1065</Id>
    <Title>Avoid usage of while statement to create an inifinite loop.</Title>
    <MessageFormat>Use for statement to create an infinite loop.</MessageFormat>
    <Category>Style</Category>
    <DefaultSeverity>Info</DefaultSeverity>
    <IsEnabledByDefault>false</IsEnabledByDefault>
    <SupportsFadeOut>false</SupportsFadeOut>
    <SupportsFadeOutAnalyzer>false</SupportsFadeOutAnalyzer>
    <Samples>
      <Sample>
        <Before><![CDATA[while (true) // RCS1065
{
}]]></Before>
        <After><![CDATA[do
{
}
while (true);]]></After>
      </Sample>
    </Samples>
  </Analyzer>
  <Analyzer Identifier="RemoveEmptyFinallyClause">
    <Id>RCS1066</Id>
    <Title>Remove empty finally clause.</Title>
    <MessageFormat>Remove empty finally clause.</MessageFormat>
    <Category>Redundancy</Category>
    <DefaultSeverity>Hidden</DefaultSeverity>
    <IsEnabledByDefault>true</IsEnabledByDefault>
    <SupportsFadeOut>true</SupportsFadeOut>
    <SupportsFadeOutAnalyzer>false</SupportsFadeOutAnalyzer>
    <Samples>
      <Sample>
        <Before><![CDATA[try
{
    Foo();
}
catch (Exception ex)
{
}
finally // RCS1066
{
}]]></Before>
        <After><![CDATA[try
{
    Foo();
}
catch (Exception ex)
{
}]]></After>
      </Sample>
    </Samples>
  </Analyzer>
  <Analyzer Identifier="RemoveArgumentListFromObjectCreation">
    <Id>RCS1067</Id>
    <Title>Remove argument list from object creation expression.</Title>
    <MessageFormat>Remove argument list from object creation expression.</MessageFormat>
    <Category>Style</Category>
    <DefaultSeverity>Info</DefaultSeverity>
    <IsEnabledByDefault>false</IsEnabledByDefault>
    <SupportsFadeOut>true</SupportsFadeOut>
    <SupportsFadeOutAnalyzer>false</SupportsFadeOutAnalyzer>
    <Samples>
      <Sample>
        <Before><![CDATA[var items = new List<string>() { "a", "b", "c" }; // RCS1067]]></Before>
        <After><![CDATA[var items = new List<string> { "a", "b", "c" };]]></After>
      </Sample>
    </Samples>
  </Analyzer>
  <Analyzer Identifier="SimplifyLogicalNegation">
    <Id>RCS1068</Id>
    <Title>Simplify logical negation.</Title>
    <MessageFormat>Simplify logical negation.</MessageFormat>
    <Category>Simplification</Category>
    <DefaultSeverity>Info</DefaultSeverity>
    <IsEnabledByDefault>true</IsEnabledByDefault>
    <SupportsFadeOut>false</SupportsFadeOut>
    <SupportsFadeOutAnalyzer>false</SupportsFadeOutAnalyzer>
    <Samples>
      <Sample>
        <Before><![CDATA[bool f = !true; // RCS1068]]></Before>
        <After><![CDATA[bool f = false;]]></After>
      </Sample>
      <Sample>
        <Before><![CDATA[bool f = !!f2; // RCS1068]]></Before>
        <After><![CDATA[bool f = f2;]]></After>
      </Sample>
      <Sample>
        <Before><![CDATA[bool f = !items.Any(s => !string.IsNullOrEmpty(s)); // RCS1068]]></Before>
        <After><![CDATA[bool f = items.All(s => string.IsNullOrEmpty(s));]]></After>
      </Sample>
    </Samples>
  </Analyzer>
  <Analyzer Identifier="RemoveUnnecessaryCaseLabel">
    <Id>RCS1069</Id>
    <Title>Remove unnecessary case label.</Title>
    <MessageFormat>Remove unnecessary case label.</MessageFormat>
    <Category>Redundancy</Category>
    <DefaultSeverity>Hidden</DefaultSeverity>
    <IsEnabledByDefault>true</IsEnabledByDefault>
    <SupportsFadeOut>true</SupportsFadeOut>
    <SupportsFadeOutAnalyzer>false</SupportsFadeOutAnalyzer>
    <Samples>
      <Sample>
        <Before><![CDATA[switch (s)
{
    case "a":
        return true;
    case "b": // RCS1069
    default:
        return false;
}]]></Before>
        <After><![CDATA[switch (s)
{
    case "a":
        return true;
    default:
        return false;
}]]></After>
      </Sample>
    </Samples>
  </Analyzer>
  <Analyzer Identifier="RemoveRedundantDefaultSwitchSection">
    <Id>RCS1070</Id>
    <Title>Remove redundant default switch section.</Title>
    <MessageFormat>Remove redundant default switch section.</MessageFormat>
    <Category>Redundancy</Category>
    <DefaultSeverity>Hidden</DefaultSeverity>
    <IsEnabledByDefault>true</IsEnabledByDefault>
    <SupportsFadeOut>true</SupportsFadeOut>
    <SupportsFadeOutAnalyzer>false</SupportsFadeOutAnalyzer>
    <Samples>
      <Sample>
        <Before><![CDATA[switch (s)
{
    case "a":
        return true;
    case "b":
        return false;
    default: // RCS1070
        break;
}]]></Before>
        <After><![CDATA[switch (s)
{
    case "a":
        return true;
    case "b":
        return false;
}]]></After>
      </Sample>
    </Samples>
  </Analyzer>
  <Analyzer Identifier="RemoveRedundantBaseConstructorCall">
    <Id>RCS1071</Id>
    <Title>Remove redundant base constructor call.</Title>
    <MessageFormat>Remove redundant base constructor call.</MessageFormat>
    <Category>Redundancy</Category>
    <DefaultSeverity>Hidden</DefaultSeverity>
    <IsEnabledByDefault>true</IsEnabledByDefault>
    <SupportsFadeOut>true</SupportsFadeOut>
    <SupportsFadeOutAnalyzer>false</SupportsFadeOutAnalyzer>
    <Samples>
      <Sample>
        <Before><![CDATA[public class Foo
{
    public Foo() : base() // RCS1071
    {
    }
}]]></Before>
        <After><![CDATA[public class Foo
{
    public Foo()
    {
    }
}]]></After>
      </Sample>
    </Samples>
  </Analyzer>
  <Analyzer Identifier="RemoveEmptyNamespaceDeclaration">
    <Id>RCS1072</Id>
    <Title>Remove empty namespace declaration.</Title>
    <MessageFormat>Remove empty namespace declaration.</MessageFormat>
    <Category>Redundancy</Category>
    <DefaultSeverity>Info</DefaultSeverity>
    <IsEnabledByDefault>true</IsEnabledByDefault>
    <SupportsFadeOut>true</SupportsFadeOut>
    <SupportsFadeOutAnalyzer>false</SupportsFadeOutAnalyzer>
    <Samples>
      <Sample>
        <Before><![CDATA[namespace Foo // RCS1072
{
}]]></Before>
      </Sample>
    </Samples>
  </Analyzer>
  <Analyzer Identifier="ReplaceIfStatementWithReturnStatement">
    <Id>RCS1073</Id>
    <Title>Replace if statement with return statement.</Title>
    <MessageFormat>Replace if statement with return statement.</MessageFormat>
    <Category>Simplification</Category>
    <DefaultSeverity>Info</DefaultSeverity>
    <IsEnabledByDefault>true</IsEnabledByDefault>
    <SupportsFadeOut>false</SupportsFadeOut>
    <SupportsFadeOutAnalyzer>true</SupportsFadeOutAnalyzer>
    <Samples>
      <Sample>
        <Before><![CDATA[if (x) // RCS1073
{
    return true;
}
else
{
    return false;
}]]></Before>
        <After><![CDATA[return x;]]></After>
      </Sample>
      <Sample>
        <Before><![CDATA[if (x != null) // RCS1073
{
    return x;
}
else
{
    return null;
}]]></Before>
        <After><![CDATA[return x;]]></After>
      </Sample>
    </Samples>
  </Analyzer>
  <Analyzer Identifier="RemoveRedundantConstructor">
    <Id>RCS1074</Id>
    <Title>Remove redundant constructor.</Title>
    <MessageFormat>Remove redundant constructor.</MessageFormat>
    <Category>Redundancy</Category>
    <DefaultSeverity>Hidden</DefaultSeverity>
    <IsEnabledByDefault>true</IsEnabledByDefault>
    <SupportsFadeOut>true</SupportsFadeOut>
    <SupportsFadeOutAnalyzer>false</SupportsFadeOutAnalyzer>
    <Samples>
      <Sample>
        <Before><![CDATA[public class Foo
{
    public Foo() // RCS1074
    {
    }
}]]></Before>
        <After><![CDATA[public class Foo
{
}]]></After>
      </Sample>
    </Samples>
  </Analyzer>
  <Analyzer Identifier="AvoidEmptyCatchClauseThatCatchesSystemException">
    <Id>RCS1075</Id>
    <Title>Avoid empty catch clause that catches System.Exception.</Title>
    <MessageFormat>Avoid empty catch clause that catches System.Exception.</MessageFormat>
    <Category>Design</Category>
    <DefaultSeverity>Warning</DefaultSeverity>
    <IsEnabledByDefault>true</IsEnabledByDefault>
    <SupportsFadeOut>false</SupportsFadeOut>
    <SupportsFadeOutAnalyzer>false</SupportsFadeOutAnalyzer>
    <Samples>
      <Sample>
        <Before><![CDATA[try
{
    Foo();
}
catch (Exception ex) // RCS1075
{
}]]></Before>
      </Sample>
    </Samples>
  </Analyzer>
  <Analyzer Identifier="FormatDeclarationBraces">
    <Id>RCS1076</Id>
    <Title>Format declaration braces.</Title>
    <MessageFormat>Format declaration braces.</MessageFormat>
    <Category>Formatting</Category>
    <DefaultSeverity>Hidden</DefaultSeverity>
    <IsEnabledByDefault>true</IsEnabledByDefault>
    <SupportsFadeOut>false</SupportsFadeOut>
    <SupportsFadeOutAnalyzer>false</SupportsFadeOutAnalyzer>
    <Samples>
      <Sample>
        <Before><![CDATA[public interface IFoo
{ // RCS1076

}]]></Before>
        <After>
          <![CDATA[public interface IFoo
{
}]]></After>
      </Sample>
    </Samples>
  </Analyzer>
  <Analyzer Identifier="SimplifyLinqMethodChain">
    <Id>RCS1077</Id>
    <Title>Simplify LINQ method chain.</Title>
    <MessageFormat>Simplify LINQ method chain.</MessageFormat>
    <Category>Simplification</Category>
    <DefaultSeverity>Info</DefaultSeverity>
    <IsEnabledByDefault>true</IsEnabledByDefault>
    <SupportsFadeOut>false</SupportsFadeOut>
    <SupportsFadeOutAnalyzer>false</SupportsFadeOutAnalyzer>
    <Samples>
      <Sample>
        <Before><![CDATA[bool x = items.Where(f => string.IsNullOrEmpty(f)).Any(); // RCS1077]]></Before>
        <After><![CDATA[bool x = items.Any(f => string.IsNullOrEmpty(f));]]></After>
      </Sample>
      <Sample>
        <Before><![CDATA[IEnumerable<Foo> x = items.Where(f => f is Foo).Cast<Foo>(); // RCS1077]]></Before>
        <After><![CDATA[IEnumerable<Foo> x = items.OfType<Foo>();]]></After>
      </Sample>
      <Sample>
        <Before><![CDATA[bool x = items.Where((f) => !string.IsNullOrEmpty(f)).Any(f => f.StartsWith("a")); // RCS1077]]></Before>
        <After><![CDATA[bool x = items.Any((f) => !string.IsNullOrEmpty(f) && f.StartsWith("a"));]]></After>
      </Sample>
    </Samples>
  </Analyzer>
  <Analyzer Identifier="UseEmptyStringLiteralInsteadOfStringEmpty">
    <Id>RCS1078</Id>
    <Title>Use "" instead of string.Empty.</Title>
    <MessageFormat>Use "" instead of string.Empty</MessageFormat>
    <Category>General</Category>
    <DefaultSeverity>Info</DefaultSeverity>
    <IsEnabledByDefault>false</IsEnabledByDefault>
    <SupportsFadeOut>true</SupportsFadeOut>
    <SupportsFadeOutAnalyzer>false</SupportsFadeOutAnalyzer>
    <Samples>
      <Sample>
        <Before><![CDATA[string s = string.Empty; // RCS1078]]></Before>
        <After><![CDATA[string s = "";]]></After>
      </Sample>
    </Samples>
  </Analyzer>
  <Analyzer Identifier="ThrowingOfNewNotImplementedException">
    <Id>RCS1079</Id>
    <Title>Throwing of new NotImplementedException.</Title>
    <MessageFormat>Implement the functionality instead of throwing new NotImplementedException.</MessageFormat>
    <Category>General</Category>
    <DefaultSeverity>Info</DefaultSeverity>
    <IsEnabledByDefault>true</IsEnabledByDefault>
    <SupportsFadeOut>false</SupportsFadeOut>
    <SupportsFadeOutAnalyzer>false</SupportsFadeOutAnalyzer>
    <Samples>
      <Sample>
        <Before><![CDATA[public void Foo()
{
    throw new NotImplementedException(); // RCS1079
}]]></Before>
      </Sample>
    </Samples>
  </Analyzer>
  <Analyzer Identifier="UseCountOrLengthPropertyInsteadOfAnyMethod">
    <Id>RCS1080</Id>
    <Title>Use 'Count/Length' property instead of 'Any' method.</Title>
    <MessageFormat>Use '{0}' property instead of 'Any' method.</MessageFormat>
    <Category>Performance</Category>
    <DefaultSeverity>Info</DefaultSeverity>
    <IsEnabledByDefault>true</IsEnabledByDefault>
    <SupportsFadeOut>false</SupportsFadeOut>
    <SupportsFadeOutAnalyzer>false</SupportsFadeOutAnalyzer>
    <Samples>
      <Sample>
        <Before><![CDATA[if (list.Any()) // RCS1080
{
}]]></Before>
        <After><![CDATA[if (list.Count > 0)
{
}]]></After>
      </Sample>
    </Samples>
  </Analyzer>
  <Analyzer Identifier="SplitVariableDeclaration">
    <Id>RCS1081</Id>
    <Title>Split variable declaration.</Title>
    <MessageFormat>Split variable declaration.</MessageFormat>
    <Category>Readability</Category>
    <DefaultSeverity>Info</DefaultSeverity>
    <IsEnabledByDefault>false</IsEnabledByDefault>
    <SupportsFadeOut>false</SupportsFadeOut>
    <SupportsFadeOutAnalyzer>false</SupportsFadeOutAnalyzer>
    <Samples>
      <Sample>
        <Before><![CDATA[private string s, s2; // RCS1081]]></Before>
        <After><![CDATA[private string s;
private string s2;]]></After>
      </Sample>
    </Samples>
  </Analyzer>
  <Analyzer Identifier="UseCountOrLengthPropertyInsteadOfCountMethod">
    <Id>RCS1082</Id>
    <Title>Use 'Count/Length' property instead of 'Count' method.</Title>
    <MessageFormat>Use '{0}' property instead of 'Count' method.</MessageFormat>
    <Category>Performance</Category>
    <DefaultSeverity>Warning</DefaultSeverity>
    <IsEnabledByDefault>true</IsEnabledByDefault>
    <SupportsFadeOut>false</SupportsFadeOut>
    <SupportsFadeOutAnalyzer>false</SupportsFadeOutAnalyzer>
    <Samples>
      <Sample>
        <Before><![CDATA[if (list.Count() == 1) // RCS1082
{
}]]></Before>
        <After><![CDATA[if (list.Count == 1)
{
}]]></After>
      </Sample>
    </Samples>
  </Analyzer>
  <Analyzer Identifier="CallAnyInsteadOfCount">
    <Id>RCS1083</Id>
    <Title>Call 'Enumerable.Any' instead of 'Enumerable.Count'.</Title>
    <MessageFormat>Call 'Enumerable.Any' instead of 'Enumerable.Count'.</MessageFormat>
    <Category>Performance</Category>
    <DefaultSeverity>Warning</DefaultSeverity>
    <IsEnabledByDefault>true</IsEnabledByDefault>
    <SupportsFadeOut>false</SupportsFadeOut>
    <SupportsFadeOutAnalyzer>false</SupportsFadeOutAnalyzer>
    <Samples>
      <Sample>
        <Before><![CDATA[if (enumerable.Count() == 0) // RCS1083
{
}]]></Before>
        <After><![CDATA[if (!enumerable.Any())
{
}]]></After>
      </Sample>
    </Samples>
  </Analyzer>
  <Analyzer Identifier="UseCoalesceExpressionInsteadOfConditionalExpression">
    <Id>RCS1084</Id>
    <Title>Use coalesce expression instead of conditional expression.</Title>
    <MessageFormat>Use coalesce expression instead of conditional expression.</MessageFormat>
    <Category>Simplification</Category>
    <DefaultSeverity>Info</DefaultSeverity>
    <IsEnabledByDefault>true</IsEnabledByDefault>
    <SupportsFadeOut>false</SupportsFadeOut>
    <SupportsFadeOutAnalyzer>false</SupportsFadeOutAnalyzer>
    <Samples>
      <Sample>
        <Before><![CDATA[string x = (s != null) ? s : ""; // RCS1084]]></Before>
        <After><![CDATA[string x = s ?? "";]]></After>
      </Sample>
    </Samples>
  </Analyzer>
  <Analyzer Identifier="UseAutoProperty">
    <Id>RCS1085</Id>
    <Title>Use auto-implemented property.</Title>
    <MessageFormat>Use auto-implemented property.</MessageFormat>
    <Category>Simplification</Category>
    <DefaultSeverity>Info</DefaultSeverity>
    <IsEnabledByDefault>true</IsEnabledByDefault>
    <SupportsFadeOut>false</SupportsFadeOut>
    <SupportsFadeOutAnalyzer>true</SupportsFadeOutAnalyzer>
    <Samples>
      <Sample>
        <Before><![CDATA[private string _foo;

public string Foo // RCS1085
{
    get { return _foo; }
    set { _foo = value; }
}]]></Before>
        <After><![CDATA[public string Foo { get; set; }]]></After>
      </Sample>
    </Samples>
  </Analyzer>
  <Analyzer Identifier="UseLinefeedAsNewLine">
    <Id>RCS1086</Id>
    <Title>Use linefeed as newline.</Title>
    <MessageFormat>Use linefeed as newline.</MessageFormat>
    <Category>General</Category>
    <DefaultSeverity>Info</DefaultSeverity>
    <IsEnabledByDefault>false</IsEnabledByDefault>
    <SupportsFadeOut>false</SupportsFadeOut>
    <SupportsFadeOutAnalyzer>false</SupportsFadeOutAnalyzer>
  </Analyzer>
  <Analyzer Identifier="UseCarriageReturnAndLinefeedAsNewLine">
    <Id>RCS1087</Id>
    <Title>Use carriage return + linefeed as newline.</Title>
    <MessageFormat>Use carriage return + linefeed as newline.</MessageFormat>
    <Category>General</Category>
    <DefaultSeverity>Info</DefaultSeverity>
    <IsEnabledByDefault>false</IsEnabledByDefault>
    <SupportsFadeOut>false</SupportsFadeOut>
    <SupportsFadeOutAnalyzer>false</SupportsFadeOutAnalyzer>
  </Analyzer>
  <Analyzer Identifier="UseSpacesInsteadOfTab">
    <Id>RCS1088</Id>
    <Title>Use space(s) instead of tab.</Title>
    <MessageFormat>Use space(s) instead of tab.</MessageFormat>
    <Category>General</Category>
    <DefaultSeverity>Info</DefaultSeverity>
    <IsEnabledByDefault>false</IsEnabledByDefault>
    <SupportsFadeOut>false</SupportsFadeOut>
    <SupportsFadeOutAnalyzer>false</SupportsFadeOutAnalyzer>
  </Analyzer>
  <Analyzer Identifier="UsePostfixUnaryOperatorInsteadOfAssignment">
    <Id>RCS1089</Id>
    <Title>Use --/++ operator instead of assignment.</Title>
    <MessageFormat>Use {0} operator instead of assignment.</MessageFormat>
    <Category>Simplification</Category>
    <DefaultSeverity>Info</DefaultSeverity>
    <IsEnabledByDefault>true</IsEnabledByDefault>
    <SupportsFadeOut>false</SupportsFadeOut>
    <SupportsFadeOutAnalyzer>true</SupportsFadeOutAnalyzer>
    <Samples>
      <Sample>
        <Before><![CDATA[i = i + 1; // RCS1089]]></Before>
        <After><![CDATA[i++;]]></After>
      </Sample>
    </Samples>
  </Analyzer>
  <Analyzer Identifier="CallConfigureAwait">
    <Id>RCS1090</Id>
    <Title>Call 'ConfigureAwait(false)'.</Title>
    <MessageFormat>Call 'ConfigureAwait(false).</MessageFormat>
    <Category>Design</Category>
    <DefaultSeverity>Info</DefaultSeverity>
    <IsEnabledByDefault>true</IsEnabledByDefault>
    <SupportsFadeOut>false</SupportsFadeOut>
    <SupportsFadeOutAnalyzer>false</SupportsFadeOutAnalyzer>
    <Samples>
      <Sample>
        <Before>
          <![CDATA[public async Task FooAsync()
{
    await GetValueAsync(); // RCS1090
}]]></Before>
        <After><![CDATA[public async Task FooAsync()
{
    await GetValueAsync().ConfigureAwait(false);
}]]></After>
      </Sample>
    </Samples>
  </Analyzer>
  <Analyzer Identifier="RemoveEmptyRegion">
    <Id>RCS1091</Id>
    <Title>Remove empty region.</Title>
    <MessageFormat>Remove empty region.</MessageFormat>
    <Category>Redundancy</Category>
    <DefaultSeverity>Hidden</DefaultSeverity>
    <IsEnabledByDefault>true</IsEnabledByDefault>
    <SupportsFadeOut>false</SupportsFadeOut>
    <SupportsFadeOutAnalyzer>true</SupportsFadeOutAnalyzer>
    <Samples>
      <Sample>
        <Before><![CDATA[#region Region // RCS1091
            
#endregion]]></Before>
      </Sample>
    </Samples>
  </Analyzer>
  <Analyzer Identifier="AddEmptyLineAfterLastStatementInDoStatement">
    <Id>RCS1092</Id>
    <Title>Add empty line after last statement in do statement.</Title>
    <MessageFormat>Add empty line after last statement in do statement.</MessageFormat>
    <Category>Formatting</Category>
    <DefaultSeverity>Info</DefaultSeverity>
    <IsEnabledByDefault>false</IsEnabledByDefault>
    <SupportsFadeOut>false</SupportsFadeOut>
    <SupportsFadeOutAnalyzer>false</SupportsFadeOutAnalyzer>
    <Samples>
      <Sample>
        <Before><![CDATA[do
{
    Foo(); // RCS1092
} while (condition);]]></Before>
        <After><![CDATA[do
{
    Foo();

} while (condition);]]></After>
      </Sample>
    </Samples>
  </Analyzer>
  <Analyzer Identifier="RemoveFileWithNoCode">
    <Id>RCS1093</Id>
    <Title>Remove file with no code.</Title>
    <MessageFormat>Remove file with no code.</MessageFormat>
    <Category>Redundancy</Category>
    <DefaultSeverity>Info</DefaultSeverity>
    <IsEnabledByDefault>true</IsEnabledByDefault>
    <SupportsFadeOut>false</SupportsFadeOut>
    <SupportsFadeOutAnalyzer>false</SupportsFadeOutAnalyzer>
  </Analyzer>
  <Analyzer Identifier="DeclareUsingDirectiveOnTopLevel">
    <Id>RCS1094</Id>
    <Title>Declare using directive on top level.</Title>
    <MessageFormat>Declare using directive on top level.</MessageFormat>
    <Category>Readability</Category>
    <DefaultSeverity>Info</DefaultSeverity>
    <IsEnabledByDefault>false</IsEnabledByDefault>
    <SupportsFadeOut>false</SupportsFadeOut>
    <SupportsFadeOutAnalyzer>false</SupportsFadeOutAnalyzer>
    <Samples>
      <Sample>
        <Before><![CDATA[namespace Foo
{
    using System; // RCS1094
}]]></Before>
        <After><![CDATA[using System;

namespace Foo
{
}]]></After>
      </Sample>
    </Samples>
  </Analyzer>
  <Analyzer Identifier="UseCSharp6DictionaryInitializer" IsObsolete="true">
    <Id>RCS1095</Id>
    <Title>Use C# 6.0 dictionary initializer.</Title>
    <MessageFormat>Use C# 6.0 dictionary initializer.</MessageFormat>
    <Category>Usage</Category>
    <DefaultSeverity>Info</DefaultSeverity>
    <IsEnabledByDefault>true</IsEnabledByDefault>
    <SupportsFadeOut>false</SupportsFadeOut>
    <SupportsFadeOutAnalyzer>false</SupportsFadeOutAnalyzer>
  </Analyzer>
  <Analyzer Identifier="UseBitwiseOperationInsteadOfCallingHasFlag">
    <Id>RCS1096</Id>
    <Title>Use bitwise operation instead of calling 'HasFlag'.</Title>
    <MessageFormat>Use bitwise operation instead of calling 'HasFlag'.</MessageFormat>
    <Category>Performance</Category>
    <DefaultSeverity>Info</DefaultSeverity>
    <IsEnabledByDefault>true</IsEnabledByDefault>
    <SupportsFadeOut>false</SupportsFadeOut>
    <SupportsFadeOutAnalyzer>false</SupportsFadeOutAnalyzer>
    <Samples>
      <Sample>
        <Before><![CDATA[if (options.HasFlag(RegexOptions.IgnoreCase)) // RCS1096
{
}]]></Before>
        <After><![CDATA[if ((options & RegexOptions.IgnoreCase) != 0)
{
}]]></After>
      </Sample>
    </Samples>
  </Analyzer>
  <Analyzer Identifier="RemoveRedundantToStringCall">
    <Id>RCS1097</Id>
    <Title>Remove redundant 'ToString' call.</Title>
    <MessageFormat>Remove redundant 'ToString' call.</MessageFormat>
    <Category>Redundancy</Category>
    <DefaultSeverity>Info</DefaultSeverity>
    <IsEnabledByDefault>true</IsEnabledByDefault>
    <SupportsFadeOut>true</SupportsFadeOut>
    <SupportsFadeOutAnalyzer>false</SupportsFadeOutAnalyzer>
    <Samples>
      <Sample>
        <Before><![CDATA[string x = s.ToString(); // RCS1097]]></Before>
        <After><![CDATA[string x = s;]]></After>
      </Sample>
      <Sample>
        <Before><![CDATA[string x = $"{s.ToString()}"; // RCS1097]]></Before>
        <After><![CDATA[string x = $"{s}";]]></After>
      </Sample>
    </Samples>
  </Analyzer>
  <Analyzer Identifier="AvoidNullLiteralExpressionOnLeftSideOfBinaryExpression">
    <Id>RCS1098</Id>
    <Title>Avoid 'null' on the left side of a binary expression.</Title>
    <MessageFormat>'null' should be on the right side of a binary expression.</MessageFormat>
    <Category>Readability</Category>
    <DefaultSeverity>Info</DefaultSeverity>
    <IsEnabledByDefault>true</IsEnabledByDefault>
    <SupportsFadeOut>false</SupportsFadeOut>
    <SupportsFadeOutAnalyzer>false</SupportsFadeOutAnalyzer>
    <Samples>
      <Sample>
        <Before><![CDATA[if (null == x) // RCS1098
{
}]]></Before>
        <After><![CDATA[if (x == null)
{
}]]></After>
      </Sample>
    </Samples>
  </Analyzer>
  <Analyzer Identifier="DefaultLabelShouldBeLastLabelInSwitchSection">
    <Id>RCS1099</Id>
    <Title>Default label should be the last label in a switch section.</Title>
    <MessageFormat>Move default label to the last position in a switch section.</MessageFormat>
    <Category>Readability</Category>
    <DefaultSeverity>Info</DefaultSeverity>
    <IsEnabledByDefault>true</IsEnabledByDefault>
    <SupportsFadeOut>false</SupportsFadeOut>
    <SupportsFadeOutAnalyzer>false</SupportsFadeOutAnalyzer>
    <Samples>
      <Sample>
        <Before><![CDATA[switch (s)
{
    default: // RCS1099
    case "a":
    case "b":
        break;
}]]></Before>
        <After><![CDATA[switch (s)
{
    case "b":
    case "a":
    default:
        break;
}]]></After>
      </Sample>
    </Samples>
  </Analyzer>
  <Analyzer Identifier="FormatDocumentationSummaryOnSingleLine">
    <Id>RCS1100</Id>
    <Title>Format documentation summary on a single line.</Title>
    <MessageFormat>Format documentation summary on a single line.</MessageFormat>
    <Category>Formatting</Category>
    <DefaultSeverity>Info</DefaultSeverity>
    <IsEnabledByDefault>false</IsEnabledByDefault>
    <SupportsFadeOut>false</SupportsFadeOut>
    <SupportsFadeOutAnalyzer>false</SupportsFadeOutAnalyzer>
    <Samples>
      <Sample>
        <Before><![CDATA[/// <summary> // RCS1100
/// ...
/// </summary>
public void Foo()
{
}]]></Before>
        <After><![CDATA[/// <summary>...</summary>
public void Foo()
{
}]]></After>
      </Sample>
    </Samples>
  </Analyzer>
  <Analyzer Identifier="FormatDocumentationSummaryOnMultipleLines">
    <Id>RCS1101</Id>
    <Title>Format documentation summary on multiple lines.</Title>
    <MessageFormat>Format documentation summary on multiple lines.</MessageFormat>
    <Category>Formatting</Category>
    <DefaultSeverity>Info</DefaultSeverity>
    <IsEnabledByDefault>false</IsEnabledByDefault>
    <SupportsFadeOut>false</SupportsFadeOut>
    <SupportsFadeOutAnalyzer>false</SupportsFadeOutAnalyzer>
    <Samples>
      <Sample>
        <Before><![CDATA[/// <summary>...</summary> // RCS1101
public void Foo()
{
}]]></Before>
        <After><![CDATA[/// <summary>
/// ...
/// </summary>
public void Foo()
{
}]]></After>
      </Sample>
    </Samples>
  </Analyzer>
  <Analyzer Identifier="MakeClassStatic">
    <Id>RCS1102</Id>
    <Title>Make class static.</Title>
    <MessageFormat>Make class static.</MessageFormat>
    <Category>Design</Category>
    <DefaultSeverity>Warning</DefaultSeverity>
    <IsEnabledByDefault>true</IsEnabledByDefault>
    <SupportsFadeOut>false</SupportsFadeOut>
    <SupportsFadeOutAnalyzer>false</SupportsFadeOutAnalyzer>
    <Samples>
      <Sample>
        <Before><![CDATA[public class Foo // RCS1102
{
    private static string _f;

    public static void Bar()
    {
    }
}]]></Before>
        <After><![CDATA[public static class Foo
{
    private static string _f;

    public static void Bar()
    {
    }
}]]></After>
      </Sample>
    </Samples>
  </Analyzer>
  <Analyzer Identifier="ReplaceIfStatementWithAssignment">
    <Id>RCS1103</Id>
    <Title>Replace if statement with assignment.</Title>
    <MessageFormat>Replace if statement with assignment.</MessageFormat>
    <Category>Simplification</Category>
    <DefaultSeverity>Info</DefaultSeverity>
    <IsEnabledByDefault>true</IsEnabledByDefault>
    <SupportsFadeOut>false</SupportsFadeOut>
    <SupportsFadeOutAnalyzer>false</SupportsFadeOutAnalyzer>
    <Samples>
      <Sample>
        <Before><![CDATA[if (condition) // RCS1103
{
    f = true;
}
else
{
    f = false;
}]]></Before>
        <After><![CDATA[f = condition;]]></After>
      </Sample>
      <Sample>
        <Before><![CDATA[if (x != null) // RCS1103
{
    y = x;
}
else
{
    y = null;
}]]></Before>
        <After><![CDATA[y = x;]]></After>
      </Sample>
    </Samples>
  </Analyzer>
  <Analyzer Identifier="SimplifyConditionalExpression">
    <Id>RCS1104</Id>
    <Title>Simplify conditional expression.</Title>
    <MessageFormat>Simplify conditional expression.</MessageFormat>
    <Category>Simplification</Category>
    <DefaultSeverity>Info</DefaultSeverity>
    <IsEnabledByDefault>true</IsEnabledByDefault>
    <SupportsFadeOut>false</SupportsFadeOut>
    <SupportsFadeOutAnalyzer>false</SupportsFadeOutAnalyzer>
    <Samples>
      <Sample>
        <Before><![CDATA[bool x = y ? true : false; // RCS1104]]></Before>
        <After><![CDATA[bool x = y;]]></After>
      </Sample>
      <Sample>
        <Before><![CDATA[bool x = y ? z : false; // RCS1104]]></Before>
        <After><![CDATA[bool x = y && z;]]></After>
      </Sample>
      <Sample>
        <Before><![CDATA[bool x = y ? true : z; // RCS1104]]></Before>
        <After><![CDATA[bool x = y || z;]]></After>
      </Sample>
    </Samples>
  </Analyzer>
  <Analyzer Identifier="UnnecessaryInterpolation">
    <Id>RCS1105</Id>
    <Title>Unncessary interpolation.</Title>
    <MessageFormat>Unncessary interpolation.</MessageFormat>
    <Category>Simplification</Category>
    <DefaultSeverity>Info</DefaultSeverity>
    <IsEnabledByDefault>true</IsEnabledByDefault>
    <SupportsFadeOut>false</SupportsFadeOut>
    <SupportsFadeOutAnalyzer>false</SupportsFadeOutAnalyzer>
    <Samples>
      <Sample>
        <Before><![CDATA[string s = $"a{"b"}c"; // RCS1105]]></Before>
        <After><![CDATA[string s = $"abc";]]></After>
      </Sample>
    </Samples>
  </Analyzer>
  <Analyzer Identifier="RemoveEmptyDestructor">
    <Id>RCS1106</Id>
    <Title>Remove empty destructor.</Title>
    <MessageFormat>Remove empty destructor.</MessageFormat>
    <Category>Redundancy</Category>
    <DefaultSeverity>Info</DefaultSeverity>
    <IsEnabledByDefault>true</IsEnabledByDefault>
    <SupportsFadeOut>true</SupportsFadeOut>
    <SupportsFadeOutAnalyzer>false</SupportsFadeOutAnalyzer>
    <Samples>
      <Sample>
        <Before><![CDATA[public class Foo
{
    ~Foo() // RCS1106
    {
    }
}]]></Before>
        <After><![CDATA[public class Foo
{
}]]></After>
      </Sample>
    </Samples>
  </Analyzer>
  <Analyzer Identifier="RemoveRedundantStringToCharArrayCall">
    <Id>RCS1107</Id>
    <Title>Remove redundant 'ToCharArray' call.</Title>
    <MessageFormat>Remove redundant 'ToCharArray' call.</MessageFormat>
    <Category>Redundancy</Category>
    <DefaultSeverity>Info</DefaultSeverity>
    <IsEnabledByDefault>true</IsEnabledByDefault>
    <SupportsFadeOut>true</SupportsFadeOut>
    <SupportsFadeOutAnalyzer>false</SupportsFadeOutAnalyzer>
    <Samples>
      <Sample>
        <Before><![CDATA[foreach (char ch in s.ToCharArray()) // RCS1107
{
}]]></Before>
        <After><![CDATA[foreach (char ch in s)
{
}]]></After>
      </Sample>
    </Samples>
  </Analyzer>
  <Analyzer Identifier="AddStaticModifierToAllPartialClassDeclarations">
    <Id>RCS1108</Id>
    <Title>Add 'static' modifier to all partial class declarations.</Title>
    <MessageFormat>Add 'static' modifier to all partial class declarations.</MessageFormat>
    <Category>Readability</Category>
    <DefaultSeverity>Info</DefaultSeverity>
    <IsEnabledByDefault>true</IsEnabledByDefault>
    <SupportsFadeOut>false</SupportsFadeOut>
    <SupportsFadeOutAnalyzer>false</SupportsFadeOutAnalyzer>
    <Samples>
      <Sample>
        <Before><![CDATA[public static partial class Foo
{
}

public partial class Foo // RCS1108
{
}]]></Before>
        <After><![CDATA[public static partial class Foo
{
}

public static partial class Foo
{
}]]></After>
      </Sample>
    </Samples>
  </Analyzer>
  <Analyzer Identifier="CallCastInsteadOfSelect">
    <Id>RCS1109</Id>
    <Title>Call 'Enumerable.Cast' instead of 'Enumerable.Select'.</Title>
    <MessageFormat>Call 'Enumerable.Cast' instead of 'Enumerable.Select'.</MessageFormat>
    <Category>Simplification</Category>
    <DefaultSeverity>Info</DefaultSeverity>
    <IsEnabledByDefault>true</IsEnabledByDefault>
    <SupportsFadeOut>false</SupportsFadeOut>
    <SupportsFadeOutAnalyzer>false</SupportsFadeOutAnalyzer>
    <Samples>
      <Sample>
        <Before><![CDATA[IEnumerable<object> x = items.Select(f => (object)f); // RCS1109]]></Before>
        <After><![CDATA[IEnumerable<object> x = items.Cast<object>();]]></After>
      </Sample>
    </Samples>
  </Analyzer>
  <Analyzer Identifier="DeclareTypeInsideNamespace">
    <Id>RCS1110</Id>
    <Title>Declare type inside namespace.</Title>
    <MessageFormat>Declare '{0}' inside namespace.</MessageFormat>
    <Category>Design</Category>
    <DefaultSeverity>Info</DefaultSeverity>
    <IsEnabledByDefault>true</IsEnabledByDefault>
    <SupportsFadeOut>false</SupportsFadeOut>
    <SupportsFadeOutAnalyzer>false</SupportsFadeOutAnalyzer>
    <Samples>
      <Sample>
        <Before><![CDATA[public class Foo // RCS1110
{
}]]></Before>
        <After><![CDATA[namespace Namespace
{
    public class Foo
    {
    }
}]]></After>
      </Sample>
    </Samples>
  </Analyzer>
  <Analyzer Identifier="AddBracesToSwitchSectionWithMultipleStatements">
    <Id>RCS1111</Id>
    <Title>Add braces to switch section with multiple statements.</Title>
    <MessageFormat>Add braces to switch section with multiple statements.</MessageFormat>
    <Category>Style</Category>
    <DefaultSeverity>Info</DefaultSeverity>
    <IsEnabledByDefault>false</IsEnabledByDefault>
    <SupportsFadeOut>false</SupportsFadeOut>
    <SupportsFadeOutAnalyzer>false</SupportsFadeOutAnalyzer>
    <Samples>
      <Sample>
        <Before><![CDATA[switch (s)
{
    case "a":
        Foo(); // RCS1111
        break;
}]]></Before>
        <After><![CDATA[switch (s)
{
    case "a":
        {
            Foo();
            break;
        }
}]]></After>
      </Sample>
    </Samples>
  </Analyzer>
  <Analyzer Identifier="CombineEnumerableWhereMethodChain">
    <Id>RCS1112</Id>
    <Title>Combine 'Enumerable.Where' method chain.</Title>
    <MessageFormat>Combine 'Enumerable.Where' method chain.</MessageFormat>
    <Category>Simplification</Category>
    <DefaultSeverity>Info</DefaultSeverity>
    <IsEnabledByDefault>true</IsEnabledByDefault>
    <SupportsFadeOut>false</SupportsFadeOut>
    <SupportsFadeOutAnalyzer>true</SupportsFadeOutAnalyzer>
    <Samples>
      <Sample>
        <Before><![CDATA[IEnumerable<string> x = items.Where(f => Foo(f)).Where(f => Bar(f)); // RCS1112]]></Before>
        <After><![CDATA[IEnumerable<string> x = items.Where(f => Foo(f) && Bar(f));]]></After>
      </Sample>
    </Samples>
  </Analyzer>
  <Analyzer Identifier="UseStringIsNullOrEmptyMethod">
    <Id>RCS1113</Id>
    <Title>Use 'string.IsNullOrEmpty' method.</Title>
    <MessageFormat>Use 'string.IsNullOrEmpty' method.</MessageFormat>
    <Category>Usage</Category>
    <DefaultSeverity>Info</DefaultSeverity>
    <IsEnabledByDefault>true</IsEnabledByDefault>
    <SupportsFadeOut>false</SupportsFadeOut>
    <SupportsFadeOutAnalyzer>false</SupportsFadeOutAnalyzer>
    <Samples>
      <Sample>
        <Before><![CDATA[if (s == null || s.Length == 0) // RCS1113
{
}]]></Before>
        <After><![CDATA[if (string.IsNullOrEmpty(s))
{
}]]></After>
      </Sample>
    </Samples>
  </Analyzer>
  <Analyzer Identifier="RemoveRedundantDelegateCreation">
    <Id>RCS1114</Id>
    <Title>Remove redundant delegate creation.</Title>
    <MessageFormat>Remove redundant delegate creation.</MessageFormat>
    <Category>Redundancy</Category>
    <DefaultSeverity>Info</DefaultSeverity>
    <IsEnabledByDefault>true</IsEnabledByDefault>
    <SupportsFadeOut>false</SupportsFadeOut>
    <SupportsFadeOutAnalyzer>true</SupportsFadeOutAnalyzer>
    <Samples>
      <Sample>
        <Before><![CDATA[Changed += new EventHandler(OnChanged); // RCS1114]]></Before>
        <After><![CDATA[Changed += OnChanged;]]></After>
      </Sample>
      </Samples>
  </Analyzer>
  <Analyzer Identifier="ReplaceReturnStatementWithExpressionStatement" IsObsolete="true">
    <Id>RCS1115</Id>
    <Title>Replace yield/return statement with expression statement.</Title>
    <MessageFormat>Replace {0} statement with expression statement.</MessageFormat>
    <Category>ErrorFix</Category>
    <DefaultSeverity>Hidden</DefaultSeverity>
    <IsEnabledByDefault>true</IsEnabledByDefault>
    <SupportsFadeOut>true</SupportsFadeOut>
    <SupportsFadeOutAnalyzer>false</SupportsFadeOutAnalyzer>
  </Analyzer>
  <Analyzer Identifier="AddBreakStatementToSwitchSection" IsObsolete="true">
    <Id>RCS1116</Id>
    <Title>Add break statement to switch section.</Title>
    <MessageFormat>Add break statement to switch section.</MessageFormat>
    <Category>ErrorFix</Category>
    <DefaultSeverity>Hidden</DefaultSeverity>
    <IsEnabledByDefault>true</IsEnabledByDefault>
    <SupportsFadeOut>false</SupportsFadeOut>
    <SupportsFadeOutAnalyzer>false</SupportsFadeOutAnalyzer>
  </Analyzer>
  <Analyzer Identifier="AddReturnStatementThatReturnsDefaultValue" IsObsolete="true">
    <Id>RCS1117</Id>
    <Title>Add return statement that returns default value.</Title>
    <MessageFormat>Add return statement that returns default value.</MessageFormat>
    <Category>ErrorFix</Category>
    <DefaultSeverity>Hidden</DefaultSeverity>
    <IsEnabledByDefault>true</IsEnabledByDefault>
    <SupportsFadeOut>false</SupportsFadeOut>
    <SupportsFadeOutAnalyzer>false</SupportsFadeOutAnalyzer>
  </Analyzer>
  <Analyzer Identifier="MarkLocalVariableAsConst">
    <Id>RCS1118</Id>
    <Title>Mark local variable as const.</Title>
    <MessageFormat>Mark local variable as const.</MessageFormat>
    <Category>General</Category>
    <DefaultSeverity>Info</DefaultSeverity>
    <IsEnabledByDefault>true</IsEnabledByDefault>
    <SupportsFadeOut>false</SupportsFadeOut>
    <SupportsFadeOutAnalyzer>false</SupportsFadeOutAnalyzer>
    <Samples>
      <Sample>
        <Before><![CDATA[string s = "a"; // RCS1118
string s2 = s + "b";]]></Before>
        <After><![CDATA[const string s = "a";
string s2 = s + "b";]]></After>
      </Sample>
    </Samples>
  </Analyzer>
  <Analyzer Identifier="CallFindInsteadOfFirstOrDefault">
    <Id>RCS1119</Id>
    <Title>Call 'Find' instead of 'FirstOrDefault'.</Title>
    <MessageFormat>Call 'Find' instead of 'FirstOrDefault'.</MessageFormat>
    <Category>Performance</Category>
    <DefaultSeverity>Info</DefaultSeverity>
    <IsEnabledByDefault>true</IsEnabledByDefault>
    <SupportsFadeOut>false</SupportsFadeOut>
    <SupportsFadeOutAnalyzer>false</SupportsFadeOutAnalyzer>
    <Samples>
      <Sample>
        <Before><![CDATA[string s = list.FirstOrDefault(f => f.StartsWith("a")); // RCS1119]]></Before>
        <After><![CDATA[string s = list.Find(f => f.StartsWith("a"));]]></After>
      </Sample>
    </Samples>
  </Analyzer>
  <Analyzer Identifier="UseElementAccessInsteadOfElementAt">
    <Id>RCS1120</Id>
    <Title>Use [] instead of calling 'ElementAt'.</Title>
    <MessageFormat>Use [] instead of calling 'ElementAt'.</MessageFormat>
    <Category>Performance</Category>
    <DefaultSeverity>Info</DefaultSeverity>
    <IsEnabledByDefault>true</IsEnabledByDefault>
    <SupportsFadeOut>false</SupportsFadeOut>
    <SupportsFadeOutAnalyzer>false</SupportsFadeOutAnalyzer>
    <Samples>
      <Sample>
        <Before><![CDATA[var x = list.ElementAt(1); // RCS1120]]></Before>
        <After><![CDATA[var x = list[1];]]></After>
      </Sample>
    </Samples>
  </Analyzer>
  <Analyzer Identifier="UseElementAccessInsteadOfFirst">
    <Id>RCS1121</Id>
    <Title>Use [] instead of calling 'First'.</Title>
    <MessageFormat>Use [] instead of calling 'First'.</MessageFormat>
    <Category>Performance</Category>
    <DefaultSeverity>Info</DefaultSeverity>
    <IsEnabledByDefault>true</IsEnabledByDefault>
    <SupportsFadeOut>false</SupportsFadeOut>
    <SupportsFadeOutAnalyzer>false</SupportsFadeOutAnalyzer>
    <Samples>
      <Sample>
        <Before><![CDATA[var x = list.First(); // RCS1121]]></Before>
        <After><![CDATA[var x = list[0];]]></After>
      </Sample>
    </Samples>
  </Analyzer>
  <Analyzer Identifier="AddMissingSemicolon" IsObsolete="true">
    <Id>RCS1122</Id>
    <Title>Add missing semicolon.</Title>
    <MessageFormat>Add missing semicolon.</MessageFormat>
    <Category>ErrorFix</Category>
    <DefaultSeverity>Hidden</DefaultSeverity>
    <IsEnabledByDefault>false</IsEnabledByDefault>
    <SupportsFadeOut>false</SupportsFadeOut>
    <SupportsFadeOutAnalyzer>false</SupportsFadeOutAnalyzer>
  </Analyzer>
  <Analyzer Identifier="AddParenthesesAccordingToOperatorPrecedence">
    <Id>RCS1123</Id>
    <Title>Add parentheses according to operator precedence.</Title>
    <MessageFormat>Add parentheses according to operator precedence.</MessageFormat>
    <Category>Readability</Category>
    <DefaultSeverity>Info</DefaultSeverity>
    <IsEnabledByDefault>true</IsEnabledByDefault>
    <SupportsFadeOut>false</SupportsFadeOut>
    <SupportsFadeOutAnalyzer>false</SupportsFadeOutAnalyzer>
    <Samples>
      <Sample>
        <Before><![CDATA[if (x || y && z) // RCS1123
{
}]]></Before>
        <After><![CDATA[if (x || (y && z))
{
}]]></After>
      </Sample>
    </Samples>
  </Analyzer>
  <Analyzer Identifier="InlineLocalVariable">
    <Id>RCS1124</Id>
    <Title>Inline local variable.</Title>
    <MessageFormat>Inline local variable.</MessageFormat>
    <Category>Simplification</Category>
    <DefaultSeverity>Hidden</DefaultSeverity>
    <IsEnabledByDefault>true</IsEnabledByDefault>
    <SupportsFadeOut>false</SupportsFadeOut>
    <SupportsFadeOutAnalyzer>true</SupportsFadeOutAnalyzer>
    <Samples>
      <Sample>
        <Before><![CDATA[IEnumerable<object> items = GetValues(); // RCS1124
foreach (object item in items)
{
}]]></Before>
        <After><![CDATA[foreach (object item in GetValues())
{
}]]></After>
      </Sample>
    </Samples>
  </Analyzer>
  <Analyzer Identifier="MarkMemberAsStatic" IsObsolete="true">
    <Id>RCS1125</Id>
    <Title>Mark member as static.</Title>
    <MessageFormat>Mark member as static.</MessageFormat>
    <Category>ErrorFix</Category>
    <DefaultSeverity>Hidden</DefaultSeverity>
    <IsEnabledByDefault>true</IsEnabledByDefault>
    <SupportsFadeOut>false</SupportsFadeOut>
    <SupportsFadeOutAnalyzer>false</SupportsFadeOutAnalyzer>
  </Analyzer>
  <Analyzer Identifier="AddBracesToIfElse">
    <Id>RCS1126</Id>
    <Title>Add braces to if-else.</Title>
    <MessageFormat>Add braces to {0}.</MessageFormat>
    <Category>Style</Category>
    <DefaultSeverity>Info</DefaultSeverity>
    <IsEnabledByDefault>false</IsEnabledByDefault>
    <SupportsFadeOut>false</SupportsFadeOut>
    <SupportsFadeOutAnalyzer>false</SupportsFadeOutAnalyzer>
    <Samples>
      <Sample>
        <Before><![CDATA[if (condition)
    Foo(); // RCS1126
else
    Bar();]]></Before>
        <After><![CDATA[if (condition)
{
    Foo();
}
else
{
    Bar();
}]]></After>
      </Sample>
    </Samples>
  </Analyzer>
  <Analyzer Identifier="MergeLocalDeclarationWithAssignment">
    <Id>RCS1127</Id>
    <Title>Merge local declaration with assignment.</Title>
    <MessageFormat>Merge local declaration with assignment.</MessageFormat>
    <Category>Simplification</Category>
    <DefaultSeverity>Info</DefaultSeverity>
    <IsEnabledByDefault>true</IsEnabledByDefault>
    <SupportsFadeOut>false</SupportsFadeOut>
    <SupportsFadeOutAnalyzer>true</SupportsFadeOutAnalyzer>
    <Samples>
      <Sample>
        <Before><![CDATA[string s; // RCS1127
s = "";]]></Before>
        <After><![CDATA[string s = "";]]></After>
      </Sample>
    </Samples>
  </Analyzer>
  <Analyzer Identifier="UseCoalesceExpression">
    <Id>RCS1128</Id>
    <Title>Use coalesce expression.</Title>
    <MessageFormat>Use coalesce expression.</MessageFormat>
    <Category>Simplification</Category>
    <DefaultSeverity>Info</DefaultSeverity>
    <IsEnabledByDefault>true</IsEnabledByDefault>
    <SupportsFadeOut>false</SupportsFadeOut>
    <SupportsFadeOutAnalyzer>false</SupportsFadeOutAnalyzer>
    <Samples>
      <Sample>
        <Before><![CDATA[string s = GetValue(); // RCS1128

if (s == null)
{
    s = "";
}]]></Before>
        <After><![CDATA[string s = GetValue() ?? "";]]></After>
      </Sample>
    </Samples>
  </Analyzer>
  <Analyzer Identifier="RemoveRedundantFieldInitialization">
    <Id>RCS1129</Id>
    <Title>Remove redundant field initalization.</Title>
    <MessageFormat>Remove redundant field initialization.</MessageFormat>
    <Category>Redundancy</Category>
    <DefaultSeverity>Hidden</DefaultSeverity>
    <IsEnabledByDefault>true</IsEnabledByDefault>
    <SupportsFadeOut>true</SupportsFadeOut>
    <SupportsFadeOutAnalyzer>false</SupportsFadeOutAnalyzer>
    <Samples>
      <Sample>
        <Before><![CDATA[private bool _f = false; // RCS1129]]></Before>
        <After><![CDATA[private bool _f;]]></After>
      </Sample>
    </Samples>
  </Analyzer>
  <Analyzer Identifier="BitwiseOperationOnEnumWithoutFlagsAttribute">
    <Id>RCS1130</Id>
    <Title>Bitwise operation on enum without Flags attribute.</Title>
    <MessageFormat>Bitwise operation on enum without Flags attribute.</MessageFormat>
    <Category>General</Category>
    <DefaultSeverity>Info</DefaultSeverity>
    <IsEnabledByDefault>true</IsEnabledByDefault>
    <SupportsFadeOut>false</SupportsFadeOut>
    <SupportsFadeOutAnalyzer>false</SupportsFadeOutAnalyzer>
    <Samples>
      <Sample>
        <Before><![CDATA[DayOfWeek x = dayOfWeek | DayOfWeek.Tuesday; // RCS1130]]></Before>
      </Sample>
    </Samples>
  </Analyzer>
  <Analyzer Identifier="ReplaceReturnWithYieldReturn" IsObsolete="true">
    <Id>RCS1131</Id>
    <Title>Replace return with yield return.</Title>
    <MessageFormat>Replace return with yield return.</MessageFormat>
    <Category>ErrorFix</Category>
    <DefaultSeverity>Hidden</DefaultSeverity>
    <IsEnabledByDefault>true</IsEnabledByDefault>
    <SupportsFadeOut>false</SupportsFadeOut>
    <SupportsFadeOutAnalyzer>false</SupportsFadeOutAnalyzer>
  </Analyzer>
  <Analyzer Identifier="RemoveRedundantOverridingMember">
    <Id>RCS1132</Id>
    <Title>Remove redundant overriding member.</Title>
    <MessageFormat>Remove redundant overriding {0}.</MessageFormat>
    <Category>Redundancy</Category>
    <DefaultSeverity>Info</DefaultSeverity>
    <IsEnabledByDefault>true</IsEnabledByDefault>
    <SupportsFadeOut>true</SupportsFadeOut>
    <SupportsFadeOutAnalyzer>false</SupportsFadeOutAnalyzer>
    <Samples>
      <Sample>
        <Before><![CDATA[public class Foo
{
    public override string ToString() // RCS1132
    {
        return base.ToString();
    }
}]]></Before>
        <After><![CDATA[public class Foo
{
}]]></After>
      </Sample>
    </Samples>
  </Analyzer>
  <Analyzer Identifier="RemoveRedundantDisposeOrCloseCall">
    <Id>RCS1133</Id>
    <Title>Remove redundant Dispose/Close call.</Title>
    <MessageFormat>Remove redundant '{0}' call.</MessageFormat>
    <Category>Redundancy</Category>
    <DefaultSeverity>Hidden</DefaultSeverity>
    <IsEnabledByDefault>true</IsEnabledByDefault>
    <SupportsFadeOut>true</SupportsFadeOut>
    <SupportsFadeOutAnalyzer>false</SupportsFadeOutAnalyzer>
    <Samples>
      <Sample>
        <Before><![CDATA[using (streamReader) // RCS1133
{
    // ...

    streamReader.Dispose();
}]]></Before>
        <After><![CDATA[using (streamReader)
{
    // ...
}]]></After>
      </Sample>
    </Samples>
  </Analyzer>
  <Analyzer Identifier="RemoveRedundantStatement">
    <Id>RCS1134</Id>
    <Title>Remove redundant statement.</Title>
    <MessageFormat>Remove redundant statement.</MessageFormat>
    <Category>Redundancy</Category>
    <DefaultSeverity>Hidden</DefaultSeverity>
    <IsEnabledByDefault>true</IsEnabledByDefault>
    <SupportsFadeOut>true</SupportsFadeOut>
    <SupportsFadeOutAnalyzer>false</SupportsFadeOutAnalyzer>
    <Samples>
      <Sample>
        <Before><![CDATA[public void Foo()
{
    // ...

    return; // RCS1134
}]]></Before>
        <After><![CDATA[public void Foo()
{
    // ...
}]]></After>
      </Sample>
      <Sample>
        <Before><![CDATA[foreach (object item in items)
{
    /// ...

    continue; // RCS1134
}]]></Before>
        <After><![CDATA[]]></After>
      </Sample>
    </Samples>
  </Analyzer>
  <Analyzer Identifier="DeclareEnumMemberWithZeroValue">
    <Id>RCS1135</Id>
    <Title>Declare enum member with zero value (when enum has FlagsAttribute).</Title>
    <MessageFormat>Declare enum member with zero value (when enum has FlagsAttribute).</MessageFormat>
    <Category>Design</Category>
    <DefaultSeverity>Info</DefaultSeverity>
    <IsEnabledByDefault>true</IsEnabledByDefault>
    <SupportsFadeOut>false</SupportsFadeOut>
    <SupportsFadeOutAnalyzer>false</SupportsFadeOutAnalyzer>
    <Samples>
      <Sample>
        <Before><![CDATA[[Flags]
public enum Foo // RCS1135
{
    A = 1,
    B = 2
}]]></Before>
        <After><![CDATA[[Flags]
public enum Foo
{
    None = 0,
    A = 1,
    B = 2
}]]></After>
      </Sample>
    </Samples>
  </Analyzer>
  <Analyzer Identifier="MergeSwitchSectionsWithEquivalentContent">
    <Id>RCS1136</Id>
    <Title>Merge switch sections with equivalent content.</Title>
    <MessageFormat>Merge switch sections with equivalent content.</MessageFormat>
    <Category>Simplification</Category>
    <DefaultSeverity>Hidden</DefaultSeverity>
    <IsEnabledByDefault>true</IsEnabledByDefault>
    <SupportsFadeOut>true</SupportsFadeOut>
    <SupportsFadeOutAnalyzer>false</SupportsFadeOutAnalyzer>
    <Samples>
      <Sample>
        <Before><![CDATA[switch (s)
{
    case "a":
        break; // RCS1136
    case "b":
        break;
}]]></Before>
        <After><![CDATA[switch (s)
{
    case "a":
    case "b":
        break;
}]]></After>
      </Sample>
    </Samples>
  </Analyzer>
  <Analyzer Identifier="AddDocumentationComment" IsObsolete="true">
    <Id>RCS1137</Id>
    <Title>Add documentation comment to publicly visible type or member.</Title>
    <MessageFormat>Add documentation comment to publicly visible type or member.</MessageFormat>
    <Category>Maintainability</Category>
    <DefaultSeverity>Hidden</DefaultSeverity>
    <IsEnabledByDefault>true</IsEnabledByDefault>
    <SupportsFadeOut>false</SupportsFadeOut>
    <SupportsFadeOutAnalyzer>false</SupportsFadeOutAnalyzer>
  </Analyzer>
  <Analyzer Identifier="AddSummaryToDocumentationComment">
    <Id>RCS1138</Id>
    <Title>Add summary to documentation comment.</Title>
    <MessageFormat>Add summary to documentation comment.</MessageFormat>
    <Category>Maintainability</Category>
    <DefaultSeverity>Warning</DefaultSeverity>
    <IsEnabledByDefault>true</IsEnabledByDefault>
    <SupportsFadeOut>false</SupportsFadeOut>
    <SupportsFadeOutAnalyzer>false</SupportsFadeOutAnalyzer>
    <Samples>
      <Sample>
        <Before><![CDATA[/// <summary> // RCS1138
/// 
/// </summary>
public void Foo()
{
}]]></Before>
      </Sample>
    </Samples>
  </Analyzer>
  <Analyzer Identifier="AddSummaryElementToDocumentationComment">
    <Id>RCS1139</Id>
    <Title>Add summary element to documentation comment.</Title>
    <MessageFormat>Add summary element to documentation comment.</MessageFormat>
    <Category>Maintainability</Category>
    <DefaultSeverity>Warning</DefaultSeverity>
    <IsEnabledByDefault>true</IsEnabledByDefault>
    <SupportsFadeOut>false</SupportsFadeOut>
    <SupportsFadeOutAnalyzer>false</SupportsFadeOutAnalyzer>
    <Samples>
      <Sample>
        <Before><![CDATA[/// <param name="parameter"></param> // RCS1139
public void Foo(object parameter)
{
}]]></Before>
        <After><![CDATA[/// <summary>
/// 
/// </summary>
/// <param name="parameter"></param>
public void Foo(object parameter)
{
}]]></After>
      </Sample>
    </Samples>
  </Analyzer>
  <Analyzer Identifier="AddExceptionToDocumentationComment">
    <Id>RCS1140</Id>
    <Title>Add exception to documentation comment.</Title>
    <MessageFormat>Add exception to documentation comment.</MessageFormat>
    <Category>Maintainability</Category>
    <DefaultSeverity>Hidden</DefaultSeverity>
    <IsEnabledByDefault>true</IsEnabledByDefault>
    <SupportsFadeOut>false</SupportsFadeOut>
    <SupportsFadeOutAnalyzer>false</SupportsFadeOutAnalyzer>
    <Samples>
      <Sample>
        <Before>
          <![CDATA[/// <summary>
/// ...
/// </summary>
/// <param name="parameter"></param>
public void Foo(object parameter)
{
    if (parameter == null)
        throw new ArgumentNullException(nameof(parameter)); // RCS1140
}]]></Before>
        <After><![CDATA[/// <summary>
/// ...
/// </summary>
/// <param name="parameter"></param>
/// <exception cref="ArgumentNullException"><paramref name="parameter"/> is <c>null</c>.</exception>
public void Foo(object parameter)
{
    if (parameter == null)
        throw new ArgumentNullException(nameof(parameter));
}]]></After>
      </Sample>
    </Samples>
  </Analyzer>
  <Analyzer Identifier="AddParameterToDocumentationComment">
    <Id>RCS1141</Id>
    <Title>Add parameter to documentation comment.</Title>
    <MessageFormat>Add parameter to documentation comment.</MessageFormat>
    <Category>Maintainability</Category>
    <DefaultSeverity>Info</DefaultSeverity>
    <IsEnabledByDefault>true</IsEnabledByDefault>
    <SupportsFadeOut>false</SupportsFadeOut>
    <SupportsFadeOutAnalyzer>false</SupportsFadeOutAnalyzer>
    <Samples>
      <Sample>
        <Before><![CDATA[/// <summary>
/// ...
/// </summary>
public void Foo(object parameter) // RCS1141
{
}]]></Before>
        <After><![CDATA[/// <summary>
/// ...
/// </summary>
/// <param name="parameter"></param>
public void Foo(object parameter)
{
}]]></After>
      </Sample>
    </Samples>
  </Analyzer>
  <Analyzer Identifier="AddTypeParameterToDocumentationComment">
    <Id>RCS1142</Id>
    <Title>Add type parameter to documentation comment.</Title>
    <MessageFormat>Add type parameter to documentation comment.</MessageFormat>
    <Category>Maintainability</Category>
    <DefaultSeverity>Info</DefaultSeverity>
    <IsEnabledByDefault>true</IsEnabledByDefault>
    <SupportsFadeOut>false</SupportsFadeOut>
    <SupportsFadeOutAnalyzer>false</SupportsFadeOutAnalyzer>
    <Samples>
      <Sample>
        <Before><![CDATA[/// <summary>
/// ...
/// </summary>
/// <typeparam name="T1"></typeparam>
public class Foo<T1, T2> // RCS1142
{
}]]></Before>
        <After><![CDATA[/// <summary>
/// ...
/// </summary>
/// <typeparam name="T1"></typeparam>
/// <typeparam name="T2"></typeparam>
public class Foo<T1, T2>
{
}]]></After>
      </Sample>
    </Samples>
  </Analyzer>
  <Analyzer Identifier="SimplifyCoalesceExpression">
    <Id>RCS1143</Id>
    <Title>Simplify coalesce expression.</Title>
    <MessageFormat>Simplify coalesce expression.</MessageFormat>
    <Category>Simplification</Category>
    <DefaultSeverity>Hidden</DefaultSeverity>
    <IsEnabledByDefault>true</IsEnabledByDefault>
    <SupportsFadeOut>true</SupportsFadeOut>
    <SupportsFadeOutAnalyzer>false</SupportsFadeOutAnalyzer>
    <Samples>
      <Sample>
        <Before><![CDATA[string s = default(string) ?? ""; // RCS1143]]></Before>
        <After><![CDATA[string s = "";]]></After>
      </Sample>
    </Samples>
  </Analyzer>
  <Analyzer Identifier="MarkContainingClassAsAbstract" IsObsolete="true">
    <Id>RCS1144</Id>
    <Title>Mark containing class as abstract.</Title>
    <MessageFormat>Mark containing class as abstract.</MessageFormat>
    <Category>ErrorFix</Category>
    <DefaultSeverity>Hidden</DefaultSeverity>
    <IsEnabledByDefault>true</IsEnabledByDefault>
    <SupportsFadeOut>false</SupportsFadeOut>
    <SupportsFadeOutAnalyzer>false</SupportsFadeOutAnalyzer>
  </Analyzer>
  <Analyzer Identifier="RemoveRedundantAsOperator">
    <Id>RCS1145</Id>
    <Title>Remove redundant 'as' operator.</Title>
    <MessageFormat>Remove redundant 'as' operator.</MessageFormat>
    <Category>Redundancy</Category>
    <DefaultSeverity>Hidden</DefaultSeverity>
    <IsEnabledByDefault>true</IsEnabledByDefault>
    <SupportsFadeOut>true</SupportsFadeOut>
    <SupportsFadeOutAnalyzer>false</SupportsFadeOutAnalyzer>
    <Samples>
      <Sample>
        <Before><![CDATA[string s = null;

string s2 = s as string; // RCS1145]]></Before>
        <After><![CDATA[string s2 = s;]]></After>
      </Sample>
    </Samples>
  </Analyzer>
  <Analyzer Identifier="UseConditionalAccess">
    <Id>RCS1146</Id>
    <Title>Use conditional access.</Title>
    <MessageFormat>Use conditional access.</MessageFormat>
    <Category>Usage</Category>
    <DefaultSeverity>Info</DefaultSeverity>
    <IsEnabledByDefault>true</IsEnabledByDefault>
    <SupportsFadeOut>false</SupportsFadeOut>
    <SupportsFadeOutAnalyzer>false</SupportsFadeOutAnalyzer>
    <Samples>
      <Sample>
        <Before><![CDATA[if (s != null && s.StartsWith("a")) // RCS1146
{
}]]></Before>
        <After><![CDATA[if (s?.StartsWith("a") == true)
{
}]]></After>
      </Sample>
      <Sample>
        <Before><![CDATA[if (dic != null && dic[0].StartsWith("a")) // RCS1146
{
}]]></Before>
        <After><![CDATA[if (dic?[0].StartsWith("a") == true)
{
}]]></After>
      </Sample>
      <Sample>
        <Before><![CDATA[if (x != null) // RCS1146
    x.Foo();]]></Before>
        <After><![CDATA[x?.Foo();]]></After>
      </Sample>
    </Samples>
  </Analyzer>
  <Analyzer Identifier="RemoveInapplicableModifier" IsObsolete="true">
    <Id>RCS1147</Id>
    <Title>Remove inapplicable modifier.</Title>
    <MessageFormat>Remove inapplicable modifier.</MessageFormat>
    <Category>ErrorFix</Category>
    <DefaultSeverity>Hidden</DefaultSeverity>
    <IsEnabledByDefault>true</IsEnabledByDefault>
    <SupportsFadeOut>true</SupportsFadeOut>
    <SupportsFadeOutAnalyzer>false</SupportsFadeOutAnalyzer>
  </Analyzer>
  <Analyzer Identifier="RemoveUnreachableCode" IsObsolete="true">
    <Id>RCS1148</Id>
    <Title>Remove unreachable code.</Title>
    <MessageFormat>Remove unreachable code.</MessageFormat>
    <Category>General</Category>
    <DefaultSeverity>Hidden</DefaultSeverity>
    <IsEnabledByDefault>true</IsEnabledByDefault>
    <SupportsFadeOut>true</SupportsFadeOut>
    <SupportsFadeOutAnalyzer>false</SupportsFadeOutAnalyzer>
  </Analyzer>
  <Analyzer Identifier="RemoveImplementationFromAbstractMember" IsObsolete="true">
    <Id>RCS1149</Id>
    <Title>Remove implementation from abstract member.</Title>
    <MessageFormat>Remove implementation from {0}.</MessageFormat>
    <Category>ErrorFix</Category>
    <DefaultSeverity>Hidden</DefaultSeverity>
    <IsEnabledByDefault>true</IsEnabledByDefault>
    <SupportsFadeOut>true</SupportsFadeOut>
    <SupportsFadeOutAnalyzer>false</SupportsFadeOutAnalyzer>
  </Analyzer>
  <Analyzer Identifier="CallStringConcatInsteadOfStringJoin">
    <Id>RCS1150</Id>
    <Title>Call string.Concat instead of string.Join.</Title>
    <MessageFormat>Call string.Concat instead of string.Join.</MessageFormat>
    <Category>Simplification</Category>
    <DefaultSeverity>Info</DefaultSeverity>
    <IsEnabledByDefault>true</IsEnabledByDefault>
    <SupportsFadeOut>false</SupportsFadeOut>
    <SupportsFadeOutAnalyzer>false</SupportsFadeOutAnalyzer>
    <Samples>
      <Sample>
        <Before><![CDATA[string s = string.Join("", "a", "b", "c"); // RCS1150]]></Before>
        <After><![CDATA[string s = string.Concat("a", "b", "c");]]></After>
      </Sample>
    </Samples>
  </Analyzer>
  <Analyzer Identifier="RemoveRedundantCast">
    <Id>RCS1151</Id>
    <Title>Remove redundant cast.</Title>
    <MessageFormat>Remove redundant cast.</MessageFormat>
    <Category>Redundancy</Category>
    <DefaultSeverity>Hidden</DefaultSeverity>
    <IsEnabledByDefault>true</IsEnabledByDefault>
    <SupportsFadeOut>true</SupportsFadeOut>
    <SupportsFadeOutAnalyzer>false</SupportsFadeOutAnalyzer>
    <Samples>
      <Sample>
        <Before><![CDATA[var b = new Base();

((Foo)b).Bar(); // RCS1151]]></Before>
        <After><![CDATA[b.Bar();]]></After>
      </Sample>
      <Sample>
        <Before><![CDATA[IEnumerable<string> x = EnumerateStrings().Cast<string>(); // RCS1151]]></Before>
        <After><![CDATA[IEnumerable<string> x = EnumerateStrings();]]></After>
      </Sample>
    </Samples>
  </Analyzer>
  <Analyzer Identifier="MemberTypeMustMatchOverriddenMemberType" IsObsolete="true">
    <Id>RCS1152</Id>
    <Title>Member type must match overriden member type.</Title>
    <MessageFormat>Member type must match overriden member type.</MessageFormat>
    <Category>ErrorFix</Category>
    <DefaultSeverity>Hidden</DefaultSeverity>
    <IsEnabledByDefault>true</IsEnabledByDefault>
    <SupportsFadeOut>false</SupportsFadeOut>
    <SupportsFadeOutAnalyzer>false</SupportsFadeOutAnalyzer>
  </Analyzer>
  <Analyzer Identifier="AddEmptyLineAfterClosingBrace">
    <Id>RCS1153</Id>
    <Title>Add empty line after closing brace.</Title>
    <MessageFormat>Add empty line after closing brace.</MessageFormat>
    <Category>Formatting</Category>
    <DefaultSeverity>Info</DefaultSeverity>
    <IsEnabledByDefault>false</IsEnabledByDefault>
    <SupportsFadeOut>false</SupportsFadeOut>
    <SupportsFadeOutAnalyzer>false</SupportsFadeOutAnalyzer>
    <Samples>
      <Sample>
        <Before><![CDATA[            if (x)
            {
            } // RCS1153
            if (y)
            {
            }]]></Before>
        <After><![CDATA[            if (x)
            {
            }

            if (y)
            {
            }]]></After>
      </Sample>
    </Samples>
  </Analyzer>
  <Analyzer Identifier="SortEnumMembers">
    <Id>RCS1154</Id>
    <Title>Sort enum members.</Title>
    <MessageFormat>Sort '{0}' members.</MessageFormat>
    <Category>Readability</Category>
    <DefaultSeverity>Info</DefaultSeverity>
    <IsEnabledByDefault>true</IsEnabledByDefault>
    <SupportsFadeOut>false</SupportsFadeOut>
    <SupportsFadeOutAnalyzer>false</SupportsFadeOutAnalyzer>
    <Samples>
      <Sample>
        <Before><![CDATA[public enum Foo // RCS1154
{
    D = 4,
    B = 2,
    A = 1,
    C = 3
}]]></Before>
        <After><![CDATA[public enum Foo
{
    A = 1,
    B = 2,
    C = 3,
    D = 4
}]]></After>
      </Sample>
    </Samples>
  </Analyzer>
  <Analyzer Identifier="UseStringComparison">
    <Id>RCS1155</Id>
    <Title>Use StringComparison when comparing strings.</Title>
    <MessageFormat>Use StringComparison when comparing strings.</MessageFormat>
    <Category>Usage</Category>
    <DefaultSeverity>Warning</DefaultSeverity>
    <IsEnabledByDefault>true</IsEnabledByDefault>
    <SupportsFadeOut>false</SupportsFadeOut>
    <SupportsFadeOutAnalyzer>false</SupportsFadeOutAnalyzer>
    <Samples>
      <Sample>
        <Before><![CDATA[if (x.ToLower() == y.ToLower()) // RCS1155
{
}]]></Before>
        <After><![CDATA[if (string.Equals(x, y, StringComparison.OrdinalIgnoreCase))
{
}]]></After>
      </Sample>
    </Samples>
  </Analyzer>
  <Analyzer Identifier="UseStringLengthInsteadOfComparisonWithEmptyString">
    <Id>RCS1156</Id>
    <Title>Use string.Length instead of comparison with empty string.</Title>
    <MessageFormat>Use string.Length instead of comparison with empty string.</MessageFormat>
    <Category>Usage</Category>
    <DefaultSeverity>Info</DefaultSeverity>
    <IsEnabledByDefault>true</IsEnabledByDefault>
    <SupportsFadeOut>false</SupportsFadeOut>
    <SupportsFadeOutAnalyzer>false</SupportsFadeOutAnalyzer>
    <Samples>
      <Sample>
        <Before><![CDATA[if (s == "") // RCS1156
{
}]]></Before>
        <After><![CDATA[if (s?.Length == 0)
{
}]]></After>
      </Sample>
    </Samples>
  </Analyzer>
  <Analyzer Identifier="CompositeEnumValueContainsUndefinedFlag">
    <Id>RCS1157</Id>
    <Title>Composite enum value contains undefined flag.</Title>
    <MessageFormat>Composite enum value contains undefined flag {0}.</MessageFormat>
    <Category>Design</Category>
    <DefaultSeverity>Info</DefaultSeverity>
    <IsEnabledByDefault>true</IsEnabledByDefault>
    <SupportsFadeOut>false</SupportsFadeOut>
    <SupportsFadeOutAnalyzer>false</SupportsFadeOutAnalyzer>
    <Samples>
      <Sample>
        <Before><![CDATA[[Flags]
public enum Foo
{
    None = 0,
    A = 1,
    B = 2,
    C = 4,
    D = 8,
    X = 17 // RCS1157
}]]></Before>
      </Sample>
    </Samples>
  </Analyzer>
  <Analyzer Identifier="StaticMemberInGenericTypeShouldUseTypeParameter">
    <Id>RCS1158</Id>
    <Title>Static member in generic type should use a type parameter.</Title>
    <MessageFormat>Static member in generic type should use a type parameter.</MessageFormat>
    <Category>Design</Category>
    <DefaultSeverity>Info</DefaultSeverity>
    <IsEnabledByDefault>true</IsEnabledByDefault>
    <SupportsFadeOut>false</SupportsFadeOut>
    <SupportsFadeOutAnalyzer>false</SupportsFadeOutAnalyzer>
    <Samples>
      <Sample>
        <Before>
          <![CDATA[public class Foo<T>
{
    public static void Bar() // RCS1158
    {
    }
}]]></Before>
      </Sample>
    </Samples>
  </Analyzer>
  <Analyzer Identifier="UseGenericEventHandler">
    <Id>RCS1159</Id>
    <Title>Use EventHandler&lt;T&gt;.</Title>
    <MessageFormat>Use EventHandler&lt;T&gt;.</MessageFormat>
    <Category>Usage</Category>
    <DefaultSeverity>Info</DefaultSeverity>
    <IsEnabledByDefault>true</IsEnabledByDefault>
    <SupportsFadeOut>false</SupportsFadeOut>
    <SupportsFadeOutAnalyzer>false</SupportsFadeOutAnalyzer>
    <Samples>
      <Sample>
        <Before><![CDATA[public class Foo
{
    public event FooEventHandler EventName; // RCS1159
}

public delegate void FooEventHandler(object sender, FooEventArgs args);]]></Before>
        <After><![CDATA[public class Foo
{
    public event EventHandler<FooEventArgs> EventName;
}]]></After>
      </Sample>
    </Samples>
  </Analyzer>
  <Analyzer Identifier="AbstractTypeShouldNotHavePublicConstructors">
    <Id>RCS1160</Id>
    <Title>Abstract type should not have public constructors.</Title>
    <MessageFormat>Abstract type should not have public constructors.</MessageFormat>
    <Category>Design</Category>
    <DefaultSeverity>Info</DefaultSeverity>
    <IsEnabledByDefault>true</IsEnabledByDefault>
    <SupportsFadeOut>false</SupportsFadeOut>
    <SupportsFadeOutAnalyzer>false</SupportsFadeOutAnalyzer>
    <Samples>
      <Sample>
        <Before><![CDATA[public abstract class Foo
{
    public Foo() // RCS1160
    {
    }
}]]></Before>
        <After><![CDATA[public abstract class Foo
{
    protected Foo()
    {
    }
}]]></After>
      </Sample>
    </Samples>
  </Analyzer>
  <Analyzer Identifier="EnumMemberShouldDeclareExplicitValue">
    <Id>RCS1161</Id>
    <Title>Enum member should declare explicit value.</Title>
    <MessageFormat>Enum member should declare explicit value.</MessageFormat>
    <Category>Readability</Category>
    <DefaultSeverity>Hidden</DefaultSeverity>
    <IsEnabledByDefault>true</IsEnabledByDefault>
    <SupportsFadeOut>false</SupportsFadeOut>
    <SupportsFadeOutAnalyzer>false</SupportsFadeOutAnalyzer>
    <Samples>
      <Sample>
        <Before><![CDATA[public enum Foo
{
    A, // RCS1161
    B,
    C,
}]]></Before>
        <After><![CDATA[public enum Foo
{
    A = 0,
    B = 1,
    C = 2,
}]]></After>
      </Sample>
    </Samples>
  </Analyzer>
  <Analyzer Identifier="AvoidChainOfAssignments">
    <Id>RCS1162</Id>
    <Title>Avoid chain of assignments.</Title>
    <MessageFormat>Avoid chain of assignments.</MessageFormat>
    <Category>Readability</Category>
    <DefaultSeverity>Info</DefaultSeverity>
    <IsEnabledByDefault>false</IsEnabledByDefault>
    <SupportsFadeOut>false</SupportsFadeOut>
    <SupportsFadeOutAnalyzer>false</SupportsFadeOutAnalyzer>
    <Samples>
      <Sample>
        <Before><![CDATA[x = y = z; // RCS1162]]></Before>
      </Sample>
    </Samples>
  </Analyzer>
  <Analyzer Identifier="UnusedParameter">
    <Id>RCS1163</Id>
    <Title>Unused parameter.</Title>
    <MessageFormat>Unused parameter '{0}'.</MessageFormat>
    <Category>Redundancy</Category>
    <DefaultSeverity>Info</DefaultSeverity>
    <IsEnabledByDefault>true</IsEnabledByDefault>
    <SupportsFadeOut>true</SupportsFadeOut>
    <SupportsFadeOutAnalyzer>false</SupportsFadeOutAnalyzer>
    <Summary>Parameter is not reported when its name consists of underscore(s).</Summary>
    <Samples>
      <Sample>
        <Before><![CDATA[public bool Bar(object parameter) // RCS1163
{
    return false;
}]]></Before>
      </Sample>
    </Samples>
  </Analyzer>
  <Analyzer Identifier="UnusedTypeParameter">
    <Id>RCS1164</Id>
    <Title>Unused type parameter.</Title>
    <MessageFormat>Unused type parameter '{0}'.</MessageFormat>
    <Category>Redundancy</Category>
    <DefaultSeverity>Info</DefaultSeverity>
    <IsEnabledByDefault>true</IsEnabledByDefault>
    <SupportsFadeOut>true</SupportsFadeOut>
    <SupportsFadeOutAnalyzer>false</SupportsFadeOutAnalyzer>
    <Samples>
      <Sample>
        <Before><![CDATA[public bool Bar<T>() // RCS1164
{
    return false
}]]></Before>
      </Sample>
    </Samples>
  </Analyzer>
  <Analyzer Identifier="UnconstrainedTypeParameterCheckedForNull">
    <Id>RCS1165</Id>
    <Title>Unconstrained type parameter checked for null.</Title>
    <MessageFormat>Unconstrained type parameter checked for null.</MessageFormat>
    <Category>Usage</Category>
    <DefaultSeverity>Warning</DefaultSeverity>
    <IsEnabledByDefault>true</IsEnabledByDefault>
    <SupportsFadeOut>false</SupportsFadeOut>
    <SupportsFadeOutAnalyzer>false</SupportsFadeOutAnalyzer>
    <Samples>
      <Sample>
        <Before><![CDATA[public void Foo<T1>() where T1 : new()
{
    var x = default(T1);

    if (x == null) // RCS1165
    {
    }
}]]></Before>
        <After>
          <![CDATA[if (EqualityComparer<T1>.Default.Equals(x, default(T1)))
{
}]]></After>
      </Sample>
    </Samples>
  </Analyzer>
  <Analyzer Identifier="ValueTypeObjectIsNeverEqualToNull">
    <Id>RCS1166</Id>
    <Title>Value type object is never equal to null.</Title>
    <MessageFormat>Value type object is never equal to null.</MessageFormat>
    <Category>Usage</Category>
    <DefaultSeverity>Info</DefaultSeverity>
    <IsEnabledByDefault>true</IsEnabledByDefault>
    <SupportsFadeOut>false</SupportsFadeOut>
    <SupportsFadeOutAnalyzer>false</SupportsFadeOutAnalyzer>
    <Samples>
      <Sample>
        <Before><![CDATA[int x = 0;

// ...

if (x == null) // RCS1166
{
}]]></Before>
        <After><![CDATA[if (x == 0)
{
}]]></After>
      </Sample>
    </Samples>
  </Analyzer>
  <Analyzer Identifier="OverridingMemberCannotChangeAccessModifiers" IsObsolete="true">
    <Id>RCS1167</Id>
    <Title>Overriding member cannot change access modifiers.</Title>
    <MessageFormat>Overriding member cannot change access modifiers.</MessageFormat>
    <Category>ErrorFix</Category>
    <DefaultSeverity>Hidden</DefaultSeverity>
    <IsEnabledByDefault>true</IsEnabledByDefault>
    <SupportsFadeOut>false</SupportsFadeOut>
    <SupportsFadeOutAnalyzer>false</SupportsFadeOutAnalyzer>
  </Analyzer>
  <Analyzer Identifier="ParameterNameDiffersFromBase">
    <Id>RCS1168</Id>
    <Title>Parameter name differs from base name.</Title>
    <MessageFormat>Parameter name '{0}' differs from base name '{1}'.</MessageFormat>
    <Category>Maintainability</Category>
    <DefaultSeverity>Warning</DefaultSeverity>
    <IsEnabledByDefault>true</IsEnabledByDefault>
    <SupportsFadeOut>false</SupportsFadeOut>
    <SupportsFadeOutAnalyzer>false</SupportsFadeOutAnalyzer>
    <Samples>
      <Sample>
        <Before><![CDATA[public interface IFoo
{
    string Bar(object parameter);
}

public abstract class Foo : IFoo
{
    public abstract string Bar(object value); // RCS1168
}]]></Before>
        <After><![CDATA[public abstract string Bar(object parameter);]]></After>
      </Sample>
    </Samples>
  </Analyzer>
  <Analyzer Identifier="MarkFieldAsReadOnly">
    <Id>RCS1169</Id>
    <Title>Mark field as read-only.</Title>
    <MessageFormat>Mark field as read-only.</MessageFormat>
    <Category>Design</Category>
    <DefaultSeverity>Info</DefaultSeverity>
    <IsEnabledByDefault>true</IsEnabledByDefault>
    <SupportsFadeOut>false</SupportsFadeOut>
    <SupportsFadeOutAnalyzer>false</SupportsFadeOutAnalyzer>
    <Samples>
      <Sample>
        <Before><![CDATA[public class Foo
{
    private int _f; // RCS1169

    public Foo()
    {
        _f = 0;
    }
}]]></Before>
        <After><![CDATA[private readonly int _f;]]></After>
      </Sample>
    </Samples>
  </Analyzer>
  <Analyzer Identifier="UseReadOnlyAutoProperty">
    <Id>RCS1170</Id>
    <Title>Use read-only auto-implemented property.</Title>
    <MessageFormat>Use read-only auto-implemented property.</MessageFormat>
    <Category>Design</Category>
    <DefaultSeverity>Info</DefaultSeverity>
    <IsEnabledByDefault>true</IsEnabledByDefault>
    <SupportsFadeOut>true</SupportsFadeOut>
    <SupportsFadeOutAnalyzer>false</SupportsFadeOutAnalyzer>
    <Samples>
      <Sample>
        <Before><![CDATA[public object Foo { get; private set; } // RCS1170]]></Before>
        <After><![CDATA[public object Foo { get; }]]></After>
      </Sample>
    </Samples>
  </Analyzer>
  <Analyzer Identifier="SimplifyLazyInitialization">
    <Id>RCS1171</Id>
    <Title>Simplify lazy initialization.</Title>
    <MessageFormat>Simplify lazy initialization.</MessageFormat>
    <Category>Simplification</Category>
    <DefaultSeverity>Info</DefaultSeverity>
    <IsEnabledByDefault>true</IsEnabledByDefault>
    <SupportsFadeOut>false</SupportsFadeOut>
    <SupportsFadeOutAnalyzer>false</SupportsFadeOutAnalyzer>
    <Samples>
      <Sample>
        <Before>
          <![CDATA[public object Foo()
{
    if (_foo == null) // RCS1171
    {
        _foo = Initialize();
    }

    return _foo;
}]]></Before>
        <After>
          <![CDATA[public object Foo()
{
    return _foo ?? (_foo = Initialize());
}]]></After>
      </Sample>
    </Samples>
  </Analyzer>
  <Analyzer Identifier="UseIsOperatorInsteadOfAsOperator">
    <Id>RCS1172</Id>
    <Title>Use 'is' operator instead of 'as' operator.</Title>
    <MessageFormat>Use 'is' operator instead of 'as' operator.</MessageFormat>
    <Category>Simplification</Category>
    <DefaultSeverity>Warning</DefaultSeverity>
    <IsEnabledByDefault>true</IsEnabledByDefault>
    <SupportsFadeOut>false</SupportsFadeOut>
    <SupportsFadeOutAnalyzer>false</SupportsFadeOutAnalyzer>
    <Samples>
      <Sample>
        <Before><![CDATA[if (x as string != null) // RCS1172
{
}]]></Before>
        <After><![CDATA[if (x is string)
{
}]]></After>
      </Sample>
    </Samples>
  </Analyzer>
  <Analyzer Identifier="UseCoalesceExpressionInsteadOfIf">
    <Id>RCS1173</Id>
    <Title>Use coalesce expression instead of if.</Title>
    <MessageFormat>Use coalesce expression instead of if.</MessageFormat>
    <Category>Simplification</Category>
    <DefaultSeverity>Info</DefaultSeverity>
    <IsEnabledByDefault>true</IsEnabledByDefault>
    <SupportsFadeOut>false</SupportsFadeOut>
    <SupportsFadeOutAnalyzer>false</SupportsFadeOutAnalyzer>
    <Samples>
      <Sample>
        <Before><![CDATA[if (x != null) // RCS1173
{
    z = x;
}
else
{
    z = y;
}]]></Before>
        <After><![CDATA[z = x ?? y;]]></After>
      </Sample>
    </Samples>
  </Analyzer>
  <Analyzer Identifier="RemoveRedundantAsyncAwait">
    <Id>RCS1174</Id>
    <Title>Remove redundant async/await.</Title>
    <MessageFormat>Remove redundant async/await.</MessageFormat>
    <Category>Redundancy</Category>
    <DefaultSeverity>Info</DefaultSeverity>
    <IsEnabledByDefault>true</IsEnabledByDefault>
    <SupportsFadeOut>false</SupportsFadeOut>
    <SupportsFadeOutAnalyzer>true</SupportsFadeOutAnalyzer>
    <Samples>
      <Sample>
        <Before><![CDATA[public static async Task<object> FooAsync() // RCS1174
{
    return await GetAsync().ConfigureAwait(false);
}]]></Before>
        <After><![CDATA[public static Task<object> FooAsync()
{
    return GetAsync();
}]]></After>
      </Sample>
    </Samples>
  </Analyzer>
  <Analyzer Identifier="UnusedThisParameter">
    <Id>RCS1175</Id>
    <Title>Unused this parameter.</Title>
    <MessageFormat>Unused this parameter '{0}'.</MessageFormat>
    <Category>Redundancy</Category>
    <DefaultSeverity>Info</DefaultSeverity>
    <IsEnabledByDefault>true</IsEnabledByDefault>
    <SupportsFadeOut>true</SupportsFadeOut>
    <SupportsFadeOutAnalyzer>false</SupportsFadeOutAnalyzer>
    <Samples>
      <Sample>
        <Before><![CDATA[public static bool Bar(this Foo foo, object parameter) // RCS1175
{
    return parameter != null;
}]]></Before>
      </Sample>
    </Samples>
  </Analyzer>
  <Analyzer Identifier="UseVarInsteadOfExplicitTypeWhenTypeIsNotObvious">
    <Id>RCS1176</Id>
    <Title>Use 'var' instead of explicit type (when the type is not obvious).</Title>
    <MessageFormat>Use 'var' instead of explicit type.</MessageFormat>
    <Category>Simplification</Category>
    <DefaultSeverity>Hidden</DefaultSeverity>
    <IsEnabledByDefault>false</IsEnabledByDefault>
    <SupportsFadeOut>false</SupportsFadeOut>
    <SupportsFadeOutAnalyzer>false</SupportsFadeOutAnalyzer>
    <Samples>
      <Sample>
        <Before><![CDATA[string s = GetValue(); // RCS1176]]></Before>
        <After><![CDATA[var s = GetValue();]]></After>
      </Sample>
    </Samples>
  </Analyzer>
  <Analyzer Identifier="UseVarInsteadOfExplicitTypeInForEach">
    <Id>RCS1177</Id>
    <Title>Use 'var' instead of explicit type (in foreach).</Title>
    <MessageFormat>Use 'var' instead of explicit type.</MessageFormat>
    <Category>Simplification</Category>
    <DefaultSeverity>Hidden</DefaultSeverity>
    <IsEnabledByDefault>false</IsEnabledByDefault>
    <SupportsFadeOut>false</SupportsFadeOut>
    <SupportsFadeOutAnalyzer>false</SupportsFadeOutAnalyzer>
    <Samples>
      <Sample>
        <Before>
          <![CDATA[foreach (string item in items) // RCS1177
{
}]]></Before>
        <After>
          <![CDATA[foreach (var item in items)
{
}]]></After>
      </Sample>
    </Samples>
  </Analyzer>
  <Analyzer Identifier="CallDebugFailInsteadOfDebugAssert">
    <Id>RCS1178</Id>
    <Title>Call Debug.Fail instead of Debug.Assert.</Title>
    <MessageFormat>Call Debug.Fail instead of Debug.Assert.</MessageFormat>
    <Category>Usage</Category>
    <DefaultSeverity>Info</DefaultSeverity>
    <IsEnabledByDefault>true</IsEnabledByDefault>
    <SupportsFadeOut>false</SupportsFadeOut>
    <SupportsFadeOutAnalyzer>false</SupportsFadeOutAnalyzer>
    <Samples>
      <Sample>
        <Before><![CDATA[Debug.Assert(false, "message"); // RCS1178]]></Before>
        <After><![CDATA[Debug.Fail("message");]]></After>
      </Sample>
    </Samples>
  </Analyzer>
  <Analyzer Identifier="UseReturnInsteadOfAssignment">
    <Id>RCS1179</Id>
    <Title>Use return instead of assignment.</Title>
    <MessageFormat>Use return instead of assignment.</MessageFormat>
    <Category>Simplification</Category>
    <DefaultSeverity>Info</DefaultSeverity>
    <IsEnabledByDefault>true</IsEnabledByDefault>
    <SupportsFadeOut>false</SupportsFadeOut>
    <SupportsFadeOutAnalyzer>false</SupportsFadeOutAnalyzer>
    <Samples>
      <Sample>
        <Before>
          <![CDATA[if (condition) // RCS1179
{
    x = 1;
}
else
{
    x = 2;
}

return x;]]></Before>
        <After><![CDATA[if (condition)
{
    return 1;
}
else
{
    return 2;
}]]></After>
      </Sample>
    </Samples>
  </Analyzer>
  <Analyzer Identifier="InlineLazyInitialization">
    <Id>RCS1180</Id>
    <Title>Inline lazy initialization.</Title>
    <MessageFormat>Inline lazy initialization.</MessageFormat>
    <Category>Simplification</Category>
    <DefaultSeverity>Info</DefaultSeverity>
    <IsEnabledByDefault>true</IsEnabledByDefault>
    <SupportsFadeOut>false</SupportsFadeOut>
    <SupportsFadeOutAnalyzer>false</SupportsFadeOutAnalyzer>
    <Samples>
      <Sample>
        <Before><![CDATA[List<object> items = null;

// ...

if (items == null) // RCS1180
{
    items = new List<object>();
}

items.Add(x);]]></Before>
        <After><![CDATA[(items ?? (items = new List<object>())).Add(x);]]></After>
      </Sample>
    </Samples>
  </Analyzer>
  <Analyzer Identifier="ReplaceCommentWithDocumentationComment">
    <Id>RCS1181</Id>
    <Title>Replace comment with documentation comment.</Title>
    <MessageFormat>Replace comment with documentation comment.</MessageFormat>
    <Category>General</Category>
    <DefaultSeverity>Hidden</DefaultSeverity>
    <IsEnabledByDefault>true</IsEnabledByDefault>
    <SupportsFadeOut>false</SupportsFadeOut>
    <SupportsFadeOutAnalyzer>false</SupportsFadeOutAnalyzer>
    <Samples>
      <Sample>
        <Before><![CDATA[// Represents foo. // RCS1181
public class Foo
{
}]]></Before>
        <After><![CDATA[/// <summary>
/// Represents foo.
/// </summary>
public class Foo
{
}]]></After>
      </Sample>
      <Sample>
        <Before><![CDATA[public string Value { get; } // Gets a value. // RCS1181]]></Before>
        <After><![CDATA[/// <summary>
/// Gets a value.
/// </summary>
public string Value { get; }]]></After>
      </Sample>
    </Samples>
  </Analyzer>
  <Analyzer Identifier="RemoveRedundantBaseInterface">
    <Id>RCS1182</Id>
    <Title>Remove redundant base interface.</Title>
    <MessageFormat>Interface '{0}' is already implemented by '{1}'.</MessageFormat>
    <Category>Redundancy</Category>
    <DefaultSeverity>Hidden</DefaultSeverity>
    <IsEnabledByDefault>true</IsEnabledByDefault>
    <SupportsFadeOut>true</SupportsFadeOut>
    <SupportsFadeOutAnalyzer>false</SupportsFadeOutAnalyzer>
    <Samples>
      <Sample>
        <Before><![CDATA[public class Foo<T> : List<T>, IEnumerable<T> // RCS1182
{
}]]></Before>
        <After><![CDATA[public class Foo<T> : List<T>
{
}]]></After>
      </Sample>
    </Samples>
  </Analyzer>
  <Analyzer Identifier="FormatInitializerWithSingleExpressionOnSingleLine">
    <Id>RCS1183</Id>
    <Title>Format initializer with single expression on single line.</Title>
    <MessageFormat>Format initializer with single expression on single line.</MessageFormat>
    <Category>Formatting</Category>
    <DefaultSeverity>Hidden</DefaultSeverity>
    <IsEnabledByDefault>true</IsEnabledByDefault>
    <SupportsFadeOut>false</SupportsFadeOut>
    <SupportsFadeOutAnalyzer>false</SupportsFadeOutAnalyzer>
    <Samples>
      <Sample>
        <Before><![CDATA[var dic = new Dictionary<int, string>()
{ // RCS1183
    { 0, "0" }
};]]></Before>
        <After><![CDATA[var dic = new Dictionary<int, string>() { { 0, "0" } };]]></After>
      </Sample>
    </Samples>
  </Analyzer>
  <Analyzer Identifier="FormatConditionalExpression">
    <Id>RCS1184</Id>
    <Title>Format conditional expression (format ? and : on next line).</Title>
    <MessageFormat>Format conditional expression.</MessageFormat>
    <Category>Formatting</Category>
    <DefaultSeverity>Info</DefaultSeverity>
    <IsEnabledByDefault>false</IsEnabledByDefault>
    <SupportsFadeOut>false</SupportsFadeOut>
    <SupportsFadeOutAnalyzer>false</SupportsFadeOutAnalyzer>
    <Samples>
      <Sample>
        <Before><![CDATA[bool x = (condition) ? // RCS1184
    a :
    b;]]></Before>
        <After><![CDATA[bool x = (condition)
    ? a
    : b;]]></After>
      </Sample>
    </Samples>
  </Analyzer>
  <Analyzer Identifier="AvoidSingleLineBlock">
    <Id>RCS1185</Id>
    <Title>Avoid single-line block.</Title>
    <MessageFormat>Avoid single-line block.</MessageFormat>
    <Category>Formatting</Category>
    <DefaultSeverity>Info</DefaultSeverity>
    <IsEnabledByDefault>false</IsEnabledByDefault>
    <SupportsFadeOut>false</SupportsFadeOut>
    <SupportsFadeOutAnalyzer>false</SupportsFadeOutAnalyzer>
    <Samples>
      <Sample>
        <Before><![CDATA[public Foo() { Bar(); } // RCS1185]]></Before>
        <After><![CDATA[public Foo()
{
    Bar();
}]]></After>
      </Sample>
    </Samples>
  </Analyzer>
  <Analyzer Identifier="UseRegexInstanceInsteadOfStaticMethod">
    <Id>RCS1186</Id>
    <Title>Use Regex instance instead of static method.</Title>
    <MessageFormat>Use Regex instance instead of static method.</MessageFormat>
    <Category>Usage</Category>
    <DefaultSeverity>Hidden</DefaultSeverity>
    <IsEnabledByDefault>true</IsEnabledByDefault>
    <SupportsFadeOut>false</SupportsFadeOut>
    <SupportsFadeOutAnalyzer>false</SupportsFadeOutAnalyzer>
    <Samples>
      <Sample>
        <Before><![CDATA[private void Bar()
{
    bool isMatch = Regex.IsMatch("abc", @"\w"); // RCS1186
}]]></Before>
        <After><![CDATA[private readonly Regex _regex = new Regex(@"\w");

private void Bar()
{
    bool isMatch = _regex.IsMatch("abc");
}]]></After>
      </Sample>
    </Samples>
  </Analyzer>
  <Analyzer Identifier="UseConstantInsteadOfField">
    <Id>RCS1187</Id>
    <Title>Use constant instead of field.</Title>
    <MessageFormat>Use constant instead of field.</MessageFormat>
    <Category>Design</Category>
    <DefaultSeverity>Info</DefaultSeverity>
    <IsEnabledByDefault>true</IsEnabledByDefault>
    <SupportsFadeOut>false</SupportsFadeOut>
    <SupportsFadeOutAnalyzer>false</SupportsFadeOutAnalyzer>
    <Samples>
      <Sample>
        <Before><![CDATA[private static readonly int _foo = 0; // RCS1187]]></Before>
        <After><![CDATA[private const int _foo = 0;]]></After>
      </Sample>
    </Samples>
  </Analyzer>
  <Analyzer Identifier="RemoveRedundantAutoPropertyInitialization">
    <Id>RCS1188</Id>
    <Title>Remove redundant auto-property initialization.</Title>
    <MessageFormat>Remove redundant auto-property initialization.</MessageFormat>
    <Category>Redundancy</Category>
    <DefaultSeverity>Hidden</DefaultSeverity>
    <IsEnabledByDefault>true</IsEnabledByDefault>
    <SupportsFadeOut>true</SupportsFadeOut>
    <SupportsFadeOutAnalyzer>false</SupportsFadeOutAnalyzer>
    <Samples>
      <Sample>
        <Before><![CDATA[public string Foo { get; set; } = null; // RCS1188]]></Before>
        <After><![CDATA[public string Foo { get; set; }]]></After>
      </Sample>
    </Samples>
  </Analyzer>
  <Analyzer Identifier="AddOrRemoveRegionName">
    <Id>RCS1189</Id>
    <Title>Add or remove region name.</Title>
    <MessageFormat>{0} region name {1} #endregion.</MessageFormat>
    <Category>Readability</Category>
    <DefaultSeverity>Hidden</DefaultSeverity>
    <IsEnabledByDefault>true</IsEnabledByDefault>
    <SupportsFadeOut>false</SupportsFadeOut>
    <SupportsFadeOutAnalyzer>false</SupportsFadeOutAnalyzer>
    <Samples>
      <Sample>
        <Before><![CDATA[#region Methods
public static void Foo()
{
}
#endregion // RCS1189]]></Before>
        <After><![CDATA[#region Methods
public static void Foo()
{
}
#endregion Methods]]></After>
      </Sample>
    </Samples>
  </Analyzer>
  <Analyzer Identifier="JoinStringExpressions">
    <Id>RCS1190</Id>
    <Title>Join string expressions.</Title>
    <MessageFormat>Join string expressions.</MessageFormat>
    <Category>Simplification</Category>
    <DefaultSeverity>Info</DefaultSeverity>
    <IsEnabledByDefault>true</IsEnabledByDefault>
    <SupportsFadeOut>false</SupportsFadeOut>
    <SupportsFadeOutAnalyzer>false</SupportsFadeOutAnalyzer>
    <Samples>
      <Sample>
        <Before><![CDATA[string s = "a" + "b"; // RCS1190]]></Before>
        <After><![CDATA[string s = "ab";]]></After>
      </Sample>
    </Samples>
  </Analyzer>
  <Analyzer Identifier="DeclareEnumValueAsCombinationOfNames">
    <Id>RCS1191</Id>
    <Title>Declare enum value as combination of names.</Title>
    <MessageFormat>Declare enum value as combination of names.</MessageFormat>
    <Category>Readability</Category>
    <DefaultSeverity>Info</DefaultSeverity>
    <IsEnabledByDefault>true</IsEnabledByDefault>
    <SupportsFadeOut>false</SupportsFadeOut>
    <SupportsFadeOutAnalyzer>false</SupportsFadeOutAnalyzer>
    <Samples>
      <Sample>
        <Before><![CDATA[[Flags]
public enum Foo
{
    None = 0,
    A = 1,
    B = 2,
    C = 4,
    ABC = 7 // RCS1191
}]]></Before>
        <After><![CDATA[[Flags]
public enum Foo
{
    None = 0,
    A = 1,
    B = 2,
    C = 4,
    ABC = A | B | C
}]]></After>
      </Sample>
    </Samples>
  </Analyzer>
  <Analyzer Identifier="UseRegularStringLiteralInsteadOfVerbatimStringLiteral">
    <Id>RCS1192</Id>
    <Title>Use regular string literal instead of verbatim string literal.</Title>
    <MessageFormat>Use regular string literal instead of verbatim string literal.</MessageFormat>
    <Category>Readability</Category>
    <DefaultSeverity>Info</DefaultSeverity>
    <IsEnabledByDefault>true</IsEnabledByDefault>
    <SupportsFadeOut>true</SupportsFadeOut>
    <SupportsFadeOutAnalyzer>false</SupportsFadeOutAnalyzer>
    <Samples>
      <Sample>
        <Before><![CDATA[string s = @"x"; // RCS1192]]></Before>
        <After><![CDATA[string s = "x";]]></After>
      </Sample>
    </Samples>
  </Analyzer>
  <Analyzer Identifier="OverridingMemberCannotChangeParamsModifier">
    <Id>RCS1193</Id>
    <Title>Overriding member cannot change 'params' modifier.</Title>
    <MessageFormat>Overriding member cannot change 'params' modifier.</MessageFormat>
    <Category>Design</Category>
    <DefaultSeverity>Warning</DefaultSeverity>
    <IsEnabledByDefault>true</IsEnabledByDefault>
    <SupportsFadeOut>false</SupportsFadeOut>
    <SupportsFadeOutAnalyzer>false</SupportsFadeOutAnalyzer>
    <Samples>
      <Sample>
        <Before><![CDATA[public class Base
{
    public virtual void Foo(params object[] values)
    {
    }
}

public class Derived : Base
{
    public override void Foo(object[] values) // RCS1193
    {
    }
}]]></Before>
        <After><![CDATA[public class Derived : Base
{
    public override void Foo(params object[] values)
    {
    }
}]]></After>
      </Sample>
    </Samples>
  </Analyzer>
  <Analyzer Identifier="ImplementExceptionConstructors">
    <Id>RCS1194</Id>
    <Title>Implement exception constructors.</Title>
    <MessageFormat>Implement exception constructors.</MessageFormat>
    <Category>Design</Category>
    <DefaultSeverity>Warning</DefaultSeverity>
    <IsEnabledByDefault>true</IsEnabledByDefault>
    <SupportsFadeOut>false</SupportsFadeOut>
    <SupportsFadeOutAnalyzer>false</SupportsFadeOutAnalyzer>
    <Samples>
      <Sample>
        <Before><![CDATA[public class FooException : Exception // RCS1194
{
}]]></Before>
        <After><![CDATA[public class FooException : Exception
{
    public FooException() : base()
    {
    }

    public FooException(string message) : base(message)
    {
    }

    public FooException(string message, Exception innerException) : base(message, innerException)
    {
    }
}]]></After>
      </Sample>
    </Samples>
  </Analyzer>
  <Analyzer Identifier="UseExclusiveOrOperator">
    <Id>RCS1195</Id>
    <Title>Use ^ operator.</Title>
    <MessageFormat>Use ^ operator.</MessageFormat>
    <Category>Simplification</Category>
    <DefaultSeverity>Info</DefaultSeverity>
    <IsEnabledByDefault>true</IsEnabledByDefault>
    <SupportsFadeOut>false</SupportsFadeOut>
    <SupportsFadeOutAnalyzer>false</SupportsFadeOutAnalyzer>
    <Samples>
      <Sample>
        <Before><![CDATA[if ((x && !y) || (!x && y)) // RCS1195
{
}]]></Before>
        <After><![CDATA[if (x ^ y)
{
}]]></After>
      </Sample>
    </Samples>
  </Analyzer>
  <Analyzer Identifier="CallExtensionMethodAsInstanceMethod">
    <Id>RCS1196</Id>
    <Title>Call extension method as instance method.</Title>
    <MessageFormat>Call extension method as instance method.</MessageFormat>
    <Category>Style</Category>
    <DefaultSeverity>Info</DefaultSeverity>
    <IsEnabledByDefault>true</IsEnabledByDefault>
    <SupportsFadeOut>false</SupportsFadeOut>
    <SupportsFadeOutAnalyzer>false</SupportsFadeOutAnalyzer>
    <Samples>
      <Sample>
        <Before><![CDATA[var x = Enumerable.Select(items, f => f.ToString()) // RCS1196]]></Before>
        <After><![CDATA[var x = items.Select(f => f.ToString());]]></After>
      </Sample>
    </Samples>
  </Analyzer>
  <Analyzer Identifier="OptimizeStringBuilderAppendCall">
    <Id>RCS1197</Id>
    <Title>Optimize StringBuilder.Append/AppendLine call.</Title>
    <MessageFormat>Optimize StringBuilder.{0} call.</MessageFormat>
    <Category>Performance</Category>
    <DefaultSeverity>Info</DefaultSeverity>
    <IsEnabledByDefault>true</IsEnabledByDefault>
    <SupportsFadeOut>false</SupportsFadeOut>
    <SupportsFadeOutAnalyzer>false</SupportsFadeOutAnalyzer>
    <Samples>
      <Sample>
        <Before><![CDATA[sb.Append(s + "x"); // RCS1197]]></Before>
        <After><![CDATA[sb.Append(s).Append("x");]]></After>
      </Sample>
    </Samples>
  </Analyzer>
  <Analyzer Identifier="AvoidBoxingOfValueType">
    <Id>RCS1198</Id>
    <Title>Avoid unnecessary boxing of value type.</Title>
    <MessageFormat>Avoid unnecessary boxing of value type.</MessageFormat>
    <Category>Performance</Category>
    <DefaultSeverity>Warning</DefaultSeverity>
    <IsEnabledByDefault>false</IsEnabledByDefault>
    <SupportsFadeOut>false</SupportsFadeOut>
    <SupportsFadeOutAnalyzer>false</SupportsFadeOutAnalyzer>
    <Samples>
      <Sample>
        <Before><![CDATA[string s = null;
int i = 0;

// ...

string x = s + i; // RCS1198]]></Before>
        <After><![CDATA[string x = s + i.ToString();]]></After>
      </Sample>
    </Samples>
  </Analyzer>
  <Analyzer Identifier="SimplifyBooleanExpression">
    <Id>RCS1199</Id>
    <Title>Simplify boolean expression.</Title>
    <MessageFormat>Simplify boolean expression.</MessageFormat>
    <Category>Simplification</Category>
    <DefaultSeverity>Info</DefaultSeverity>
    <IsEnabledByDefault>true</IsEnabledByDefault>
    <SupportsFadeOut>false</SupportsFadeOut>
    <SupportsFadeOutAnalyzer>false</SupportsFadeOutAnalyzer>
    <Samples>
      <Sample>
        <Before><![CDATA[bool? x = null;

// ...

if (x.HasValue && x.Value) // RCS1199
{
}]]></Before>
        <After><![CDATA[if (x == true)
{
}]]></After>
      </Sample>
    </Samples>
  </Analyzer>
  <Analyzer Identifier="CallThenByInsteadOfOrderBy">
    <Id>RCS1200</Id>
    <Title>Call 'Enumerable.ThenBy' instead of 'Enumerable.OrderBy'.</Title>
    <MessageFormat>Call 'Enumerable.ThenBy{0}' instead of 'Enumerable.OrderBy{0}'.</MessageFormat>
    <Category>Usage</Category>
    <DefaultSeverity>Info</DefaultSeverity>
    <IsEnabledByDefault>true</IsEnabledByDefault>
    <SupportsFadeOut>false</SupportsFadeOut>
    <SupportsFadeOutAnalyzer>false</SupportsFadeOutAnalyzer>
    <Samples>
      <Sample>
        <Before><![CDATA[var x = items.OrderBy(f => f.Surname).OrderBy(f => f.Name); // RCS1200]]></Before>
        <After><![CDATA[var x = items.OrderBy(f => f.Surname).ThenBy(f => f.Name);]]></After>
      </Sample>
    </Samples>
  </Analyzer>
  <Analyzer Identifier="UseMethodChaining">
    <Id>RCS1201</Id>
    <Title>Use method chaining.</Title>
    <MessageFormat>Use method chaining.</MessageFormat>
    <Category>Simplification</Category>
    <DefaultSeverity>Hidden</DefaultSeverity>
    <IsEnabledByDefault>true</IsEnabledByDefault>
    <SupportsFadeOut>false</SupportsFadeOut>
    <SupportsFadeOutAnalyzer>false</SupportsFadeOutAnalyzer>
    <Samples>
      <Sample>
        <Before><![CDATA[sb = new StringBuilder();

sb.Append("a"); // RCS1201
sb.Append("b");
sb.Append("c");]]></Before>
        <After><![CDATA[sb = new StringBuilder();

sb.Append("a")
    .Append("b")
    .Append("c");]]></After>
      </Sample>
    </Samples>
  </Analyzer>
  <Analyzer Identifier="AvoidNullReferenceException">
    <Id>RCS1202</Id>
    <Title>Avoid NullReferenceException.</Title>
    <MessageFormat>Avoid NullReferenceException.</MessageFormat>
    <Category>Usage</Category>
    <DefaultSeverity>Info</DefaultSeverity>
    <IsEnabledByDefault>true</IsEnabledByDefault>
    <SupportsFadeOut>false</SupportsFadeOut>
    <SupportsFadeOutAnalyzer>false</SupportsFadeOutAnalyzer>
    <Samples>
      <Sample>
        <Before><![CDATA[string s = items.FirstOrDefault().ToString(); // RCS1202]]></Before>
        <After><![CDATA[string s = items.FirstOrDefault()?.ToString();]]></After>
      </Sample>
    </Samples>
  </Analyzer>
  <Analyzer Identifier="UseAttributeUsageAttribute">
    <Id>RCS1203</Id>
    <Title>Use AttributeUsageAttribute.</Title>
    <MessageFormat>Use AttributeUsageAttribute.</MessageFormat>
    <Category>Design</Category>
    <DefaultSeverity>Warning</DefaultSeverity>
    <IsEnabledByDefault>true</IsEnabledByDefault>
    <SupportsFadeOut>false</SupportsFadeOut>
    <SupportsFadeOutAnalyzer>false</SupportsFadeOutAnalyzer>
    <Samples>
      <Sample>
        <Before><![CDATA[public class FooAttribute : Attribute // RCS1203
{
}]]></Before>
        <After><![CDATA[[AttributeUsageAttribute(AttributeTargets.All, AllowMultiple = false)]
public class FooAttribute : Attribute
{
}]]></After>
      </Sample>
    </Samples>
  </Analyzer>
  <Analyzer Identifier="UseEventArgsEmpty">
    <Id>RCS1204</Id>
    <Title>Use EventArgs.Empty.</Title>
    <MessageFormat>Use EventArgs.Empty.</MessageFormat>
    <Category>Usage</Category>
    <DefaultSeverity>Info</DefaultSeverity>
    <IsEnabledByDefault>true</IsEnabledByDefault>
    <SupportsFadeOut>false</SupportsFadeOut>
    <SupportsFadeOutAnalyzer>false</SupportsFadeOutAnalyzer>
    <Samples>
      <Sample>
        <Before><![CDATA[var x = new EventArgs(); // RCS1204]]></Before>
        <After><![CDATA[var x = EventArgs.Empty;]]></After>
      </Sample>
    </Samples>
  </Analyzer>
  <Analyzer Identifier="ReorderNamedArguments">
    <Id>RCS1205</Id>
    <Title>Reorder named arguments according to the order of parameters.</Title>
    <MessageFormat>Reorder named arguments according to the order of parameters.</MessageFormat>
    <Category>Readability</Category>
    <DefaultSeverity>Info</DefaultSeverity>
    <IsEnabledByDefault>true</IsEnabledByDefault>
    <SupportsFadeOut>false</SupportsFadeOut>
    <SupportsFadeOutAnalyzer>false</SupportsFadeOutAnalyzer>
    <Samples>
      <Sample>
        <Before><![CDATA[using (var sm = new StreamReader(
    stream: default(Stream),
    encoding: Encoding.UTF8,
    bufferSize: 0, // RCS1205
    leaveOpen: false,
    detectEncodingFromByteOrderMarks: true))
{
}]]></Before>
        <After><![CDATA[using (var sm = new StreamReader(
    stream: default(Stream),
    encoding: Encoding.UTF8,
    detectEncodingFromByteOrderMarks: true,
    bufferSize: 0,
    leaveOpen: false))
{
}]]></After>
      </Sample>
    </Samples>
  </Analyzer>
  <Analyzer Identifier="UseConditionalAccessInsteadOfConditionalExpression">
    <Id>RCS1206</Id>
    <Title>Use conditional access instead of conditional expression.</Title>
    <MessageFormat>Use conditional access instead of conditional expression.</MessageFormat>
    <Category>Usage</Category>
    <DefaultSeverity>Info</DefaultSeverity>
    <IsEnabledByDefault>true</IsEnabledByDefault>
    <SupportsFadeOut>false</SupportsFadeOut>
    <SupportsFadeOutAnalyzer>false</SupportsFadeOutAnalyzer>
    <Samples>
      <Sample>
        <Before><![CDATA[var x = new Foo();

// ...

        string s = (x != null) ? x.ToString() : null; // RCS1206]]></Before>
        <After><![CDATA[string s = x?.ToString();]]></After>
      </Sample>
      <Sample>
        <Before><![CDATA[int? x = null;

// ...

int i = (x != null) ? x.Value.GetHashCode() : 0; // RCS1206]]></Before>
        <After><![CDATA[int i = x?.GetHashCode() ?? 0;]]></After>
      </Sample>
    </Samples>
  </Analyzer>
  <Analyzer Identifier="UseMethodGroupInsteadOfAnonymousFunction">
    <Id>RCS1207</Id>
    <Title>Use method group instead of anonymous function.</Title>
    <MessageFormat>Use method group instead of anonymous function.</MessageFormat>
    <Category>Simplification</Category>
    <DefaultSeverity>Hidden</DefaultSeverity>
    <IsEnabledByDefault>true</IsEnabledByDefault>
    <SupportsFadeOut>false</SupportsFadeOut>
    <SupportsFadeOutAnalyzer>true</SupportsFadeOutAnalyzer>
    <Samples>
      <Sample>
        <Before><![CDATA[var x = items.Select(f => Foo(f)); // RCS1207]]></Before>
        <After><![CDATA[var x = items.Select(Foo);]]></After>
      </Sample>
    </Samples>
  </Analyzer>
  <Analyzer Identifier="ReduceIfNesting">
    <Id>RCS1208</Id>
    <Title>Reduce if nesting.</Title>
    <MessageFormat>Reduce if nesting.</MessageFormat>
    <Category>Style</Category>
    <DefaultSeverity>Info</DefaultSeverity>
    <IsEnabledByDefault>false</IsEnabledByDefault>
    <SupportsFadeOut>false</SupportsFadeOut>
    <SupportsFadeOutAnalyzer>false</SupportsFadeOutAnalyzer>
    <Samples>
      <Sample>
        <Before><![CDATA[if (condition1) // RCS1208
{
    Foo1();

    if (condition2)
    {
        Foo2();

        if (condition3)
        {
            Foo3();
        }
    }
}]]></Before>
        <After><![CDATA[if (!condition1)
{
    return;
}

Foo1();

if (!condition2)
{
    return;
}

Foo2();

if (!condition3)
{
    return;
}

Foo3();]]></After>
      </Sample>
    </Samples>
  </Analyzer>
  <Analyzer Identifier="ReorderTypeParameterConstraints">
    <Id>RCS1209</Id>
    <Title>Reorder type parameter constraints.</Title>
    <MessageFormat>Reorder type parameter constraints.</MessageFormat>
    <Category>Readability</Category>
    <DefaultSeverity>Info</DefaultSeverity>
    <IsEnabledByDefault>true</IsEnabledByDefault>
    <SupportsFadeOut>false</SupportsFadeOut>
    <SupportsFadeOutAnalyzer>false</SupportsFadeOutAnalyzer>
    <Samples>
      <Sample>
        <Before><![CDATA[public class Foo<T1, T2, T3>
    where T3 : class // RCS1209
    where T2 : class
    where T1 : class
{
}]]></Before>
        <After><![CDATA[public class Foo<T1, T2, T3>
    where T1 : class
    where T2 : class
    where T3 : class
{
}]]></After>
      </Sample>
    </Samples>
  </Analyzer>
  <Analyzer Identifier="ReturnTaskInsteadOfNull">
    <Id>RCS1210</Id>
    <Title>Return Task.FromResult instead of returning null.</Title>
    <MessageFormat>Return Task.FromResult instead of returning null.</MessageFormat>
    <Category>Usage</Category>
    <DefaultSeverity>Warning</DefaultSeverity>
    <IsEnabledByDefault>true</IsEnabledByDefault>
    <SupportsFadeOut>false</SupportsFadeOut>
    <SupportsFadeOutAnalyzer>false</SupportsFadeOutAnalyzer>
    <Samples>
      <Sample>
        <Before><![CDATA[Task<object> GetAsync()
{
    return null; // RCS1210
}]]></Before>
        <After><![CDATA[Task<object> GetAsync()
{
    return Task.FromResult<object>(null);
}]]></After>
      </Sample>
      <Sample>
        <Before><![CDATA[Task<object> GetAsync()
{
    return _foo?.GetAsync(); // RCS1210
}]]></Before>
        <After><![CDATA[Task<object> GetAsync()
{
    Foo x = _foo;
    if (x != null)
    {
        return _foo.GetAsync();
    }
    else
    {
        return Task.FromResult<object>(null);
    }
}]]></After>
      </Sample>
    </Samples>
  </Analyzer>
  <Analyzer Identifier="RemoveUnnecessaryElseClause">
    <Id>RCS1211</Id>
    <Title>Remove unnecessary else clause.</Title>
    <MessageFormat>Remove unnecessary else clause.</MessageFormat>
    <Category>Redundancy</Category>
    <DefaultSeverity>Hidden</DefaultSeverity>
    <IsEnabledByDefault>true</IsEnabledByDefault>
    <SupportsFadeOut>false</SupportsFadeOut>
    <SupportsFadeOutAnalyzer>false</SupportsFadeOutAnalyzer>
    <Samples>
      <Sample>
        <Before><![CDATA[if (condition)
{
    return WhenTrue();
}
else // RCS1211
{
    return WhenFalse();
}]]></Before>
        <After><![CDATA[if (condition)
{
    return WhenTrue();
}

return WhenFalse();]]></After>
      </Sample>
    </Samples>
  </Analyzer>
  <Analyzer Identifier="RemoveRedundantAssignment">
    <Id>RCS1212</Id>
    <Title>Remove redundant assignment.</Title>
    <MessageFormat>Remove redundant assignment.</MessageFormat>
    <Category>Redundancy</Category>
    <DefaultSeverity>Info</DefaultSeverity>
    <IsEnabledByDefault>true</IsEnabledByDefault>
    <SupportsFadeOut>false</SupportsFadeOut>
    <SupportsFadeOutAnalyzer>false</SupportsFadeOutAnalyzer>
    <Samples>
      <Sample>
        <Before><![CDATA[bool Foo()
{
    // ...

    f = false; // RCS1212
    return f;
}]]></Before>
        <After><![CDATA[bool Foo()
{
    // ...

    return false;
}]]></After>
      </Sample>
    </Samples>
  </Analyzer>
  <Analyzer Identifier="RemoveUnusedMemberDeclaration">
    <Id>RCS1213</Id>
    <Title>Remove unused member declaration.</Title>
    <MessageFormat>Remove unused {0} declaration.</MessageFormat>
    <Category>Redundancy</Category>
    <DefaultSeverity>Info</DefaultSeverity>
    <IsEnabledByDefault>true</IsEnabledByDefault>
    <SupportsFadeOut>true</SupportsFadeOut>
    <SupportsFadeOutAnalyzer>false</SupportsFadeOutAnalyzer>
  </Analyzer>
  <Analyzer Identifier="UnnecessaryInterpolatedString">
    <Id>RCS1214</Id>
    <Title>Unnecessary interpolated string.</Title>
    <MessageFormat>Unnecessary interpolated string.</MessageFormat>
    <Category>Simplification</Category>
    <DefaultSeverity>Info</DefaultSeverity>
    <IsEnabledByDefault>true</IsEnabledByDefault>
    <SupportsFadeOut>false</SupportsFadeOut>
    <SupportsFadeOutAnalyzer>true</SupportsFadeOutAnalyzer>
    <Samples>
      <Sample>
        <Before>
          <![CDATA[string x = null;
// ...

string y = $"{x}";]]></Before>
        <After><![CDATA[string y = x;]]></After>
      </Sample>
    </Samples>
  </Analyzer>
  <Analyzer Identifier="ExpressionIsAlwaysEqualToTrueOrFalse">
    <Id>RCS1215</Id>
    <Title>Expression is always equal to true/false.</Title>
    <MessageFormat>Expression is always equal to '{0}'.</MessageFormat>
    <Category>Redundancy</Category>
    <DefaultSeverity>Warning</DefaultSeverity>
    <IsEnabledByDefault>true</IsEnabledByDefault>
    <SupportsFadeOut>false</SupportsFadeOut>
    <SupportsFadeOutAnalyzer>false</SupportsFadeOutAnalyzer>
    <Samples>
      <Sample>
        <Before><![CDATA[uint i = 0;

// ...

if (i >= 0) // RCS1213
{
}]]></Before>
      </Sample>
      <Sample>
        <Before>
          <![CDATA[var items = new List<object>();

// ...


if (items.Count < 0) // RCS1213
{
}]]></Before>
      </Sample>
    </Samples>
  </Analyzer>
  <Analyzer Identifier="UnnecessaryUnsafeContext">
    <Id>RCS1216</Id>
    <Title>Unnecessary unsafe context.</Title>
    <MessageFormat>Unnecessary unsafe context.</MessageFormat>
    <Category>Redundancy</Category>
    <DefaultSeverity>Info</DefaultSeverity>
    <IsEnabledByDefault>true</IsEnabledByDefault>
    <SupportsFadeOut>true</SupportsFadeOut>
    <SupportsFadeOutAnalyzer>false</SupportsFadeOutAnalyzer>
    <Samples>
      <Sample>
        <Before><![CDATA[public unsafe class Foo // RCS1216
{
    public Foo()
    {
        unsafe // RCS1216
        {
            Bar();
        }
    }

    private unsafe void Bar() // RCS1216
    {
    }
}]]></Before>
        <After><![CDATA[public class Foo
{
    public Foo()
    {
        Bar();
    }

    private void Bar()
    {
    }
}]]></After>
      </Sample>
    </Samples>
  </Analyzer>
  <Analyzer Identifier="ReplaceInterpolatedStringWithConcatenation">
    <Id>RCS1217</Id>
    <Title>Replace interpolated string with concatenation.</Title>
    <MessageFormat>Replace interpolated string with concatenation.</MessageFormat>
    <Category>Readability</Category>
    <DefaultSeverity>Hidden</DefaultSeverity>
    <IsEnabledByDefault>true</IsEnabledByDefault>
    <SupportsFadeOut>false</SupportsFadeOut>
    <SupportsFadeOutAnalyzer>true</SupportsFadeOutAnalyzer>
    <Samples>
      <Sample>
        <Before>
          <![CDATA[string x = null;
// ...

string y = $"{x}{x}{x}"; // RCS1217]]></Before>
        <After><![CDATA[string y = x + x + x;]]></After>
      </Sample>
    </Samples>
  </Analyzer>
  <Analyzer Identifier="SimplifyCodeBranching">
    <Id>RCS1218</Id>
    <Title>Simplify code branching.</Title>
    <MessageFormat>Simplify code branching.</MessageFormat>
    <Category>Readability</Category>
    <DefaultSeverity>Info</DefaultSeverity>
    <IsEnabledByDefault>true</IsEnabledByDefault>
    <SupportsFadeOut>false</SupportsFadeOut>
    <SupportsFadeOutAnalyzer>false</SupportsFadeOutAnalyzer>
    <Samples>
      <Sample>
        <Before><![CDATA[if (x) // RCS1218
{
}
else
{
  Foo();
}]]></Before><After><![CDATA[if (!x)
{
  Foo();
}]]></After>
      </Sample>
      <Sample>
        <Before><![CDATA[while (true)
{
  if (x)  // RCS1218
  {
    Foo();
  }
  else
  {
    break;
  }
}]]></Before>
        <After><![CDATA[while (x)
{
  Foo();
}]]></After>
      </Sample>
      <Sample>
        <Before><![CDATA[while (true)
{
  if (x)  // RCS1218
  {
    break;
  }

  Foo();
}]]></Before>
        <After><![CDATA[while (!x)
{
  Foo();
      
}]]></After>
      </Sample>
      <Sample>
        <Before><![CDATA[do
{
  Foo();

  if (x)  // RCS1218
  {
    break;
  }
  
} while (true)]]></Before>
        <After><![CDATA[do
{
  Foo();

} while (!x)]]></After>
      </Sample>
    </Samples>
  </Analyzer>
  <Analyzer Identifier="CallSkipAndAnyInsteadOfCount">
    <Id>RCS1219</Id>
    <Title>Call 'Enumerable.Skip' and 'Enumerable.Any' instead of 'Enumerable.Count'.</Title>
    <MessageFormat>Call 'Enumerable.Skip' and 'Enumerable.Any' instead of 'Enumerable.Count'.</MessageFormat>
    <Category>Performance</Category>
    <DefaultSeverity>Info</DefaultSeverity>
    <IsEnabledByDefault>false</IsEnabledByDefault>
    <SupportsFadeOut>false</SupportsFadeOut>
    <SupportsFadeOutAnalyzer>false</SupportsFadeOutAnalyzer>
    <Samples>
      <Sample>
        <Before><![CDATA[if (enumerable.Count() > x) // RCS1219
{
}]]></Before>
        <After><![CDATA[if (enumerable.Skip(x).Any())
{
}]]></After>
      </Sample>
    </Samples>
  </Analyzer>
<<<<<<< HEAD
  <Analyzer Identifier="UseDebuggerDisplayAttribute">
    <Id>RCS1220</Id>
    <Title>Use DebuggerDisplay attribute for publicly visible type.</Title>
    <MessageFormat>Use DebuggerDisplay attribute for publicly visible type.</MessageFormat>
    <Category>Usage</Category>
    <DefaultSeverity>Info</DefaultSeverity>
    <IsEnabledByDefault>false</IsEnabledByDefault>
=======
  <Analyzer Identifier="UsePatternMatchingInsteadOfIsAndCast">
    <Id>RCS1220</Id>
    <Title>Use pattern matching instead of combination of 'is' operator and cast operator.</Title>
    <MessageFormat>Use pattern matching instead of combination of 'is' operator and cast operator.</MessageFormat>
    <Category>Usage</Category>
    <DefaultSeverity>Info</DefaultSeverity>
    <IsEnabledByDefault>true</IsEnabledByDefault>
>>>>>>> 8ce0e124
    <SupportsFadeOut>false</SupportsFadeOut>
    <SupportsFadeOutAnalyzer>false</SupportsFadeOutAnalyzer>
    <Samples>
      <Sample>
<<<<<<< HEAD
        <Before><![CDATA[public class Foo
{
}]]></Before>
        <After><![CDATA[DebuggerDisplay("{DebuggerDisplay,nq}")]
public class Foo
{
    [DebuggerBrowsable(DebuggerBrowsableState.Never)]
    private string DebuggerDisplay
    {
        get { return ToString(); }
    }
=======
        <Before><![CDATA[if (x is T && Foo((T)x)) // RCS1220
{
}]]></Before>
        <After><![CDATA[if (x is T y && Foo(y))
{
>>>>>>> 8ce0e124
}]]></After>
      </Sample>
    </Samples>
  </Analyzer>
<<<<<<< HEAD
=======
  <Analyzer Identifier="UsePatternMatchingInsteadOfAsAndNullCheck">
    <Id>RCS1221</Id>
    <Title>Use pattern matching instead of combination of 'as' operator and null check.</Title>
    <MessageFormat>Use pattern matching instead of combination of 'as' operator and null check.</MessageFormat>
    <Category>Usage</Category>
    <DefaultSeverity>Info</DefaultSeverity>
    <IsEnabledByDefault>true</IsEnabledByDefault>
    <SupportsFadeOut>false</SupportsFadeOut>
    <SupportsFadeOutAnalyzer>false</SupportsFadeOutAnalyzer>
    <Samples>
      <Sample>
        <Before><![CDATA[var y = x as Foo; // RCS1221

if (y == null)
{
    return;
}]]></Before>
        <After><![CDATA[if (!(x is Foo y))
{
    return;
}]]></After>
      </Sample>
    </Samples>
  </Analyzer>
  <Analyzer Identifier="MergePreprocessorDirectives">
    <Id>RCS1222</Id>
    <Title>Merge preprocessor directives.</Title>
    <MessageFormat>Merge preprocessor directives.</MessageFormat>
    <Category>Readability</Category>
    <DefaultSeverity>Info</DefaultSeverity>
    <IsEnabledByDefault>true</IsEnabledByDefault>
    <SupportsFadeOut>false</SupportsFadeOut>
    <SupportsFadeOutAnalyzer>false</SupportsFadeOutAnalyzer>
    <Samples>
      <Sample>
        <Before><![CDATA[#pragma warning disable CS0000
#pragma warning disable CS0001
]]></Before>
        <After><![CDATA[#pragma warning disable CS0000, CS0001]]></After>
      </Sample>
    </Samples>
  </Analyzer>
>>>>>>> 8ce0e124
</Analyzers><|MERGE_RESOLUTION|>--- conflicted
+++ resolved
@@ -4730,15 +4730,6 @@
       </Sample>
     </Samples>
   </Analyzer>
-<<<<<<< HEAD
-  <Analyzer Identifier="UseDebuggerDisplayAttribute">
-    <Id>RCS1220</Id>
-    <Title>Use DebuggerDisplay attribute for publicly visible type.</Title>
-    <MessageFormat>Use DebuggerDisplay attribute for publicly visible type.</MessageFormat>
-    <Category>Usage</Category>
-    <DefaultSeverity>Info</DefaultSeverity>
-    <IsEnabledByDefault>false</IsEnabledByDefault>
-=======
   <Analyzer Identifier="UsePatternMatchingInsteadOfIsAndCast">
     <Id>RCS1220</Id>
     <Title>Use pattern matching instead of combination of 'is' operator and cast operator.</Title>
@@ -4746,12 +4737,72 @@
     <Category>Usage</Category>
     <DefaultSeverity>Info</DefaultSeverity>
     <IsEnabledByDefault>true</IsEnabledByDefault>
->>>>>>> 8ce0e124
-    <SupportsFadeOut>false</SupportsFadeOut>
-    <SupportsFadeOutAnalyzer>false</SupportsFadeOutAnalyzer>
-    <Samples>
-      <Sample>
-<<<<<<< HEAD
+    <SupportsFadeOut>false</SupportsFadeOut>
+    <SupportsFadeOutAnalyzer>false</SupportsFadeOutAnalyzer>
+    <Samples>
+      <Sample>
+        <Before><![CDATA[if (x is T && Foo((T)x)) // RCS1220
+{
+}]]></Before>
+        <After><![CDATA[if (x is T y && Foo(y))
+{
+}]]></After>
+      </Sample>
+    </Samples>
+  </Analyzer>
+  <Analyzer Identifier="UsePatternMatchingInsteadOfAsAndNullCheck">
+    <Id>RCS1221</Id>
+    <Title>Use pattern matching instead of combination of 'as' operator and null check.</Title>
+    <MessageFormat>Use pattern matching instead of combination of 'as' operator and null check.</MessageFormat>
+    <Category>Usage</Category>
+    <DefaultSeverity>Info</DefaultSeverity>
+    <IsEnabledByDefault>true</IsEnabledByDefault>
+    <SupportsFadeOut>false</SupportsFadeOut>
+    <SupportsFadeOutAnalyzer>false</SupportsFadeOutAnalyzer>
+    <Samples>
+      <Sample>
+        <Before><![CDATA[var y = x as Foo; // RCS1221
+
+if (y == null)
+{
+    return;
+}]]></Before>
+        <After><![CDATA[if (!(x is Foo y))
+{
+    return;
+}]]></After>
+      </Sample>
+    </Samples>
+  </Analyzer>
+  <Analyzer Identifier="MergePreprocessorDirectives">
+    <Id>RCS1222</Id>
+    <Title>Merge preprocessor directives.</Title>
+    <MessageFormat>Merge preprocessor directives.</MessageFormat>
+    <Category>Readability</Category>
+    <DefaultSeverity>Info</DefaultSeverity>
+    <IsEnabledByDefault>true</IsEnabledByDefault>
+    <SupportsFadeOut>false</SupportsFadeOut>
+    <SupportsFadeOutAnalyzer>false</SupportsFadeOutAnalyzer>
+    <Samples>
+      <Sample>
+        <Before><![CDATA[#pragma warning disable CS0000
+#pragma warning disable CS0001
+]]></Before>
+        <After><![CDATA[#pragma warning disable CS0000, CS0001]]></After>
+      </Sample>
+    </Samples>
+  </Analyzer>
+  <Analyzer Identifier="UseDebuggerDisplayAttribute">
+    <Id>RCS1223</Id>
+    <Title>Use DebuggerDisplay attribute for publicly visible type.</Title>
+    <MessageFormat>Use DebuggerDisplay attribute for publicly visible type.</MessageFormat>
+    <Category>Usage</Category>
+    <DefaultSeverity>Info</DefaultSeverity>
+    <IsEnabledByDefault>false</IsEnabledByDefault>
+    <SupportsFadeOut>false</SupportsFadeOut>
+    <SupportsFadeOutAnalyzer>false</SupportsFadeOutAnalyzer>
+    <Samples>
+      <Sample>
         <Before><![CDATA[public class Foo
 {
 }]]></Before>
@@ -4763,60 +4814,8 @@
     {
         get { return ToString(); }
     }
-=======
-        <Before><![CDATA[if (x is T && Foo((T)x)) // RCS1220
-{
-}]]></Before>
-        <After><![CDATA[if (x is T y && Foo(y))
-{
->>>>>>> 8ce0e124
-}]]></After>
-      </Sample>
-    </Samples>
-  </Analyzer>
-<<<<<<< HEAD
-=======
-  <Analyzer Identifier="UsePatternMatchingInsteadOfAsAndNullCheck">
-    <Id>RCS1221</Id>
-    <Title>Use pattern matching instead of combination of 'as' operator and null check.</Title>
-    <MessageFormat>Use pattern matching instead of combination of 'as' operator and null check.</MessageFormat>
-    <Category>Usage</Category>
-    <DefaultSeverity>Info</DefaultSeverity>
-    <IsEnabledByDefault>true</IsEnabledByDefault>
-    <SupportsFadeOut>false</SupportsFadeOut>
-    <SupportsFadeOutAnalyzer>false</SupportsFadeOutAnalyzer>
-    <Samples>
-      <Sample>
-        <Before><![CDATA[var y = x as Foo; // RCS1221
-
-if (y == null)
-{
-    return;
-}]]></Before>
-        <After><![CDATA[if (!(x is Foo y))
-{
-    return;
-}]]></After>
-      </Sample>
-    </Samples>
-  </Analyzer>
-  <Analyzer Identifier="MergePreprocessorDirectives">
-    <Id>RCS1222</Id>
-    <Title>Merge preprocessor directives.</Title>
-    <MessageFormat>Merge preprocessor directives.</MessageFormat>
-    <Category>Readability</Category>
-    <DefaultSeverity>Info</DefaultSeverity>
-    <IsEnabledByDefault>true</IsEnabledByDefault>
-    <SupportsFadeOut>false</SupportsFadeOut>
-    <SupportsFadeOutAnalyzer>false</SupportsFadeOutAnalyzer>
-    <Samples>
-      <Sample>
-        <Before><![CDATA[#pragma warning disable CS0000
-#pragma warning disable CS0001
-]]></Before>
-        <After><![CDATA[#pragma warning disable CS0000, CS0001]]></After>
-      </Sample>
-    </Samples>
-  </Analyzer>
->>>>>>> 8ce0e124
+}]]></After>
+      </Sample>
+    </Samples>
+  </Analyzer>
 </Analyzers>