﻿// Copyright (c) Josef Pihrt. All rights reserved. Licensed under the Apache License, Version 2.0. See License.txt in the project root for license information.

using System.Collections.Immutable;
using Microsoft.CodeAnalysis;
using Microsoft.CodeAnalysis.CSharp.Syntax;
using Microsoft.CodeAnalysis.Diagnostics;

namespace Roslynator.CSharp.Analysis.Documentation
{
    internal class AddTypeParameterToDocumentationCommentAnalysis : DocumentationCommentAnalysis<TypeParameterSyntax>
    {
        public override XmlElementKind ElementKind
        {
            get { return XmlElementKind.TypeParam; }
        }

        public static void Analyze(
            SyntaxNodeAnalysisContext context,
            MemberDeclarationSyntax memberDeclaration,
            SeparatedSyntaxList<TypeParameterSyntax> typeParameters)
        {
            if (!typeParameters.Any())
                return;

<<<<<<< HEAD
                if (comment != null)
                {
                    ImmutableArray<string> values = DocumentationCommentAnalysis.GetAttributeValues(comment, XmlElementKind.TypeParam, "name");
=======
            DocumentationCommentTriviaSyntax comment = memberDeclaration.GetSingleLineDocumentationComment();
>>>>>>> 707b7191

            if (comment == null)
                return;

            ImmutableArray<string> values = DocumentationCommentAnalysis.GetAttributeValues(comment, XmlElementKind.TypeParam, "name");

            if (values.IsDefault)
                return;

            foreach (TypeParameterSyntax typeParameter in typeParameters)
            {
                if (!typeParameter.IsMissing
                    && !values.Contains(typeParameter.Identifier.ValueText))
                {
                    context.ReportDiagnostic(DiagnosticDescriptors.AddTypeParameterToDocumentationComment, typeParameter.Identifier);
                }
            }
        }

        public override SeparatedSyntaxList<TypeParameterSyntax> GetContainingList(TypeParameterSyntax node)
        {
            return ((TypeParameterListSyntax)node.Parent).Parameters;
        }

        public override string GetName(TypeParameterSyntax node)
        {
            return node.Identifier.ValueText;
        }

        public override ElementInfo<TypeParameterSyntax> CreateInfo(TypeParameterSyntax node, int insertIndex, NewLinePosition newLinePosition)
        {
            return new TypeParamElementInfo(node, insertIndex, newLinePosition);
        }
    }
}<|MERGE_RESOLUTION|>--- conflicted
+++ resolved
@@ -22,13 +22,7 @@
             if (!typeParameters.Any())
                 return;
 
-<<<<<<< HEAD
-                if (comment != null)
-                {
-                    ImmutableArray<string> values = DocumentationCommentAnalysis.GetAttributeValues(comment, XmlElementKind.TypeParam, "name");
-=======
             DocumentationCommentTriviaSyntax comment = memberDeclaration.GetSingleLineDocumentationComment();
->>>>>>> 707b7191
 
             if (comment == null)
                 return;
