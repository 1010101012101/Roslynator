﻿// Copyright (c) Josef Pihrt. All rights reserved. Licensed under the Apache License, Version 2.0. See License.txt in the project root for license information.

using System;
using System.Collections.Immutable;
using Microsoft.CodeAnalysis;
using Microsoft.CodeAnalysis.CSharp;
using Microsoft.CodeAnalysis.CSharp.Syntax;
using Microsoft.CodeAnalysis.Diagnostics;
using Roslynator.CSharp.Syntax;

namespace Roslynator.CSharp.Analysis
{
    [DiagnosticAnalyzer(LanguageNames.CSharp)]
    public class UseCompoundAssignmentAnalyzer : BaseDiagnosticAnalyzer
    {
        public override ImmutableArray<DiagnosticDescriptor> SupportedDiagnostics
        {
            get
            {
                return ImmutableArray.Create(
                    DiagnosticDescriptors.UseCompoundAssignment,
                    DiagnosticDescriptors.UseCompoundAssignmentFadeOut);
            }
        }

        public override void Initialize(AnalysisContext context)
        {
            if (context == null)
                throw new ArgumentNullException(nameof(context));

            base.Initialize(context);

            context.RegisterCompilationStartAction(startContext =>
            {
<<<<<<< HEAD
                if (!startContext.IsDiagnosticEnabled(DiagnosticDescriptors.UseCompoundAssignment))
=======
                if (startContext.IsAnalyzerSuppressed(DiagnosticDescriptors.UseCompoundAssignment))
>>>>>>> 2cf46aad
                    return;

                startContext.RegisterSyntaxNodeAction(AnalyzeSimpleAssignment, SyntaxKind.SimpleAssignmentExpression);
            });
        }

        private static void AnalyzeSimpleAssignment(SyntaxNodeAnalysisContext context)
        {
            var assignmentExpression = (AssignmentExpressionSyntax)context.Node;

            SimpleAssignmentExpressionInfo assignmentInfo = SyntaxInfo.SimpleAssignmentExpressionInfo(assignmentExpression);

            if (!assignmentInfo.Success)
                return;

            if (assignmentExpression.IsParentKind(SyntaxKind.ObjectInitializerExpression))
                return;

            ExpressionSyntax right = assignmentInfo.Right;

            if (!CanBeReplacedWithCompoundAssignment(right.Kind()))
                return;

            BinaryExpressionInfo binaryInfo = SyntaxInfo.BinaryExpressionInfo((BinaryExpressionSyntax)right);

            if (!binaryInfo.Success)
                return;

            if (!CSharpFactory.AreEquivalent(assignmentInfo.Left, binaryInfo.Left))
                return;

            var binaryExpression = (BinaryExpressionSyntax)right;

            DiagnosticHelpers.ReportDiagnostic(context, DiagnosticDescriptors.UseCompoundAssignment, assignmentExpression, GetCompoundAssignmentOperatorText(binaryExpression));
            DiagnosticHelpers.ReportNode(context, DiagnosticDescriptors.UseCompoundAssignmentFadeOut, binaryExpression.Left);
        }

        private static bool CanBeReplacedWithCompoundAssignment(SyntaxKind kind)
        {
            switch (kind)
            {
                case SyntaxKind.AddExpression:
                case SyntaxKind.SubtractExpression:
                case SyntaxKind.MultiplyExpression:
                case SyntaxKind.DivideExpression:
                case SyntaxKind.ModuloExpression:
                case SyntaxKind.BitwiseAndExpression:
                case SyntaxKind.ExclusiveOrExpression:
                case SyntaxKind.BitwiseOrExpression:
                case SyntaxKind.LeftShiftExpression:
                case SyntaxKind.RightShiftExpression:
                    return true;
                default:
                    return false;
            }
        }

        internal static string GetCompoundAssignmentOperatorText(BinaryExpressionSyntax binaryExpression)
        {
            SyntaxKind compoundAssignmentKind = CSharpFacts.GetCompoundAssignmentKind(binaryExpression.Kind());

            SyntaxKind compoundAssignmentOperatorKind = CSharpFacts.GetCompoundAssignmentOperatorKind(compoundAssignmentKind);

            return SyntaxFacts.GetText(compoundAssignmentOperatorKind);
        }
    }
}<|MERGE_RESOLUTION|>--- conflicted
+++ resolved
@@ -32,11 +32,7 @@
 
             context.RegisterCompilationStartAction(startContext =>
             {
-<<<<<<< HEAD
-                if (!startContext.IsDiagnosticEnabled(DiagnosticDescriptors.UseCompoundAssignment))
-=======
                 if (startContext.IsAnalyzerSuppressed(DiagnosticDescriptors.UseCompoundAssignment))
->>>>>>> 2cf46aad
                     return;
 
                 startContext.RegisterSyntaxNodeAction(AnalyzeSimpleAssignment, SyntaxKind.SimpleAssignmentExpression);
