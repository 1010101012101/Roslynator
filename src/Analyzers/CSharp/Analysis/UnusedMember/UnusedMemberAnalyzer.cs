--- conflicted
+++ resolved
@@ -174,11 +174,7 @@
             {
                 string value = semanticModel
                     .GetDeclaredSymbol(typeDeclaration, cancellationToken)
-<<<<<<< HEAD
-                    .GetAttribute(FullyQualifiedMetadataNames.System_Diagnostics_DebuggerDisplayAttribute)?
-=======
                     .GetAttribute(MetadataNames.System_Diagnostics_DebuggerDisplayAttribute)?
->>>>>>> 1738e1a8
                     .ConstructorArguments
                     .SingleOrDefault(shouldThrow: false)
                     .Value?
