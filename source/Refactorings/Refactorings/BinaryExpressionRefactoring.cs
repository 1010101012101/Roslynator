--- conflicted
+++ resolved
@@ -47,16 +47,6 @@
             {
                 SemanticModel semanticModel = await context.GetSemanticModelAsync().ConfigureAwait(false);
 
-<<<<<<< HEAD
-                StringConcatenationExpression concatenation;
-                if (StringConcatenationExpression.TryCreate(binaryExpression, semanticModel, out concatenation, context.CancellationToken))
-                {
-                    if (context.IsRefactoringEnabled(RefactoringIdentifiers.JoinStringExpressions))
-                        JoinStringExpressionsRefactoring.ComputeRefactoring(context, concatenation);
-
-                    if (context.IsRefactoringEnabled(RefactoringIdentifiers.UseStringBuilderInsteadOfConcatenation))
-                        UseStringBuilderInsteadOfConcatenationRefactoring.ComputeRefactoring(context, concatenation);
-=======
                 StringConcatenationExpressionInfo concatenationInfo = SyntaxInfo.StringConcatenationExpressionInfo(binaryExpression, semanticModel, context.CancellationToken);
                 if (concatenationInfo.Success)
                 {
@@ -65,7 +55,6 @@
 
                     if (context.IsRefactoringEnabled(RefactoringIdentifiers.UseStringBuilderInsteadOfConcatenation))
                         UseStringBuilderInsteadOfConcatenationRefactoring.ComputeRefactoring(context, concatenationInfo);
->>>>>>> 4acebedd
                 }
             }
 
@@ -84,11 +73,7 @@
                 {
                     context.RegisterRefactoring(
                         "Replace as with cast",
-<<<<<<< HEAD
-                        cancellationToken => ReplaceAsWithCastRefactoring.RefactorAsync(context.Document, binaryExpression, context.CancellationToken));
-=======
                         cancellationToken => ReplaceAsWithCastRefactoring.RefactorAsync(context.Document, binaryExpression, cancellationToken));
->>>>>>> 4acebedd
                 }
             }
 
@@ -125,13 +110,8 @@
                     {
                         SemanticModel semanticModel = await context.GetSemanticModelAsync().ConfigureAwait(false);
 
-<<<<<<< HEAD
-                        StringConcatenationExpression concatenation;
-                        if (StringConcatenationExpression.TryCreate(binaryExpressionSelection, semanticModel, out concatenation, context.CancellationToken))
-=======
                         StringConcatenationExpressionInfo concatenation = SyntaxInfo.StringConcatenationExpressionInfo(binaryExpressionSelection, semanticModel, context.CancellationToken);
                         if (concatenation.Success)
->>>>>>> 4acebedd
                         {
                             JoinStringExpressionsRefactoring.ComputeRefactoring(context, concatenation);
                         }
