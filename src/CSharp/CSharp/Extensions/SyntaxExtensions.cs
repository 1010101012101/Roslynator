--- conflicted
+++ resolved
@@ -1628,17 +1628,6 @@
         public static SeparatedSyntaxList<TNode> ReplaceRange<TNode>(
             this SeparatedSyntaxList<TNode> list,
             int index,
-<<<<<<< HEAD
-            IEnumerable<TNode> newNodes) where TNode : SyntaxNode
-        {
-            return ReplaceRangeAt(list, index, 1, newNodes);
-        }
-
-        internal static SeparatedSyntaxList<TNode> ReplaceRangeAt<TNode>(
-            this SeparatedSyntaxList<TNode> list,
-            int startIndex,
-=======
->>>>>>> cb1746d5
             int count,
             IEnumerable<TNode> newNodes) where TNode : SyntaxNode
         {
@@ -2096,18 +2085,6 @@
         public static SyntaxList<TNode> ReplaceRange<TNode>(
             this SyntaxList<TNode> list,
             int index,
-<<<<<<< HEAD
-            IEnumerable<TNode> newNodes) where TNode : SyntaxNode
-        {
-            return ReplaceRangeAt(list, index, 1, newNodes);
-        }
-
-        //TODO: make public
-        internal static SyntaxList<TNode> ReplaceRangeAt<TNode>(
-            this SyntaxList<TNode> list,
-            int startIndex,
-=======
->>>>>>> cb1746d5
             int count,
             IEnumerable<TNode> newNodes) where TNode : SyntaxNode
         {
@@ -3426,31 +3403,14 @@
         }
 
         /// <summary>
-<<<<<<< HEAD
-        /// Creates a new list with tokens at the specified range removed.
-        /// </summary>
-        /// <param name="list"></param>
-        /// <param name="startIndex">An index of the first element to remove.</param>
-=======
         /// Creates a new list with tokens in the specified range removed.
         /// </summary>
         /// <param name="list"></param>
         /// <param name="index">An index of the first element to remove.</param>
->>>>>>> cb1746d5
         /// <param name="count">A number of elements to remove.</param>
         /// <returns></returns>
         public static SyntaxTokenList RemoveRange(
             this SyntaxTokenList list,
-<<<<<<< HEAD
-            int startIndex,
-            int count)
-        {
-            if (startIndex < 0)
-                throw new ArgumentOutOfRangeException(nameof(startIndex), startIndex, "");
-
-            if (count < 0
-                || startIndex + count > list.Count)
-=======
             int index,
             int count)
         {
@@ -3476,44 +3436,29 @@
 
             if (count < 0
                 || index + count > list.Count)
->>>>>>> cb1746d5
             {
                 throw new ArgumentOutOfRangeException(nameof(count), count, "");
             }
 
-<<<<<<< HEAD
-            return TokenList(RemoveRange());
-
-            IEnumerable<SyntaxToken> RemoveRange()
-=======
             if (newTokens == null)
                 throw new ArgumentNullException(nameof(newTokens));
 
             return TokenList(ReplaceRange());
 
             IEnumerable<SyntaxToken> ReplaceRange()
->>>>>>> cb1746d5
             {
                 SyntaxTokenList.Enumerator en = list.GetEnumerator();
 
                 int i = 0;
 
-<<<<<<< HEAD
-                while (i < startIndex
-=======
                 while (i < index
->>>>>>> cb1746d5
                     && en.MoveNext())
                 {
                     yield return en.Current;
                     i++;
                 }
 
-<<<<<<< HEAD
-                int endIndex = startIndex + count;
-=======
                 int endIndex = index + count;
->>>>>>> cb1746d5
 
                 while (i < endIndex
                     && en.MoveNext())
@@ -3521,15 +3466,12 @@
                     i++;
                 }
 
-<<<<<<< HEAD
-=======
                 if ((newTokens as ICollection<SyntaxToken>)?.Count != 0)
                 {
                     foreach (SyntaxToken token in newTokens)
                         yield return token;
                 }
 
->>>>>>> cb1746d5
                 while (en.MoveNext())
                     yield return en.Current;
             }
@@ -3754,31 +3696,14 @@
         }
 
         /// <summary>
-<<<<<<< HEAD
-        /// Creates a new list with trivia at the specified range removed.
-        /// </summary>
-        /// <param name="list"></param>
-        /// <param name="startIndex">An index of the first element to remove.</param>
-=======
         /// Creates a new list with trivia in the specified range removed.
         /// </summary>
         /// <param name="list"></param>
         /// <param name="index">An index of the first element to remove.</param>
->>>>>>> cb1746d5
         /// <param name="count">A number of elements to remove.</param>
         /// <returns></returns>
         public static SyntaxTriviaList RemoveRange(
             this SyntaxTriviaList list,
-<<<<<<< HEAD
-            int startIndex,
-            int count)
-        {
-            if (startIndex < 0)
-                throw new ArgumentOutOfRangeException(nameof(startIndex), startIndex, "");
-
-            if (count < 0
-                || startIndex + count > list.Count)
-=======
             int index,
             int count)
         {
@@ -3804,44 +3729,29 @@
 
             if (count < 0
                 || index + count > list.Count)
->>>>>>> cb1746d5
             {
                 throw new ArgumentOutOfRangeException(nameof(count), count, "");
             }
 
-<<<<<<< HEAD
-            return TriviaList(RemoveRange());
-
-            IEnumerable<SyntaxTrivia> RemoveRange()
-=======
             if (newTrivia == null)
                 throw new ArgumentNullException(nameof(newTrivia));
 
             return TriviaList(ReplaceRange());
 
             IEnumerable<SyntaxTrivia> ReplaceRange()
->>>>>>> cb1746d5
             {
                 SyntaxTriviaList.Enumerator en = list.GetEnumerator();
 
                 int i = 0;
 
-<<<<<<< HEAD
-                while (i < startIndex
-=======
                 while (i < index
->>>>>>> cb1746d5
                     && en.MoveNext())
                 {
                     yield return en.Current;
                     i++;
                 }
 
-<<<<<<< HEAD
-                int endIndex = startIndex + count;
-=======
                 int endIndex = index + count;
->>>>>>> cb1746d5
 
                 while (i < endIndex
                     && en.MoveNext())
@@ -3849,15 +3759,12 @@
                     i++;
                 }
 
-<<<<<<< HEAD
-=======
                 if ((newTrivia as ICollection<SyntaxTrivia>)?.Count != 0)
                 {
                     foreach (SyntaxTrivia trivia in newTrivia)
                         yield return trivia;
                 }
 
->>>>>>> cb1746d5
                 while (en.MoveNext())
                     yield return en.Current;
             }
