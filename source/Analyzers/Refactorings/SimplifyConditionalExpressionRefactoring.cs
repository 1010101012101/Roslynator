﻿// Copyright (c) Josef Pihrt. All rights reserved. Licensed under the Apache License, Version 2.0. See License.txt in the project root for license information.

using System.Threading;
using System.Threading.Tasks;
using Microsoft.CodeAnalysis;
using Microsoft.CodeAnalysis.CSharp;
using Microsoft.CodeAnalysis.CSharp.Syntax;
using Microsoft.CodeAnalysis.Diagnostics;
using Microsoft.CodeAnalysis.Text;
using Roslynator.CSharp;
using Roslynator.CSharp.Syntax;

namespace Roslynator.CSharp.Refactorings
{
    internal static class SimplifyConditionalExpressionRefactoring
    {
        public static void Analyze(SyntaxNodeAnalysisContext context, ConditionalExpressionSyntax conditionalExpression)
        {
            if (context.Node.ContainsDiagnostics)
                return;
<<<<<<< HEAD

            if (context.Node.SpanContainsDirectives())
                return;

            ConditionalExpressionInfo info;
            if (ConditionalExpressionInfo.TryCreate(conditionalExpression, out info))
            {
                switch (info.WhenTrue.Kind())
                {
                    case SyntaxKind.TrueLiteralExpression:
                        {
                            if (info.WhenFalse.IsKind(SyntaxKind.FalseLiteralExpression))
                                context.ReportDiagnostic(DiagnosticDescriptors.SimplifyConditionalExpression, conditionalExpression);

                            break;
                        }
                    case SyntaxKind.FalseLiteralExpression:
                        {
                            if (info.WhenFalse.IsKind(SyntaxKind.TrueLiteralExpression))
                                context.ReportDiagnostic(DiagnosticDescriptors.SimplifyConditionalExpression, conditionalExpression);

                            break;
                        }
                }
=======

            if (context.Node.SpanContainsDirectives())
                return;

            ConditionalExpressionInfo info = SyntaxInfo.ConditionalExpressionInfo(conditionalExpression);

            if (!info.Success)
                return;

            switch (info.WhenTrue.Kind())
            {
                case SyntaxKind.TrueLiteralExpression:
                    {
                        if (info.WhenFalse.IsKind(SyntaxKind.FalseLiteralExpression))
                            context.ReportDiagnostic(DiagnosticDescriptors.SimplifyConditionalExpression, conditionalExpression);

                        break;
                    }
                case SyntaxKind.FalseLiteralExpression:
                    {
                        if (info.WhenFalse.IsKind(SyntaxKind.TrueLiteralExpression))
                            context.ReportDiagnostic(DiagnosticDescriptors.SimplifyConditionalExpression, conditionalExpression);

                        break;
                    }
>>>>>>> 4acebedd
            }
        }

        public static Task<Document> RefactorAsync(
            Document document,
            ConditionalExpressionSyntax conditionalExpression,
            CancellationToken cancellationToken)
        {
            SemanticModel semanticModel = await document.GetSemanticModelAsync(cancellationToken).ConfigureAwait(false);

            ExpressionSyntax condition = conditionalExpression.Condition;

            ExpressionSyntax newNode = (conditionalExpression.WhenTrue.WalkDownParentheses().IsKind(SyntaxKind.TrueLiteralExpression))
                ? condition
<<<<<<< HEAD
                : Negator.LogicallyNegate(condition);

            SyntaxTriviaList trailingTrivia = conditionalExpression
                .DescendantTrivia(TextSpan.FromBounds(condition.Span.End, conditionalExpression.Span.End))
                .ToSyntaxTriviaList()
                .EmptyIfWhitespace()
                .AddRange(conditionalExpression.GetTrailingTrivia());

=======
                : CSharpUtility.LogicallyNegate(condition, semanticModel, cancellationToken);

            SyntaxTriviaList trailingTrivia = conditionalExpression
                .DescendantTrivia(TextSpan.FromBounds(condition.Span.End, conditionalExpression.Span.End))
                .ToSyntaxTriviaList()
                .EmptyIfWhitespace()
                .AddRange(conditionalExpression.GetTrailingTrivia());

>>>>>>> 4acebedd
            newNode = newNode
                .WithLeadingTrivia(conditionalExpression.GetLeadingTrivia())
                .WithTrailingTrivia(trailingTrivia);

            return document.ReplaceNodeAsync(conditionalExpression, newNode, cancellationToken);
        }
    }
}<|MERGE_RESOLUTION|>--- conflicted
+++ resolved
@@ -18,32 +18,6 @@
         {
             if (context.Node.ContainsDiagnostics)
                 return;
-<<<<<<< HEAD
-
-            if (context.Node.SpanContainsDirectives())
-                return;
-
-            ConditionalExpressionInfo info;
-            if (ConditionalExpressionInfo.TryCreate(conditionalExpression, out info))
-            {
-                switch (info.WhenTrue.Kind())
-                {
-                    case SyntaxKind.TrueLiteralExpression:
-                        {
-                            if (info.WhenFalse.IsKind(SyntaxKind.FalseLiteralExpression))
-                                context.ReportDiagnostic(DiagnosticDescriptors.SimplifyConditionalExpression, conditionalExpression);
-
-                            break;
-                        }
-                    case SyntaxKind.FalseLiteralExpression:
-                        {
-                            if (info.WhenFalse.IsKind(SyntaxKind.TrueLiteralExpression))
-                                context.ReportDiagnostic(DiagnosticDescriptors.SimplifyConditionalExpression, conditionalExpression);
-
-                            break;
-                        }
-                }
-=======
 
             if (context.Node.SpanContainsDirectives())
                 return;
@@ -69,11 +43,10 @@
 
                         break;
                     }
->>>>>>> 4acebedd
             }
         }
 
-        public static Task<Document> RefactorAsync(
+        public static async Task<Document> RefactorAsync(
             Document document,
             ConditionalExpressionSyntax conditionalExpression,
             CancellationToken cancellationToken)
@@ -84,16 +57,6 @@
 
             ExpressionSyntax newNode = (conditionalExpression.WhenTrue.WalkDownParentheses().IsKind(SyntaxKind.TrueLiteralExpression))
                 ? condition
-<<<<<<< HEAD
-                : Negator.LogicallyNegate(condition);
-
-            SyntaxTriviaList trailingTrivia = conditionalExpression
-                .DescendantTrivia(TextSpan.FromBounds(condition.Span.End, conditionalExpression.Span.End))
-                .ToSyntaxTriviaList()
-                .EmptyIfWhitespace()
-                .AddRange(conditionalExpression.GetTrailingTrivia());
-
-=======
                 : CSharpUtility.LogicallyNegate(condition, semanticModel, cancellationToken);
 
             SyntaxTriviaList trailingTrivia = conditionalExpression
@@ -102,12 +65,11 @@
                 .EmptyIfWhitespace()
                 .AddRange(conditionalExpression.GetTrailingTrivia());
 
->>>>>>> 4acebedd
             newNode = newNode
                 .WithLeadingTrivia(conditionalExpression.GetLeadingTrivia())
                 .WithTrailingTrivia(trailingTrivia);
 
-            return document.ReplaceNodeAsync(conditionalExpression, newNode, cancellationToken);
+            return await document.ReplaceNodeAsync(conditionalExpression, newNode, cancellationToken).ConfigureAwait(false);
         }
     }
 }