--- conflicted
+++ resolved
@@ -8,6 +8,7 @@
 using Microsoft.CodeAnalysis.CSharp.Syntax;
 using Microsoft.CodeAnalysis.Diagnostics;
 using Roslynator.CSharp.Syntax;
+using static Roslynator.DiagnosticHelpers;
 
 namespace Roslynator.CSharp.Analysis
 {
@@ -84,18 +85,8 @@
                             }
                         case XmlElementKind.Summary:
                             {
-<<<<<<< HEAD
-                                if (!context.IsAnalyzerSuppressed(DiagnosticDescriptors.AddSummaryToDocumentationComment)
-                                    && info.IsContentEmptyOrWhitespace)
-                                {
-                                    DiagnosticHelpers.ReportDiagnostic(context,
-                                        DiagnosticDescriptors.AddSummaryToDocumentationComment,
-                                        info.Element);
-                                }
-=======
                                 if (info.IsContentEmptyOrWhitespace)
-                                    context.ReportDiagnosticIfNotSuppressed(DiagnosticDescriptors.AddSummaryToDocumentationComment, info.Element);
->>>>>>> b5daacee
+                                    ReportDiagnosticIfNotSuppressed(context, DiagnosticDescriptors.AddSummaryToDocumentationComment, info.Element);
 
                                 containsSummaryElement = true;
                                 break;
@@ -106,18 +97,8 @@
                         case XmlElementKind.Returns:
                         case XmlElementKind.Value:
                             {
-<<<<<<< HEAD
-                                if (!context.IsAnalyzerSuppressed(DiagnosticDescriptors.UnusedElementInDocumentationComment)
-                                    && info.IsContentEmptyOrWhitespace)
-                                {
-                                    DiagnosticHelpers.ReportDiagnostic(context,
-                                        DiagnosticDescriptors.UnusedElementInDocumentationComment,
-                                        info.Element);
-                                }
-=======
                                 if (info.IsContentEmptyOrWhitespace)
-                                    context.ReportDiagnosticIfNotSuppressed(DiagnosticDescriptors.UnusedElementInDocumentationComment, info.Element);
->>>>>>> b5daacee
+                                    ReportDiagnosticIfNotSuppressed(context, DiagnosticDescriptors.UnusedElementInDocumentationComment, info.Element);
 
                                 break;
                             }
@@ -143,7 +124,7 @@
             if (!containsSummaryElement
                 && !containsContentElement)
             {
-                context.ReportDiagnosticIfNotSuppressed(DiagnosticDescriptors.AddSummaryElementToDocumentationComment, documentationComment);
+                ReportDiagnosticIfNotSuppressed(context, DiagnosticDescriptors.AddSummaryElementToDocumentationComment, documentationComment);
             }
 
             SyntaxNode parent = documentationComment.ParentTrivia.Token.Parent;
@@ -166,7 +147,7 @@
                     {
                         if (IsMissing(documentationComment, parameter))
                         {
-                            context.ReportDiagnostic(DiagnosticDescriptors.AddParamElementToDocumentationComment, documentationComment);
+                            ReportDiagnostic(context, DiagnosticDescriptors.AddParamElementToDocumentationComment, documentationComment);
                             break;
                         }
                     }
@@ -191,7 +172,7 @@
                     {
                         if (IsMissing(documentationComment, typeParameter))
                         {
-                            context.ReportDiagnostic(DiagnosticDescriptors.AddTypeParamElementToDocumentationComment, documentationComment);
+                            ReportDiagnostic(context, DiagnosticDescriptors.AddTypeParamElementToDocumentationComment, documentationComment);
                             break;
                         }
                     }
@@ -208,11 +189,6 @@
         {
             foreach (XmlNodeSyntax xmlNode in documentationComment.Content)
             {
-<<<<<<< HEAD
-                DiagnosticHelpers.ReportDiagnostic(context,
-                    DiagnosticDescriptors.AddSummaryElementToDocumentationComment,
-                    documentationComment);
-=======
                 XmlElementInfo elementInfo = SyntaxInfo.XmlElementInfo(xmlNode);
 
                 if (elementInfo.Success
@@ -297,11 +273,11 @@
 
                 if (index == -1)
                 {
-                    context.ReportDiagnosticIfNotSuppressed(DiagnosticDescriptors.UnusedElementInDocumentationComment, element);
+                    ReportDiagnosticIfNotSuppressed(context, DiagnosticDescriptors.UnusedElementInDocumentationComment, element);
                 }
                 else if (index < firstIndex)
                 {
-                    context.ReportDiagnosticIfNotSuppressed(DiagnosticDescriptors.ReorderElementsInDocumentationComment, firstElement);
+                    ReportDiagnosticIfNotSuppressed(context, DiagnosticDescriptors.ReorderElementsInDocumentationComment, firstElement);
                     return;
                 }
                 else
@@ -310,7 +286,6 @@
                 }
 
                 firstIndex = index;
->>>>>>> b5daacee
             }
         }
     }
