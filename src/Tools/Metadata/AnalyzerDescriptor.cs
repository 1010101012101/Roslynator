﻿// Copyright (c) Josef Pihrt. All rights reserved. Licensed under the Apache License, Version 2.0. See License.txt in the project root for license information.

using System;
using System.Collections.Generic;
using System.Collections.ObjectModel;
using System.Linq;

namespace Roslynator.Metadata
{
    public class AnalyzerDescriptor
    {
        public AnalyzerDescriptor(
            string id,
            string identifier,
            string title,
            string messageFormat,
            string category,
            string defaultSeverity,
            bool isEnabledByDefault,
            bool isObsolete,
            bool supportsFadeOut,
            bool supportsFadeOutAnalyzer,
            string summary,
            IEnumerable<SampleDescriptor> samples,
            IEnumerable<LinkDescriptor> links)
        {
            Id = id;
            Identifier = identifier;
            Title = title;
            MessageFormat = messageFormat;
            Category = category;
            DefaultSeverity = defaultSeverity;
            IsEnabledByDefault = isEnabledByDefault;
            IsObsolete = isObsolete;
            SupportsFadeOut = supportsFadeOut;
            SupportsFadeOutAnalyzer = supportsFadeOutAnalyzer;
            Summary = summary;
            Samples = new ReadOnlyCollection<SampleDescriptor>(samples?.ToArray() ?? Array.Empty<SampleDescriptor>());
            Links = new ReadOnlyCollection<LinkDescriptor>(links?.ToArray() ?? Array.Empty<LinkDescriptor>());
        }

        public string Id { get; }

        public string Identifier { get; }

        public string Title { get; }

        public string MessageFormat { get; }

        public string Category { get; }

        public string DefaultSeverity { get; }

        public bool IsEnabledByDefault { get; }

        public bool IsObsolete { get; }

        public bool SupportsFadeOut { get; }

        public bool SupportsFadeOutAnalyzer { get; }

        public string Summary { get; }

<<<<<<< HEAD
        public ReadOnlyCollection<SampleDescriptor> Samples { get; }

        public ReadOnlyCollection<LinkDescriptor> Links { get; }
=======
        public IReadOnlyList<SampleDescriptor> Samples { get; }

        public IReadOnlyList<LinkDescriptor> Links { get; }
>>>>>>> 4ea7ebf2
    }
}<|MERGE_RESOLUTION|>--- conflicted
+++ resolved
@@ -61,14 +61,8 @@
 
         public string Summary { get; }
 
-<<<<<<< HEAD
-        public ReadOnlyCollection<SampleDescriptor> Samples { get; }
-
-        public ReadOnlyCollection<LinkDescriptor> Links { get; }
-=======
         public IReadOnlyList<SampleDescriptor> Samples { get; }
 
         public IReadOnlyList<LinkDescriptor> Links { get; }
->>>>>>> 4ea7ebf2
     }
 }