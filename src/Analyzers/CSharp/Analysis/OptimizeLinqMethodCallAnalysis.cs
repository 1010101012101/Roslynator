﻿// Copyright (c) Josef Pihrt. All rights reserved. Licensed under the Apache License, Version 2.0. See License.txt in the project root for license information.

using System;
using System.Collections.Generic;
using System.Collections.Immutable;
using System.Threading;
using Microsoft.CodeAnalysis;
using Microsoft.CodeAnalysis.CSharp;
using Microsoft.CodeAnalysis.CSharp.Syntax;
using Microsoft.CodeAnalysis.Diagnostics;
using Microsoft.CodeAnalysis.Text;
using Roslynator.CSharp.Syntax;

namespace Roslynator.CSharp.Analysis
{
    internal static class OptimizeLinqMethodCallAnalysis
    {
        public static void AnalyzeWhere(SyntaxNodeAnalysisContext context, in SimpleMemberInvocationExpressionInfo invocationInfo)
        {
            SimpleMemberInvocationExpressionInfo invocationInfo2 = SyntaxInfo.SimpleMemberInvocationExpressionInfo(invocationInfo.Expression);

            if (!invocationInfo2.Success)
                return;

            if (invocationInfo2.Arguments.Count != 1)
                return;

            if (invocationInfo2.NameText != "Where")
                return;

            InvocationExpressionSyntax invocation = invocationInfo.InvocationExpression;

            SemanticModel semanticModel = context.SemanticModel;
            CancellationToken cancellationToken = context.CancellationToken;

            IMethodSymbol methodSymbol = semanticModel.GetExtensionMethodInfo(invocation, cancellationToken).Symbol;

            if (methodSymbol == null)
                return;

            if (!SymbolUtility.IsLinqExtensionOfIEnumerableOfTWithoutParameters(methodSymbol, invocationInfo.NameText))
                return;

            IMethodSymbol methodSymbol2 = semanticModel.GetExtensionMethodInfo(invocationInfo2.InvocationExpression, cancellationToken).Symbol;

            if (methodSymbol2 == null)
                return;

            if (!SymbolUtility.IsLinqWhere(methodSymbol2, allowImmutableArrayExtension: true))
                return;

            TextSpan span = TextSpan.FromBounds(invocationInfo2.Name.SpanStart, invocation.Span.End);

            Report(context, invocation, span, checkDirectives: true);
        }

        public static void AnalyzeFirstOrDefault(SyntaxNodeAnalysisContext context, in SimpleMemberInvocationExpressionInfo invocationInfo)
        {
            InvocationExpressionSyntax invocation = invocationInfo.InvocationExpression;

            ExtensionMethodSymbolInfo extensionMethodSymbolInfo = context.SemanticModel.GetReducedExtensionMethodInfo(invocation, context.CancellationToken);

            IMethodSymbol methodSymbol = extensionMethodSymbolInfo.Symbol;

            if (methodSymbol == null)
                return;

            if (methodSymbol.DeclaredAccessibility != Accessibility.Public)
                return;

            INamedTypeSymbol containingType = methodSymbol.ContainingType;

            if (containingType == null)
                return;

            bool success = false;

            if (containingType.HasMetadataName(MetadataNames.System_Linq_Enumerable))
            {
                ImmutableArray<IParameterSymbol> parameters = methodSymbol.Parameters;

                int parameterCount = parameters.Length;

                if (parameterCount == 2)
                {
                    if (parameters[0].Type.OriginalDefinition.IsIEnumerableOfT()
                        && SymbolUtility.IsPredicateFunc(parameters[1].Type, methodSymbol.TypeArguments[0]))
                    {
                        ITypeSymbol typeSymbol = context.SemanticModel.GetTypeSymbol(invocationInfo.Expression, context.CancellationToken);

                        if (typeSymbol != null)
                        {
                            if ((typeSymbol.Kind == SymbolKind.ArrayType && ((IArrayTypeSymbol)typeSymbol).Rank == 1)
<<<<<<< HEAD
                                || typeSymbol.OriginalDefinition.HasFullyQualifiedMetadataName(FullyQualifiedMetadataNames.System_Collections_Generic_List_T))
=======
                                || typeSymbol.OriginalDefinition.HasMetadataName(MetadataNames.System_Collections_Generic_List_T))
>>>>>>> db124047
                            {
                                Report(context, invocationInfo.Name);
                                return;
                            }
                        }

                        success = true;
                    }
                }
                else if (parameterCount == 1)
                {
                    if (parameters[0].Type.OriginalDefinition.IsIEnumerableOfT())
                    {
                        success = true;
                    }
                }
            }
            else if (containingType.HasMetadataName(MetadataNames.System_Linq_ImmutableArrayExtensions))
            {
                ImmutableArray<IParameterSymbol> parameters = methodSymbol.Parameters;

                int parameterCount = parameters.Length;

                if (parameterCount == 2)
                {
                    success = SymbolUtility.IsImmutableArrayOfT(parameters[0].Type)
                        && SymbolUtility.IsPredicateFunc(parameters[1].Type, methodSymbol.TypeArguments[0]);
                }
                else if (parameterCount == 1)
                {
                    success = SymbolUtility.IsImmutableArrayOfT(parameters[0].Type);
                }
            }

            if (!success)
                return;

            SyntaxNode parent = invocation.WalkUpParentheses().Parent;

            NullCheckExpressionInfo nullCheck = SyntaxInfo.NullCheckExpressionInfo(parent, NullCheckStyles.ComparisonToNull | NullCheckStyles.IsNull);

            if (!nullCheck.Success)
                return;

            SyntaxNode node = nullCheck.NullCheckExpression;

            if (node.ContainsDirectives)
                return;

            if (!extensionMethodSymbolInfo
                .ReducedSymbol
                .ReturnType
                .IsReferenceTypeOrNullableType())
            {
                return;
            }

            Report(context, node);
        }

        public static void AnalyzeWhereAndAny(SyntaxNodeAnalysisContext context, in SimpleMemberInvocationExpressionInfo invocationInfo)
        {
            SimpleMemberInvocationExpressionInfo invocationInfo2 = SyntaxInfo.SimpleMemberInvocationExpressionInfo(invocationInfo.Expression);

            if (!invocationInfo2.Success)
                return;

            if (invocationInfo2.NameText != "Where")
                return;

            ArgumentSyntax argument2 = invocationInfo2.Arguments.SingleOrDefault(shouldThrow: false);

            if (argument2 == null)
                return;

            SemanticModel semanticModel = context.SemanticModel;
            CancellationToken cancellationToken = context.CancellationToken;

            ExpressionSyntax invocationExpression = invocationInfo.InvocationExpression;

            IMethodSymbol methodSymbol = semanticModel.GetExtensionMethodInfo(invocationExpression, cancellationToken).Symbol;

            if (methodSymbol == null)
                return;

            if (!SymbolUtility.IsLinqExtensionOfIEnumerableOfTWithPredicate(methodSymbol, "Any"))
                return;

            IMethodSymbol methodSymbol2 = semanticModel.GetExtensionMethodInfo(invocationInfo2.InvocationExpression, cancellationToken).Symbol;

            if (methodSymbol2 == null)
                return;

            if (!SymbolUtility.IsLinqWhere(methodSymbol2, allowImmutableArrayExtension: true))
                return;

            SingleParameterLambdaExpressionInfo lambda = SyntaxInfo.SingleParameterLambdaExpressionInfo(invocationInfo.Arguments[0].Expression);

            if (!lambda.Success)
                return;

            if (!(lambda.Body is ExpressionSyntax))
                return;

            SingleParameterLambdaExpressionInfo lambda2 = SyntaxInfo.SingleParameterLambdaExpressionInfo(argument2.Expression);

            if (!lambda2.Success)
                return;

            if (!(lambda2.Body is ExpressionSyntax))
                return;

            if (!lambda.Parameter.Identifier.ValueText.Equals(lambda2.Parameter.Identifier.ValueText, StringComparison.Ordinal))
                return;

            Report(context, invocationExpression, TextSpan.FromBounds(invocationInfo2.Name.SpanStart, invocationExpression.Span.End));
        }

        public static void AnalyzeWhereAndCast(SyntaxNodeAnalysisContext context, in SimpleMemberInvocationExpressionInfo invocationInfo)
        {
            SimpleMemberInvocationExpressionInfo invocationInfo2 = SyntaxInfo.SimpleMemberInvocationExpressionInfo(invocationInfo.Expression);

            if (!invocationInfo2.Success)
                return;

            ArgumentSyntax argument = invocationInfo2.Arguments.SingleOrDefault(shouldThrow: false);

            if (argument == null)
                return;

            if (!string.Equals(invocationInfo2.NameText, "Where", StringComparison.Ordinal))
                return;

            InvocationExpressionSyntax invocationExpression = invocationInfo.InvocationExpression;
            SemanticModel semanticModel = context.SemanticModel;
            CancellationToken cancellationToken = context.CancellationToken;

            IMethodSymbol methodSymbol = semanticModel.GetReducedExtensionMethodInfo(invocationExpression, cancellationToken).Symbol;

            if (methodSymbol == null)
                return;

            if (!SymbolUtility.IsLinqCast(methodSymbol))
                return;

            IMethodSymbol methodSymbol2 = semanticModel.GetReducedExtensionMethodInfo(invocationInfo2.InvocationExpression, cancellationToken).Symbol;

            if (methodSymbol2 == null)
                return;

            if (!SymbolUtility.IsLinqWhere(methodSymbol2))
                return;

            IsExpressionInfo isExpressionInfo = SyntaxInfo.IsExpressionInfo(GetLambdaExpression(argument.Expression));

            if (!isExpressionInfo.Success)
                return;

            TypeSyntax type2 = (invocationInfo.Name as GenericNameSyntax)?.TypeArgumentList?.Arguments.SingleOrDefault(shouldThrow: false);

            if (type2 == null)
                return;

            ITypeSymbol typeSymbol = semanticModel.GetTypeSymbol(isExpressionInfo.Type, cancellationToken);

            if (typeSymbol == null)
                return;

            ITypeSymbol typeSymbol2 = semanticModel.GetTypeSymbol(type2, cancellationToken);

            if (!typeSymbol.Equals(typeSymbol2))
                return;

            TextSpan span = TextSpan.FromBounds(invocationInfo2.Name.SpanStart, invocationExpression.Span.End);

            Report(context, invocationExpression, span, checkDirectives: true);

            SyntaxNode GetLambdaExpression(ExpressionSyntax expression)
            {
                CSharpSyntaxNode body = (expression as LambdaExpressionSyntax)?.Body;

                if (body?.Kind() == SyntaxKind.Block)
                {
                    StatementSyntax statement = ((BlockSyntax)body).Statements.SingleOrDefault(shouldThrow: false);

                    if (statement?.Kind() == SyntaxKind.ReturnStatement)
                    {
                        var returnStatement = (ReturnStatementSyntax)statement;

                        return returnStatement.Expression;
                    }
                }

                return body;
            }
        }

        public static void AnalyzeOfType(
            SyntaxNodeAnalysisContext context,
            in SimpleMemberInvocationExpressionInfo invocationInfo)
        {
            TypeSyntax typeArgument = (invocationInfo.Name as GenericNameSyntax)?
                .TypeArgumentList
                .Arguments
                .SingleOrDefault(shouldThrow: false);

            if (typeArgument == null)
                return;

            SemanticModel semanticModel = context.SemanticModel;
            CancellationToken cancellationToken = context.CancellationToken;

            ExtensionMethodSymbolInfo extensionMethodSymbolInfo = semanticModel.GetReducedExtensionMethodInfo(invocationInfo.InvocationExpression, cancellationToken);

            IMethodSymbol methodSymbol = extensionMethodSymbolInfo.Symbol;

            if (methodSymbol == null)
                return;

            if (!SymbolUtility.IsLinqOfType(methodSymbol))
                return;

            ITypeSymbol typeSymbol = semanticModel.GetTypeSymbol(typeArgument, cancellationToken);

            if (typeSymbol?.IsErrorType() != false)
                return;

            ITypeSymbol typeSymbol2 = semanticModel.GetTypeSymbol(invocationInfo.Expression, cancellationToken);

            cancellationToken.ThrowIfCancellationRequested();

            if (!typeSymbol2.Implements((INamedTypeSymbol)extensionMethodSymbolInfo.ReducedSymbol.ReturnType, allInterfaces: true))
                return;

            ReportNameWithArgumentList(context, invocationInfo);
        }

        public static void AnalyzeFirst(
            SyntaxNodeAnalysisContext context,
            in SimpleMemberInvocationExpressionInfo invocationInfo)
        {
            ExtensionMethodSymbolInfo extensionMethodSymbolInfo = context.SemanticModel.GetReducedExtensionMethodInfo(invocationInfo.InvocationExpression, context.CancellationToken);

            IMethodSymbol methodSymbol = extensionMethodSymbolInfo.Symbol;

            if (methodSymbol == null)
                return;

            if (!SymbolUtility.IsLinqExtensionOfIEnumerableOfTWithoutParameters(methodSymbol, "First"))
                return;

            ITypeSymbol typeSymbol = context.SemanticModel.GetTypeSymbol(invocationInfo.Expression, context.CancellationToken);

            if (typeSymbol?.IsErrorType() != false)
                return;

            if (!StringUtility.Equals(typeSymbol.MetadataName, "Queue`1", "Stack`1"))
                return;

            if (!typeSymbol.ContainingNamespace.HasMetadataName(MetadataNames.System_Collections_Generic))
                return;

            Report(context, invocationInfo.Name, property: new KeyValuePair<string, string>("MethodName", "Peek"));
        }

        public static void AnalyzeCount(SyntaxNodeAnalysisContext context, in SimpleMemberInvocationExpressionInfo invocationInfo)
        {
            InvocationExpressionSyntax invocationExpression = invocationInfo.InvocationExpression;

            SemanticModel semanticModel = context.SemanticModel;
            CancellationToken cancellationToken = context.CancellationToken;

            IMethodSymbol methodSymbol = semanticModel.GetReducedExtensionMethodInfo(invocationExpression, cancellationToken).Symbol;

            if (methodSymbol == null)
                return;

            if (!SymbolUtility.IsLinqExtensionOfIEnumerableOfTWithoutParameters(methodSymbol, "Count"))
                return;

            ExpressionSyntax expression = invocationInfo.Expression;

            ITypeSymbol typeSymbol = semanticModel.GetTypeSymbol(expression, cancellationToken);

            if (typeSymbol == null)
                return;

            string propertyName = SymbolUtility.GetCountOrLengthPropertyName(typeSymbol, semanticModel, expression.SpanStart);

            if (propertyName != null)
            {
                ReportNameWithArgumentList(context, invocationInfo, property: new KeyValuePair<string, string>("PropertyName", propertyName), messageArgs: propertyName);
                return;
            }

            SyntaxNode parent = invocationExpression.Parent;

            switch (parent.Kind())
            {
                case SyntaxKind.EqualsExpression:
                case SyntaxKind.NotEqualsExpression:
                    {
                        var equalsExpression = (BinaryExpressionSyntax)parent;

                        if (equalsExpression.Left == invocationExpression)
                        {
                            if (equalsExpression.Right.IsNumericLiteralExpression("0"))
                                ReportNameWithArgumentList(context, invocationInfo);
                        }
                        else if (equalsExpression.Left.IsNumericLiteralExpression("0"))
                        {
                            ReportNameWithArgumentList(context, invocationInfo);
                        }

                        break;
                    }
                case SyntaxKind.GreaterThanExpression:
                case SyntaxKind.LessThanOrEqualExpression:
                    {
                        var binaryExpression = (BinaryExpressionSyntax)parent;

                        if (binaryExpression.Left == invocationExpression)
                        {
                            if (binaryExpression.Right.IsNumericLiteralExpression("0"))
                                ReportNameWithArgumentList(context, invocationInfo);
                        }
                        else if (binaryExpression.Left.IsNumericLiteralExpression("1"))
                        {
                            ReportNameWithArgumentList(context, invocationInfo);
                        }

                        break;
                    }
                case SyntaxKind.GreaterThanOrEqualExpression:
                case SyntaxKind.LessThanExpression:
                    {
                        var binaryExpression = (BinaryExpressionSyntax)parent;

                        if (binaryExpression.Left == invocationExpression)
                        {
                            if (binaryExpression.Right.IsNumericLiteralExpression("1"))
                                ReportNameWithArgumentList(context, invocationInfo);
                        }
                        else if (binaryExpression.Left.IsNumericLiteralExpression("0"))
                        {
                            ReportNameWithArgumentList(context, invocationInfo);
                        }

                        break;
                    }
            }
        }

        private static void ReportNameWithArgumentList(
            SyntaxNodeAnalysisContext context,
            in SimpleMemberInvocationExpressionInfo invocationInfo,
            bool checkDirectives = false,
            KeyValuePair<string, string>? property = null,
            params string[] messageArgs)
        {
            Report(
                context: context,
                node: invocationInfo.InvocationExpression,
                span: TextSpan.FromBounds(invocationInfo.Name.SpanStart, invocationInfo.ArgumentList.Span.End),
                checkDirectives: checkDirectives,
                property: property,
                messageArgs: messageArgs);
        }

        private static void Report(
            SyntaxNodeAnalysisContext context,
            SyntaxNode node,
            bool checkDirectives = false,
            KeyValuePair<string, string>? property = null,
            params string[] messageArgs)
        {
            Report(
                context: context,
                node: node,
                span: node.Span,
                checkDirectives: checkDirectives,
                property: property,
                messageArgs: messageArgs);
        }

        private static void Report(
            SyntaxNodeAnalysisContext context,
            SyntaxNode node,
            TextSpan span,
            bool checkDirectives = false,
            KeyValuePair<string, string>? property = null,
            params string[] messageArgs)
        {
            if (checkDirectives
                && node.ContainsDirectives(span))
            {
                return;
            }

            ImmutableDictionary<string, string> properties = (property != null)
                ? ImmutableDictionary.CreateRange(new KeyValuePair<string, string>[] { property.Value })
                : ImmutableDictionary<string, string>.Empty;

            context.ReportDiagnostic(
                descriptor: DiagnosticDescriptors.OptimizeLinqMethodCall,
                location: Location.Create(node.SyntaxTree, span),
                properties: properties,
                messageArgs: messageArgs);
        }
    }
}<|MERGE_RESOLUTION|>--- conflicted
+++ resolved
@@ -91,11 +91,7 @@
                         if (typeSymbol != null)
                         {
                             if ((typeSymbol.Kind == SymbolKind.ArrayType && ((IArrayTypeSymbol)typeSymbol).Rank == 1)
-<<<<<<< HEAD
-                                || typeSymbol.OriginalDefinition.HasFullyQualifiedMetadataName(FullyQualifiedMetadataNames.System_Collections_Generic_List_T))
-=======
                                 || typeSymbol.OriginalDefinition.HasMetadataName(MetadataNames.System_Collections_Generic_List_T))
->>>>>>> db124047
                             {
                                 Report(context, invocationInfo.Name);
                                 return;
