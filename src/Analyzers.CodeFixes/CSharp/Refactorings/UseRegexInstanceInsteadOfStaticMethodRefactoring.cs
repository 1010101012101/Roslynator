--- conflicted
+++ resolved
@@ -47,11 +47,7 @@
 
                     TypeDeclarationSyntax newTypeDeclaration = typeDeclaration.ReplaceNode(invocationExpression, newInvocationExpression);
 
-<<<<<<< HEAD
-                    TypeSyntax regexType = semanticModel.GetTypeByMetadataName("System.Text.RegularExpressions.Regex").ToMinimalTypeSyntax(semanticModel, typeDeclaration.SpanStart);
-=======
                     TypeSyntax regexType = ParseTypeName("System.Text.RegularExpressions.Regex").WithSimplifierAnnotation();
->>>>>>> 39bf39eb
 
                     FieldDeclarationSyntax fieldDeclaration = FieldDeclaration(
                         Modifiers.PrivateStaticReadOnly(),
