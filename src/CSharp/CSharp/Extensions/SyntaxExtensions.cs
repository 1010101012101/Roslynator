﻿// Copyright (c) Josef Pihrt. All rights reserved. Licensed under the Apache License, Version 2.0. See License.txt in the project root for license information.

using System;
using System.Collections.Generic;
using System.Collections.Immutable;
using System.Diagnostics;
using System.Linq;
using System.Threading;
using Microsoft.CodeAnalysis;
using Microsoft.CodeAnalysis.CSharp;
using Microsoft.CodeAnalysis.CSharp.Syntax;
using Microsoft.CodeAnalysis.Text;
using Roslynator.CSharp.Documentation;
using Roslynator.CSharp.Syntax;
using Roslynator.CSharp.SyntaxRewriters;
using Roslynator.CSharp.SyntaxWalkers;
using static Microsoft.CodeAnalysis.CSharp.SyntaxFactory;
using static Roslynator.CSharp.CSharpFactory;

namespace Roslynator.CSharp
{
    /// <summary>
    /// A set of extension methods for syntax (types derived from <see cref="CSharpSyntaxNode"/>).
    /// </summary>
    public static class SyntaxExtensions
    {
        #region AccessorDeclarationSyntax
        /// <summary>
        /// Returns true is the specified accessor is auto-implemented accessor.
        /// </summary>
        /// <param name="accessorDeclaration"></param>
        /// <returns></returns>
        public static bool IsAutoImplemented(this AccessorDeclarationSyntax accessorDeclaration)
        {
            return accessorDeclaration?.SemicolonToken.Kind() == SyntaxKind.SemicolonToken
                && accessorDeclaration.BodyOrExpressionBody() == null;
        }

        /// <summary>
        /// Returns accessor body or an expression body if the body is null.
        /// </summary>
        /// <param name="accessorDeclaration"></param>
        /// <returns></returns>
        public static CSharpSyntaxNode BodyOrExpressionBody(this AccessorDeclarationSyntax accessorDeclaration)
        {
            if (accessorDeclaration == null)
                throw new ArgumentNullException(nameof(accessorDeclaration));

            return accessorDeclaration.Body ?? (CSharpSyntaxNode)accessorDeclaration.ExpressionBody;
        }
        #endregion AccessorDeclarationSyntax

        #region AccessorListSyntax
        /// <summary>
        /// Returns a get accessor contained in the specified list.
        /// </summary>
        /// <param name="accessorList"></param>
        /// <returns></returns>
        public static AccessorDeclarationSyntax Getter(this AccessorListSyntax accessorList)
        {
            return Accessor(accessorList, SyntaxKind.GetAccessorDeclaration);
        }

        /// <summary>
        /// Returns a set accessor contained in the specified list.
        /// </summary>
        /// <param name="accessorList"></param>
        /// <returns></returns>
        public static AccessorDeclarationSyntax Setter(this AccessorListSyntax accessorList)
        {
            return Accessor(accessorList, SyntaxKind.SetAccessorDeclaration);
        }

        private static AccessorDeclarationSyntax Accessor(this AccessorListSyntax accessorList, SyntaxKind kind)
        {
            if (accessorList == null)
                throw new ArgumentNullException(nameof(accessorList));

            return accessorList
                .Accessors
                .FirstOrDefault(accessor => accessor.IsKind(kind));
        }
        #endregion AccessorListSyntax

        #region BlockSyntax
        internal static StatementSyntax SingleNonBlockStatementOrDefault(this BlockSyntax body, bool recursive = false)
        {
            if (recursive)
            {
                StatementSyntax statement;

                do
                {
                    statement = body.Statements.SingleOrDefault(shouldThrow: false);

                    body = statement as BlockSyntax;
                }
                while (body != null);

                return statement;
            }
            else
            {
                StatementSyntax statement = body.Statements.SingleOrDefault(shouldThrow: false);

                if (statement != null
                    && statement.Kind() != SyntaxKind.Block)
                {
                    return statement;
                }

                return null;
            }
        }

        internal static bool ContainsYield(this BlockSyntax block, bool yieldReturn = true, bool yieldBreak = true)
        {
            return ContainsYieldWalker.ContainsYield(block, yieldReturn, yieldBreak);
<<<<<<< HEAD
        }

        internal static StatementSyntax LastStatementOrDefault(this BlockSyntax block, bool skipLocalFunction = false)
        {
            if (block == null)
                throw new ArgumentNullException(nameof(block));

            SyntaxList<StatementSyntax> statements = block.Statements;

            if (!statements.Any())
                return null;

            if (!skipLocalFunction)
                return statements.Last();

            int i = statements.Count - 1;

            while (i >= 0)
            {
                StatementSyntax statement = statements[i];

                if (statement.Kind() != SyntaxKind.LocalFunctionStatement)
                    return statement;

                i--;
            }

            return null;
=======
>>>>>>> b2c2493c
        }
        #endregion BlockSyntax

        #region BaseArgumentListSyntax
        internal static BaseArgumentListSyntax WithArguments(this BaseArgumentListSyntax baseArgumentList, SeparatedSyntaxList<ArgumentSyntax> arguments)
        {
            switch (baseArgumentList.Kind())
            {
                case SyntaxKind.ArgumentList:
                    return ((ArgumentListSyntax)baseArgumentList).WithArguments(arguments);
                case SyntaxKind.BracketedArgumentList:
                    return ((BracketedArgumentListSyntax)baseArgumentList).WithArguments(arguments);
            }

            Debug.Fail(baseArgumentList?.Kind().ToString());

            return null;
        }
        #endregion BaseArgumentListSyntax

        #region BinaryExpressionSyntax
        public static ExpressionChain AsChain(this BinaryExpressionSyntax binaryExpression)
        {
            return ExpressionChain.Create(binaryExpression);
        }
        #endregion BinaryExpressionSyntax

        #region CastExpressionSyntax
        /// <summary>
        /// The absolute span of the parentheses, not including its leading and trailing trivia.
        /// </summary>
        /// <param name="castExpression"></param>
        /// <returns></returns>
        public static TextSpan ParenthesesSpan(this CastExpressionSyntax castExpression)
        {
            if (castExpression == null)
                throw new ArgumentNullException(nameof(castExpression));

            return TextSpan.FromBounds(
                castExpression.OpenParenToken.SpanStart,
                castExpression.CloseParenToken.Span.End);
        }
        #endregion CastExpressionSyntax

        #region ClassDeclarationSyntax
        /// <summary>
        /// Creates a new <see cref="ClassDeclarationSyntax"/> with the members updated.
        /// </summary>
        /// <param name="classDeclaration"></param>
        /// <param name="member"></param>
        /// <returns></returns>
        public static ClassDeclarationSyntax WithMembers(
            this ClassDeclarationSyntax classDeclaration,
            MemberDeclarationSyntax member)
        {
            if (classDeclaration == null)
                throw new ArgumentNullException(nameof(classDeclaration));

            return classDeclaration.WithMembers(SingletonList(member));
        }

        /// <summary>
        /// Creates a new <see cref="ClassDeclarationSyntax"/> with the members updated.
        /// </summary>
        /// <param name="classDeclaration"></param>
        /// <param name="members"></param>
        /// <returns></returns>
        public static ClassDeclarationSyntax WithMembers(
            this ClassDeclarationSyntax classDeclaration,
            IEnumerable<MemberDeclarationSyntax> members)
        {
            if (classDeclaration == null)
                throw new ArgumentNullException(nameof(classDeclaration));

            return classDeclaration.WithMembers(List(members));
        }

        /// <summary>
        /// The absolute span of the braces, not including its leading and trailing trivia.
        /// </summary>
        /// <param name="classDeclaration"></param>
        /// <returns></returns>
        public static TextSpan BracesSpan(this ClassDeclarationSyntax classDeclaration)
        {
            if (classDeclaration == null)
                throw new ArgumentNullException(nameof(classDeclaration));

            return TextSpan.FromBounds(
                classDeclaration.OpenBraceToken.SpanStart,
                classDeclaration.CloseBraceToken.Span.End);
        }

        /// <summary>
        /// Creates a new class declaration with the specified attribute lists added.
        /// </summary>
        /// <param name="classDeclaration"></param>
        /// <param name="keepDocumentationCommentOnTop">If the declaration has no attribute lists and has a documentation comment the specified attribute lists will be inserted after the documentation comment.</param>
        /// <param name="attributeLists"></param>
        /// <returns></returns>
        public static ClassDeclarationSyntax AddAttributeLists(
            this ClassDeclarationSyntax classDeclaration,
            bool keepDocumentationCommentOnTop,
            params AttributeListSyntax[] attributeLists)
        {
            return AddAttributeLists(
                classDeclaration,
                keepDocumentationCommentOnTop,
                attributeLists,
                withAttributeLists: (f, g) => f.WithAttributeLists(g),
                addAttributeLists: (f, g) => f.AddAttributeLists(g));
        }
        #endregion ClassDeclarationSyntax

        #region CommonForEachStatementSyntax
        /// <summary>
        /// The absolute span of the parentheses, not including its leading and trailing trivia.
        /// </summary>
        /// <param name="forEachStatement"></param>
        /// <returns></returns>
        public static TextSpan ParenthesesSpan(this CommonForEachStatementSyntax forEachStatement)
        {
            if (forEachStatement == null)
                throw new ArgumentNullException(nameof(forEachStatement));

            return TextSpan.FromBounds(forEachStatement.OpenParenToken.SpanStart, forEachStatement.CloseParenToken.Span.End);
        }

        internal static StatementSyntax EmbeddedStatement(this CommonForEachStatementSyntax forEachStatement)
        {
            StatementSyntax statement = forEachStatement.Statement;

            return (statement?.Kind() == SyntaxKind.Block) ? null : statement;
        }
        #endregion CommonForEachStatementSyntax

        #region CompilationUnitSyntax
        /// <summary>
        /// Creates a new <see cref="CompilationUnitSyntax"/> with the members updated.
        /// </summary>
        /// <param name="compilationUnit"></param>
        /// <param name="member"></param>
        /// <returns></returns>
        public static CompilationUnitSyntax WithMembers(
            this CompilationUnitSyntax compilationUnit,
            MemberDeclarationSyntax member)
        {
            if (compilationUnit == null)
                throw new ArgumentNullException(nameof(compilationUnit));

            return compilationUnit.WithMembers(SingletonList(member));
        }

        /// <summary>
        /// Creates a new <see cref="CompilationUnitSyntax"/> with the members updated.
        /// </summary>
        /// <param name="compilationUnit"></param>
        /// <param name="members"></param>
        /// <returns></returns>
        public static CompilationUnitSyntax WithMembers(
            this CompilationUnitSyntax compilationUnit,
            IEnumerable<MemberDeclarationSyntax> members)
        {
            if (compilationUnit == null)
                throw new ArgumentNullException(nameof(compilationUnit));

            return compilationUnit.WithMembers(List(members));
        }

        /// <summary>
        /// Creates a new <see cref="CompilationUnitSyntax"/> with the specified using directives added.
        /// </summary>
        /// <param name="compilationUnit"></param>
        /// <param name="keepSingleLineCommentsOnTop"></param>
        /// <param name="usings"></param>
        /// <returns></returns>
        public static CompilationUnitSyntax AddUsings(this CompilationUnitSyntax compilationUnit, bool keepSingleLineCommentsOnTop, params UsingDirectiveSyntax[] usings)
        {
            if (compilationUnit == null)
                throw new ArgumentNullException(nameof(compilationUnit));

            if (usings == null)
                throw new ArgumentNullException(nameof(usings));

            if (keepSingleLineCommentsOnTop
                && usings.Length > 0
                && !compilationUnit.Usings.Any())
            {
                List<SyntaxTrivia> topTrivia = null;

                SyntaxTriviaList leadingTrivia = compilationUnit.GetLeadingTrivia();

                SyntaxTriviaList.Enumerator en = leadingTrivia.GetEnumerator();

                while (en.MoveNext())
                {
                    if (en.Current.IsKind(SyntaxKind.SingleLineCommentTrivia))
                    {
                        SyntaxTrivia trivia = en.Current;

                        if (en.MoveNext()
                            && en.Current.IsEndOfLineTrivia())
                        {
                            (topTrivia ?? (topTrivia = new List<SyntaxTrivia>())).Add(trivia);
                            topTrivia.Add(en.Current);
                        }
                        else
                        {
                            break;
                        }
                    }
                    else
                    {
                        break;
                    }
                }

                if (topTrivia?.Count > 0)
                {
                    compilationUnit = compilationUnit.WithoutLeadingTrivia();

                    usings[0] = usings[0].WithLeadingTrivia(topTrivia);

                    usings[usings.Length - 1] = usings[usings.Length - 1].WithTrailingTrivia(leadingTrivia.Skip(topTrivia.Count));
                }
            }

            return compilationUnit.AddUsings(usings);
        }
        #endregion CompilationUnitSyntax

        internal static ExpressionSyntax RemoveOperatorToken(this ConditionalAccessExpressionSyntax conditionalAccessExpression)
        {
            SyntaxToken operatorToken = conditionalAccessExpression.OperatorToken;

            string text = conditionalAccessExpression
                .ToFullString()
                .Remove(operatorToken.FullSpan.Start - conditionalAccessExpression.FullSpan.Start, operatorToken.FullSpan.Length);

            return ParseExpression(text);
        }

        #region ConstructorDeclarationSyntax
        internal static TextSpan HeaderSpan(this ConstructorDeclarationSyntax constructorDeclaration)
        {
            if (constructorDeclaration == null)
                throw new ArgumentNullException(nameof(constructorDeclaration));

            return TextSpan.FromBounds(
                constructorDeclaration.SpanStart,
                constructorDeclaration.Initializer?.Span.End
                    ?? constructorDeclaration.ParameterList?.Span.End
                    ?? constructorDeclaration.Identifier.Span.End);
        }

        /// <summary>
        /// Returns constructor body or an expression body if the body is null.
        /// </summary>
        /// <param name="constructorDeclaration"></param>
        /// <returns></returns>
        public static CSharpSyntaxNode BodyOrExpressionBody(this ConstructorDeclarationSyntax constructorDeclaration)
        {
            if (constructorDeclaration == null)
                throw new ArgumentNullException(nameof(constructorDeclaration));

            return constructorDeclaration.Body ?? (CSharpSyntaxNode)constructorDeclaration.ExpressionBody;
        }
        #endregion ConstructorDeclarationSyntax

        #region ConversionOperatorDeclarationSyntax
        /// <summary>
        /// Returns conversion operator body or an expression body if the body is null.
        /// </summary>
        /// <param name="conversionOperatorDeclaration"></param>
        /// <returns></returns>
        public static CSharpSyntaxNode BodyOrExpressionBody(this ConversionOperatorDeclarationSyntax conversionOperatorDeclaration)
        {
            if (conversionOperatorDeclaration == null)
                throw new ArgumentNullException(nameof(conversionOperatorDeclaration));

            return conversionOperatorDeclaration.Body ?? (CSharpSyntaxNode)conversionOperatorDeclaration.ExpressionBody;
        }
        #endregion ConversionOperatorDeclarationSyntax

        #region DelegateDeclarationSyntax
        /// <summary>
        /// Returns true the specified delegate return type is <see cref="void"/>.
        /// </summary>
        /// <param name="delegateDeclaration"></param>
        /// <returns></returns>
        public static bool ReturnsVoid(this DelegateDeclarationSyntax delegateDeclaration)
        {
            return delegateDeclaration?.ReturnType?.IsVoid() == true;
        }
        #endregion DelegateDeclarationSyntax

        #region DestructorDeclarationSyntax
        /// <summary>
        /// Returns destructor body or an expression body if the body is null.
        /// </summary>
        /// <param name="destructorDeclaration"></param>
        /// <returns></returns>
        public static CSharpSyntaxNode BodyOrExpressionBody(this DestructorDeclarationSyntax destructorDeclaration)
        {
            if (destructorDeclaration == null)
                throw new ArgumentNullException(nameof(destructorDeclaration));

            return destructorDeclaration.Body ?? (CSharpSyntaxNode)destructorDeclaration.ExpressionBody;
        }
        #endregion DestructorDeclarationSyntax

        #region DocumentationCommentTriviaSyntax
        internal static XmlElementSyntax SummaryElement(this DocumentationCommentTriviaSyntax documentationComment)
        {
            if (documentationComment == null)
                throw new ArgumentNullException(nameof(documentationComment));

            foreach (XmlNodeSyntax node in documentationComment.Content)
            {
                if (node.IsKind(SyntaxKind.XmlElement))
                {
                    var element = (XmlElementSyntax)node;

                    if (element.IsLocalName("summary", StringComparison.OrdinalIgnoreCase))
                        return element;
                }
            }

            return null;
        }

        /// <summary>
        /// Gets a list of xml elements with the specified local name.
        /// </summary>
        /// <param name="documentationComment"></param>
        /// <param name="localName"></param>
        /// <returns></returns>
        public static IEnumerable<XmlElementSyntax> Elements(this DocumentationCommentTriviaSyntax documentationComment, string localName)
        {
            if (documentationComment == null)
                throw new ArgumentNullException(nameof(documentationComment));

            return ElementsIterator();

            IEnumerable<XmlElementSyntax> ElementsIterator()
            {
                foreach (XmlNodeSyntax node in documentationComment.Content)
                {
                    if (node.IsKind(SyntaxKind.XmlElement))
                    {
                        var xmlElement = (XmlElementSyntax)node;

                        if (xmlElement.IsLocalName(localName))
                            yield return xmlElement;
                    }
                }
            }
        }

        internal static IEnumerable<XmlElementSyntax> Elements(this DocumentationCommentTriviaSyntax documentationComment, XmlElementKind elementKind)
        {
            foreach (XmlNodeSyntax node in documentationComment.Content)
            {
                if (node.IsKind(SyntaxKind.XmlElement))
                {
                    var xmlElement = (XmlElementSyntax)node;

                    if (xmlElement.IsElementKind(elementKind))
                        yield return xmlElement;
                }
            }
        }

        internal static bool IsPartOfMemberDeclaration(this DocumentationCommentTriviaSyntax documentationComment)
        {
            SyntaxNode node = documentationComment.ParentTrivia.Token.Parent;

            return node is MemberDeclarationSyntax
                || node.Parent is MemberDeclarationSyntax;
        }
        #endregion DocumentationCommentTriviaSyntax

        #region DoStatementSyntax
        internal static StatementSyntax EmbeddedStatement(this DoStatementSyntax doStatement)
        {
            StatementSyntax statement = doStatement.Statement;

            return (statement?.Kind() == SyntaxKind.Block) ? null : statement;
        }
        #endregion DoStatementSyntax

        #region ElseClauseSyntax
        internal static StatementSyntax SingleNonBlockStatementOrDefault(this ElseClauseSyntax elseClause)
        {
            return SingleNonBlockStatementOrDefault(elseClause.Statement);
        }

        /// <summary>
        /// Returns topmost if statement of the if-else cascade the specified else clause is part of.
        /// </summary>
        /// <param name="elseClause"></param>
        /// <returns></returns>
        public static IfStatementSyntax GetTopmostIf(this ElseClauseSyntax elseClause)
        {
            if (elseClause == null)
                throw new ArgumentNullException(nameof(elseClause));

            if (elseClause.Parent is IfStatementSyntax ifStatement)
                return ifStatement.GetTopmostIf();

            return null;
        }

        internal static StatementSyntax EmbeddedStatement(this ElseClauseSyntax elseClause, bool allowIfStatement = true)
        {
            StatementSyntax statement = elseClause.Statement;

            if (statement == null)
                return null;

            SyntaxKind kind = statement.Kind();

            if (kind == SyntaxKind.Block)
                return null;

            if (!allowIfStatement
                && kind == SyntaxKind.IfStatement)
            {
                return null;
            }

            return statement;
        }
        #endregion ElseClauseSyntax

        #region EndRegionDirectiveTriviaSyntax
        /// <summary>
        /// Returns region directive that is related to the specified endregion directive. Returns null if no matching region directive is found.
        /// </summary>
        /// <param name="endRegionDirective"></param>
        /// <returns></returns>
        public static RegionDirectiveTriviaSyntax GetRegionDirective(this EndRegionDirectiveTriviaSyntax endRegionDirective)
        {
            if (endRegionDirective == null)
                throw new ArgumentNullException(nameof(endRegionDirective));

            RegionInfo region = SyntaxInfo.RegionInfo(endRegionDirective);

            return (region.Success) ? region.Directive : null;
        }

        /// <summary>
        /// Gets preprocessing message for the specified endregion directive if such message exists.
        /// </summary>
        /// <param name="endRegionDirective"></param>
        /// <returns></returns>
        public static SyntaxTrivia GetPreprocessingMessageTrivia(this EndRegionDirectiveTriviaSyntax endRegionDirective)
        {
            if (endRegionDirective == null)
                throw new ArgumentNullException(nameof(endRegionDirective));

            SyntaxToken endOfDirective = endRegionDirective.EndOfDirectiveToken;

            SyntaxTriviaList leading = endOfDirective.LeadingTrivia;

            if (leading.Count == 1)
            {
                SyntaxTrivia trivia = leading[0];

                if (trivia.IsKind(SyntaxKind.PreprocessingMessageTrivia))
                    return trivia;
            }

            return default(SyntaxTrivia);
        }

        /// <summary>
        /// Returns true the specified endregion directive has preprocessing message trivia.
        /// </summary>
        /// <param name="endRegionDirective"></param>
        /// <returns></returns>
        internal static bool HasPreprocessingMessageTrivia(this EndRegionDirectiveTriviaSyntax endRegionDirective)
        {
            return GetPreprocessingMessageTrivia(endRegionDirective).Kind() == SyntaxKind.PreprocessingMessageTrivia;
        }
        #endregion EndRegionDirectiveTriviaSyntax

        #region EnumDeclarationSyntax
        /// <summary>
        /// The absolute span of the braces, not including its leading and trailing trivia.
        /// </summary>
        /// <param name="enumDeclaration"></param>
        /// <returns></returns>
        public static TextSpan BracesSpan(this EnumDeclarationSyntax enumDeclaration)
        {
            if (enumDeclaration == null)
                throw new ArgumentNullException(nameof(enumDeclaration));

            return TextSpan.FromBounds(
                enumDeclaration.OpenBraceToken.SpanStart,
                enumDeclaration.CloseBraceToken.Span.End);
        }
        #endregion EnumDeclarationSyntax

        #region EventDeclarationSyntax
        internal static TextSpan HeaderSpan(this EventDeclarationSyntax eventDeclaration)
        {
            if (eventDeclaration == null)
                throw new ArgumentNullException(nameof(eventDeclaration));

            return TextSpan.FromBounds(
                eventDeclaration.SpanStart,
                eventDeclaration.Identifier.Span.End);
        }
        #endregion EventDeclarationSyntax

        #region ExpressionSyntax
        /// <summary>
        /// Returns topmost parenthesized expression or self if the expression if not parenthesized.
        /// </summary>
        /// <param name="expression"></param>
        /// <returns></returns>
        public static ExpressionSyntax WalkUpParentheses(this ExpressionSyntax expression)
        {
            while (expression.Parent?.Kind() == SyntaxKind.ParenthesizedExpression)
                expression = (ExpressionSyntax)expression.Parent;

            return expression;
        }

        /// <summary>
        /// Returns lowest expression in parentheses or self if the expression is not parenthesized.
        /// </summary>
        /// <param name="expression"></param>
        /// <returns></returns>
        public static ExpressionSyntax WalkDownParentheses(this ExpressionSyntax expression)
        {
            if (expression == null)
                throw new ArgumentNullException(nameof(expression));

            while (expression.Kind() == SyntaxKind.ParenthesizedExpression)
                expression = ((ParenthesizedExpressionSyntax)expression).Expression;

            return expression;
        }

        internal static ExpressionSyntax WalkDownParenthesesIf(this ExpressionSyntax expression, bool condition)
        {
            return (condition) ? WalkDownParentheses(expression) : expression;
        }

        internal static bool IsNumericLiteralExpression(this ExpressionSyntax expression, string valueText)
        {
            return expression.IsKind(SyntaxKind.NumericLiteralExpression)
                && string.Equals(((LiteralExpressionSyntax)expression).Token.ValueText, valueText, StringComparison.Ordinal);
        }
        #endregion ExpressionSyntax

        #region FixedStatementSyntax
        internal static StatementSyntax EmbeddedStatement(this FixedStatementSyntax fixedStatement)
        {
            StatementSyntax statement = fixedStatement.Statement;

            return (statement?.Kind() == SyntaxKind.Block) ? null : statement;
        }
        #endregion FixedStatementSyntax

        #region ForStatementSyntax
        /// <summary>
        /// Absolute span of the parentheses, not including the leading and trailing trivia.
        /// </summary>
        /// <param name="forStatement"></param>
        /// <returns></returns>
        public static TextSpan ParenthesesSpan(this ForStatementSyntax forStatement)
        {
            if (forStatement == null)
                throw new ArgumentNullException(nameof(forStatement));

            return TextSpan.FromBounds(forStatement.OpenParenToken.SpanStart, forStatement.CloseParenToken.Span.End);
        }

        internal static StatementSyntax EmbeddedStatement(this ForStatementSyntax forStatement)
        {
            StatementSyntax statement = forStatement.Statement;

            return (statement?.Kind() == SyntaxKind.Block) ? null : statement;
        }
        #endregion ForStatementSyntax

        #region IfStatementSyntax
        internal static StatementSyntax SingleNonBlockStatementOrDefault(this IfStatementSyntax ifStatement)
        {
            return SingleNonBlockStatementOrDefault(ifStatement.Statement);
        }

        /// <summary>
        /// Returns true if the specified if statement is a simple if statement.
        /// Simple if statement is defined as follows: it is not a child of an else clause and it has no else clause.
        /// </summary>
        /// <param name="ifStatement"></param>
        /// <returns></returns>
        public static bool IsSimpleIf(this IfStatementSyntax ifStatement)
        {
            return ifStatement?.IsParentKind(SyntaxKind.ElseClause) == false
                && ifStatement.Else == null;
        }

        /// <summary>
        /// Returns topmost if statement of the if-else cascade the specified if statement is part of.
        /// </summary>
        /// <param name="ifStatement"></param>
        /// <returns></returns>
        public static IfStatementSyntax GetTopmostIf(this IfStatementSyntax ifStatement)
        {
            if (ifStatement == null)
                throw new ArgumentNullException(nameof(ifStatement));

            while (true)
            {
                IfStatementSyntax parentIf = GetPreviousIf(ifStatement);

                if (parentIf != null)
                {
                    ifStatement = parentIf;
                }
                else
                {
                    break;
                }
            }

            return ifStatement;
        }

        /// <summary>
        /// Returns true if the specified if statement is not a child of an else clause.
        /// </summary>
        /// <param name="ifStatement"></param>
        /// <returns></returns>
        public static bool IsTopmostIf(this IfStatementSyntax ifStatement)
        {
            return ifStatement?.IsParentKind(SyntaxKind.ElseClause) == false;
        }

        internal static IfStatementSyntax GetNextIf(this IfStatementSyntax ifStatement)
        {
            StatementSyntax statement = ifStatement.Else?.Statement;

            if (statement?.Kind() == SyntaxKind.IfStatement)
                return (IfStatementSyntax)statement;

            return null;
        }

        internal static IfStatementSyntax GetPreviousIf(this IfStatementSyntax ifStatement)
        {
            SyntaxNode parent = ifStatement.Parent;

            if (parent?.Kind() == SyntaxKind.ElseClause)
            {
                parent = parent.Parent;

                if (parent?.Kind() == SyntaxKind.IfStatement)
                    return (IfStatementSyntax)parent;
            }

            return null;
        }

        internal static StatementSyntax EmbeddedStatement(this IfStatementSyntax ifStatement)
        {
            StatementSyntax statement = ifStatement.Statement;

            return (statement?.Kind() == SyntaxKind.Block) ? null : statement;
        }

        /// <summary>
        /// Returns <see cref="IfStatementCascade"/> that enables to enumerate if-else cascade.
        /// </summary>
        /// <param name="ifStatement"></param>
        /// <returns></returns>
        public static IfStatementCascade AsCascade(this IfStatementSyntax ifStatement)
        {
            if (ifStatement == null)
                throw new ArgumentNullException(nameof(ifStatement));

            return new IfStatementCascade(ifStatement);
        }
        #endregion IfStatementSyntax

        #region IEnumerable<T>
        /// <summary>
        /// Creates a list of syntax nodes from a sequence of nodes.
        /// </summary>
        /// <typeparam name="TNode"></typeparam>
        /// <param name="nodes"></param>
        /// <returns></returns>
        public static SyntaxList<TNode> ToSyntaxList<TNode>(this IEnumerable<TNode> nodes) where TNode : SyntaxNode
        {
            return List(nodes);
        }

        /// <summary>
        /// Creates a separated list of syntax nodes from a sequence of nodes.
        /// </summary>
        /// <typeparam name="TNode"></typeparam>
        /// <param name="nodes"></param>
        /// <returns></returns>
        public static SeparatedSyntaxList<TNode> ToSeparatedSyntaxList<TNode>(this IEnumerable<TNode> nodes) where TNode : SyntaxNode
        {
            return SeparatedList(nodes);
        }

        /// <summary>
        /// Creates a separated list of syntax nodes from a sequence of nodes and tokens.
        /// </summary>
        /// <typeparam name="TNode"></typeparam>
        /// <param name="nodesAndTokens"></param>
        /// <returns></returns>
        public static SeparatedSyntaxList<TNode> ToSeparatedSyntaxList<TNode>(this IEnumerable<SyntaxNodeOrToken> nodesAndTokens) where TNode : SyntaxNode
        {
            return SeparatedList<TNode>(nodesAndTokens);
        }

        /// <summary>
        /// Creates a list of syntax tokens from a sequence of tokens.
        /// </summary>
        /// <param name="tokens"></param>
        /// <returns></returns>
        public static SyntaxTokenList ToSyntaxTokenList(this IEnumerable<SyntaxToken> tokens)
        {
            return TokenList(tokens);
        }
        #endregion IEnumerable<T>

        #region IndexerDeclarationSyntax
        internal static TextSpan HeaderSpan(this IndexerDeclarationSyntax indexerDeclaration)
        {
            if (indexerDeclaration == null)
                throw new ArgumentNullException(nameof(indexerDeclaration));

            return TextSpan.FromBounds(
                indexerDeclaration.SpanStart,
                indexerDeclaration.ParameterList?.Span.End ?? indexerDeclaration.ThisKeyword.Span.End);
        }

        /// <summary>
        /// Returns a get accessor that is contained in the specified indexer declaration.
        /// </summary>
        /// <param name="indexerDeclaration"></param>
        /// <returns></returns>
        public static AccessorDeclarationSyntax Getter(this IndexerDeclarationSyntax indexerDeclaration)
        {
            if (indexerDeclaration == null)
                throw new ArgumentNullException(nameof(indexerDeclaration));

            return indexerDeclaration
                .AccessorList?
                .Getter();
        }

        /// <summary>
        /// Returns a set accessor that is contained in the specified indexer declaration.
        /// </summary>
        /// <param name="indexerDeclaration"></param>
        /// <returns></returns>
        public static AccessorDeclarationSyntax Setter(this IndexerDeclarationSyntax indexerDeclaration)
        {
            if (indexerDeclaration == null)
                throw new ArgumentNullException(nameof(indexerDeclaration));

            return indexerDeclaration
                .AccessorList?
                .Setter();
        }
        #endregion IndexerDeclarationSyntax

        #region InterfaceDeclarationSyntax
        /// <summary>
        /// The absolute span of the braces, not including it leading and trailing trivia.
        /// </summary>
        /// <param name="interfaceDeclaration"></param>
        /// <returns></returns>
        public static TextSpan BracesSpan(this InterfaceDeclarationSyntax interfaceDeclaration)
        {
            if (interfaceDeclaration == null)
                throw new ArgumentNullException(nameof(interfaceDeclaration));

            return TextSpan.FromBounds(
                interfaceDeclaration.OpenBraceToken.SpanStart,
                interfaceDeclaration.CloseBraceToken.Span.End);
        }

        /// <summary>
        /// Creates a new <see cref="InterfaceDeclarationSyntax"/> with the members updated.
        /// </summary>
        /// <param name="interfaceDeclaration"></param>
        /// <param name="member"></param>
        /// <returns></returns>
        public static InterfaceDeclarationSyntax WithMembers(
            this InterfaceDeclarationSyntax interfaceDeclaration,
            MemberDeclarationSyntax member)
        {
            if (interfaceDeclaration == null)
                throw new ArgumentNullException(nameof(interfaceDeclaration));

            return interfaceDeclaration.WithMembers(SingletonList(member));
        }

        /// <summary>
        /// Creates a new <see cref="InterfaceDeclarationSyntax"/> with the members updated.
        /// </summary>
        /// <param name="interfaceDeclaration"></param>
        /// <param name="members"></param>
        /// <returns></returns>
        public static InterfaceDeclarationSyntax WithMembers(
            this InterfaceDeclarationSyntax interfaceDeclaration,
            IEnumerable<MemberDeclarationSyntax> members)
        {
            if (interfaceDeclaration == null)
                throw new ArgumentNullException(nameof(interfaceDeclaration));

            return interfaceDeclaration.WithMembers(List(members));
        }

        /// <summary>
        /// Creates a new interface declaration with the specified attribute lists added.
        /// </summary>
        /// <param name="interfaceDeclaration"></param>
        /// <param name="keepDocumentationCommentOnTop">If the declaration has no attribute lists and has a documentation comment the specified attribute lists will be inserted after the documentation comment.</param>
        /// <param name="attributeLists"></param>
        /// <returns></returns>
        public static InterfaceDeclarationSyntax AddAttributeLists(
            this InterfaceDeclarationSyntax interfaceDeclaration,
            bool keepDocumentationCommentOnTop,
            params AttributeListSyntax[] attributeLists)
        {
            return AddAttributeLists(
                interfaceDeclaration,
                keepDocumentationCommentOnTop,
                attributeLists,
                withAttributeLists: (f, g) => f.WithAttributeLists(g),
                addAttributeLists: (f, g) => f.AddAttributeLists(g));
        }
        #endregion InterfaceDeclarationSyntax

        #region InterpolatedStringExpressionSyntax
        /// <summary>
        /// Returns true if the specified interpolated string is a verbatim.
        /// </summary>
        /// <param name="interpolatedString"></param>
        /// <returns></returns>
        public static bool IsVerbatim(this InterpolatedStringExpressionSyntax interpolatedString)
        {
            return interpolatedString?.StringStartToken.ValueText.Contains("@") == true;
        }
        #endregion InterpolatedStringExpressionSyntax

        #region InvocationExpressionSyntax
        internal static ExpressionSyntax WalkDownMethodChain(
            this InvocationExpressionSyntax invocationExpression,
            bool walkInvocation = true,
            bool walkElementAccess = true)
        {
            ExpressionSyntax expression = invocationExpression;
            ExpressionSyntax current = invocationExpression.Expression;

            while (current.Kind() == SyntaxKind.SimpleMemberAccessExpression)
            {
                var memberAccessExpression = (MemberAccessExpressionSyntax)current;

                current = memberAccessExpression.Expression;

                SyntaxKind kind = current.Kind();

                if (kind == SyntaxKind.InvocationExpression)
                {
                    if (walkInvocation)
                    {
                        invocationExpression = (InvocationExpressionSyntax)current;
                        expression = invocationExpression;
                        current = invocationExpression.Expression;
                    }
                    else
                    {
                        break;
                    }
                }
                else if (kind == SyntaxKind.ElementAccessExpression)
                {
                    if (walkElementAccess)
                    {
                        var elementAccess = (ElementAccessExpressionSyntax)current;
                        expression = elementAccess;
                        current = elementAccess.Expression;
                    }
                    else
                    {
                        break;
                    }
                }
                else
                {
                    break;
                }
            }

            return expression;
        }
        #endregion InvocationExpressionSyntax

        #region LiteralExpressionSyntax
        /// <summary>
        /// Returns true if the specified literal expression is a hexadecimal numeric literal expression.
        /// </summary>
        /// <param name="literalExpression"></param>
        /// <returns></returns>
        public static bool IsHexNumericLiteral(this LiteralExpressionSyntax literalExpression)
        {
            return literalExpression.IsKind(SyntaxKind.NumericLiteralExpression)
                && literalExpression.Token.Text.StartsWith("0x", StringComparison.OrdinalIgnoreCase);
        }
        #endregion LiteralExpressionSyntax

        #region LocalFunctionStatementSyntax
        /// <summary>
        /// Returns local function body or an expression body if the body is null.
        /// </summary>
        /// <param name="localFunctionStatement"></param>
        /// <returns></returns>
        public static CSharpSyntaxNode BodyOrExpressionBody(this LocalFunctionStatementSyntax localFunctionStatement)
        {
            if (localFunctionStatement == null)
                throw new ArgumentNullException(nameof(localFunctionStatement));

            return localFunctionStatement.Body ?? (CSharpSyntaxNode)localFunctionStatement.ExpressionBody;
        }

        /// <summary>
        /// Returns true if the specified local function' return type is <see cref="void"/>.
        /// </summary>
        /// <param name="localFunctionStatement"></param>
        /// <returns></returns>
        public static bool ReturnsVoid(this LocalFunctionStatementSyntax localFunctionStatement)
        {
            return localFunctionStatement?.ReturnType?.IsVoid() == true;
        }

        /// <summary>
        /// Returns true if the specified local function contains yield statement. Nested local functions are excluded.
        /// </summary>
        /// <param name="localFunctionStatement"></param>
        /// <returns></returns>
        public static bool ContainsYield(this LocalFunctionStatementSyntax localFunctionStatement)
        {
            if (localFunctionStatement == null)
                throw new ArgumentNullException(nameof(localFunctionStatement));

            return localFunctionStatement.Body?.ContainsYield() == true;
        }
        #endregion LocalFunctionStatementSyntax

        #region LockStatementSyntax
        internal static StatementSyntax EmbeddedStatement(this LockStatementSyntax lockStatement)
        {
            StatementSyntax statement = lockStatement.Statement;

            return (statement?.Kind() == SyntaxKind.Block) ? null : statement;
        }
        #endregion LockStatementSyntax

        #region MemberDeclarationSyntax
        /// <summary>
        /// Returns single-line documentation comment that is part of the specified declaration.
        /// </summary>
        /// <param name="member"></param>
        /// <returns></returns>
        public static SyntaxTrivia GetSingleLineDocumentationCommentTrivia(this MemberDeclarationSyntax member)
        {
            if (member == null)
                throw new ArgumentNullException(nameof(member));

            foreach (SyntaxTrivia trivia in member.GetLeadingTrivia())
            {
                if (trivia.IsKind(SyntaxKind.SingleLineDocumentationCommentTrivia))
                    return trivia;
            }

            return default(SyntaxTrivia);
        }

        /// <summary>
        /// Returns documentation comment that is part of the specified declaration.
        /// </summary>
        /// <param name="member"></param>
        /// <returns></returns>
        public static SyntaxTrivia GetDocumentationCommentTrivia(this MemberDeclarationSyntax member)
        {
            if (member == null)
                throw new ArgumentNullException(nameof(member));

            foreach (SyntaxTrivia trivia in member.GetLeadingTrivia())
            {
                if (trivia.IsDocumentationCommentTrivia())
                    return trivia;
            }

            return default(SyntaxTrivia);
        }

        /// <summary>
        /// Returns single-line documentation comment syntax that is part of the specified declaration.
        /// </summary>
        /// <param name="member"></param>
        /// <returns></returns>
        public static DocumentationCommentTriviaSyntax GetSingleLineDocumentationComment(this MemberDeclarationSyntax member)
        {
            if (member == null)
                throw new ArgumentNullException(nameof(member));

            SyntaxNode structure = member.GetSingleLineDocumentationCommentTrivia().GetStructure();

            if (structure?.Kind() == SyntaxKind.SingleLineDocumentationCommentTrivia)
                return (DocumentationCommentTriviaSyntax)structure;

            return null;
        }

        /// <summary>
        /// Returns documentation comment syntax that is part of the specified declaration.
        /// </summary>
        /// <param name="member"></param>
        /// <returns></returns>
        public static DocumentationCommentTriviaSyntax GetDocumentationComment(this MemberDeclarationSyntax member)
        {
            if (member == null)
                throw new ArgumentNullException(nameof(member));

            SyntaxTrivia trivia = member.GetDocumentationCommentTrivia();

            if (trivia.IsDocumentationCommentTrivia()
                && trivia.GetStructure() is DocumentationCommentTriviaSyntax comment
                && SyntaxFacts.IsDocumentationCommentTrivia(comment.Kind()))
            {
                return comment;
            }

            return null;
        }

        /// <summary>
        /// Returns true if the specified declaration has a single-line documentation comment.
        /// </summary>
        /// <param name="member"></param>
        /// <returns></returns>
        public static bool HasSingleLineDocumentationComment(this MemberDeclarationSyntax member)
        {
            if (member == null)
                throw new ArgumentNullException(nameof(member));

            return member
                .GetLeadingTrivia()
                .Any(f => f.IsKind(SyntaxKind.SingleLineDocumentationCommentTrivia));
        }

        /// <summary>
        /// Returns true if the specified declaration has a documentation comment.
        /// </summary>
        /// <param name="member"></param>
        /// <returns></returns>
        public static bool HasDocumentationComment(this MemberDeclarationSyntax member)
        {
            if (member == null)
                throw new ArgumentNullException(nameof(member));

            return member
                .GetLeadingTrivia()
                .Any(IsDocumentationCommentTrivia);
        }

        internal static TMember WithNewSingleLineDocumentationComment<TMember>(
            this TMember member,
            DocumentationCommentGeneratorSettings settings = null) where TMember : MemberDeclarationSyntax
        {
            if (member == null)
                throw new ArgumentNullException(nameof(member));

            DocumentationCommentInserter inserter = DocumentationCommentInserter.Create(member);

            settings = settings ?? DocumentationCommentGeneratorSettings.Default;

            settings = settings.WithIndentation(inserter.Indent);

            SyntaxTriviaList comment = DocumentationCommentGenerator.Generate(member, settings);

            SyntaxTriviaList newLeadingTrivia = inserter.InsertRange(comment);

            return member.WithLeadingTrivia(newLeadingTrivia);
        }

        internal static TMember WithBaseOrNewSingleLineDocumentationComment<TMember>(
            this TMember member,
            SemanticModel semanticModel,
            DocumentationCommentGeneratorSettings settings = null,
            CancellationToken cancellationToken = default(CancellationToken)) where TMember : MemberDeclarationSyntax
        {
            if (member == null)
                throw new ArgumentNullException(nameof(member));

            if (DocumentationCommentGenerator.CanGenerateFromBase(member.Kind()))
            {
                DocumentationCommentData data = DocumentationCommentGenerator.GenerateFromBase(member, semanticModel, cancellationToken);

                if (data.Success)
                {
                    SyntaxTrivia comment = data.GetDocumentationCommentTrivia(semanticModel, member.SpanStart);

                    return member.WithDocumentationComment(comment, indent: true);
                }
            }

            return WithNewSingleLineDocumentationComment(member, settings);
        }

        internal static TMember WithDocumentationComment<TMember>(
            this TMember member,
            SyntaxTrivia comment,
            bool indent = false) where TMember : MemberDeclarationSyntax
        {
            if (member == null)
                throw new ArgumentNullException(nameof(member));

            DocumentationCommentInserter inserter = DocumentationCommentInserter.Create(member);

            SyntaxTriviaList newLeadingTrivia = inserter.Insert(comment, indent: indent);

            return member.WithLeadingTrivia(newLeadingTrivia);
        }

        /// <summary>
        /// Returns true if the specified method contains yield statement. Nested local functions are excluded.
        /// </summary>
        /// <param name="methodDeclaration"></param>
        /// <returns></returns>
        public static bool ContainsYield(this MethodDeclarationSyntax methodDeclaration)
        {
            if (methodDeclaration == null)
                throw new ArgumentNullException(nameof(methodDeclaration));

            return methodDeclaration.Body?.ContainsYield() == true;
        }
        #endregion MemberDeclarationSyntax

        #region MethodDeclarationSyntax
        /// <summary>
        /// Returns true if the specified method return type is <see cref="void"/>.
        /// </summary>
        /// <param name="methodDeclaration"></param>
        /// <returns></returns>
        public static bool ReturnsVoid(this MethodDeclarationSyntax methodDeclaration)
        {
            return methodDeclaration?.ReturnType?.IsVoid() == true;
        }

        internal static TextSpan HeaderSpan(this MethodDeclarationSyntax methodDeclaration)
        {
            if (methodDeclaration == null)
                throw new ArgumentNullException(nameof(methodDeclaration));

            return TextSpan.FromBounds(
                methodDeclaration.SpanStart,
                methodDeclaration.ParameterList?.Span.End ?? methodDeclaration.Identifier.Span.End);
        }

        /// <summary>
        /// Returns method body or an expression body if the body is null.
        /// </summary>
        /// <param name="methodDeclaration"></param>
        /// <returns></returns>
        public static CSharpSyntaxNode BodyOrExpressionBody(this MethodDeclarationSyntax methodDeclaration)
        {
            if (methodDeclaration == null)
                throw new ArgumentNullException(nameof(methodDeclaration));

            return methodDeclaration.Body ?? (CSharpSyntaxNode)methodDeclaration.ExpressionBody;
        }
        #endregion MethodDeclarationSyntax

        #region NamespaceDeclarationSyntax
        /// <summary>
        /// Creates a new <see cref="NamespaceDeclarationSyntax"/> with the members updated.
        /// </summary>
        /// <param name="namespaceDeclaration"></param>
        /// <param name="member"></param>
        /// <returns></returns>
        public static NamespaceDeclarationSyntax WithMembers(
            this NamespaceDeclarationSyntax namespaceDeclaration,
            MemberDeclarationSyntax member)
        {
            if (namespaceDeclaration == null)
                throw new ArgumentNullException(nameof(namespaceDeclaration));

            return namespaceDeclaration.WithMembers(SingletonList(member));
        }

        /// <summary>
        /// Creates a new <see cref="NamespaceDeclarationSyntax"/> with the members updated.
        /// </summary>
        /// <param name="namespaceDeclaration"></param>
        /// <param name="members"></param>
        /// <returns></returns>
        public static NamespaceDeclarationSyntax WithMembers(
            this NamespaceDeclarationSyntax namespaceDeclaration,
            IEnumerable<MemberDeclarationSyntax> members)
        {
            if (namespaceDeclaration == null)
                throw new ArgumentNullException(nameof(namespaceDeclaration));

            return namespaceDeclaration.WithMembers(List(members));
        }

        /// <summary>
        /// The absolute span of the braces, not including leading and trailing trivia.
        /// </summary>
        /// <param name="namespaceDeclaration"></param>
        /// <returns></returns>
        public static TextSpan BracesSpan(this NamespaceDeclarationSyntax namespaceDeclaration)
        {
            if (namespaceDeclaration == null)
                throw new ArgumentNullException(nameof(namespaceDeclaration));

            return TextSpan.FromBounds(
                namespaceDeclaration.OpenBraceToken.SpanStart,
                namespaceDeclaration.CloseBraceToken.Span.End);
        }
        #endregion NamespaceDeclarationSyntax

        #region OperatorDeclarationSyntax
        /// <summary>
        /// Returns operator body or an expression body if the body is null.
        /// </summary>
        /// <param name="operatorDeclaration"></param>
        /// <returns></returns>
        public static CSharpSyntaxNode BodyOrExpressionBody(this OperatorDeclarationSyntax operatorDeclaration)
        {
            if (operatorDeclaration == null)
                throw new ArgumentNullException(nameof(operatorDeclaration));

            return operatorDeclaration.Body ?? (CSharpSyntaxNode)operatorDeclaration.ExpressionBody;
        }
        #endregion OperatorDeclarationSyntax

        #region ParameterSyntax
        /// <summary>
        /// Returns true if the specified parameter has "params" modifier.
        /// </summary>
        /// <param name="parameter"></param>
        /// <returns></returns>
        public static bool IsParams(this ParameterSyntax parameter)
        {
            return parameter?.Modifiers.Contains(SyntaxKind.ParamsKeyword) == true;
        }

        internal static SeparatedSyntaxList<ParameterSyntax> GetContainingList(this ParameterSyntax parameter)
        {
            if (parameter?.Parent is ParameterListSyntax parameterList)
            {
                return parameterList.Parameters;
            }
            else
            {
                return default(SeparatedSyntaxList<ParameterSyntax>);
            }
        }
        #endregion ParameterSyntax

        #region PropertyDeclarationSyntax
        internal static TextSpan HeaderSpan(this PropertyDeclarationSyntax propertyDeclaration)
        {
            if (propertyDeclaration == null)
                throw new ArgumentNullException(nameof(propertyDeclaration));

            return TextSpan.FromBounds(
                propertyDeclaration.SpanStart,
                propertyDeclaration.Identifier.Span.End);
        }

        /// <summary>
        /// Returns property get accessor, if any.
        /// </summary>
        /// <param name="propertyDeclaration"></param>
        /// <returns></returns>
        public static AccessorDeclarationSyntax Getter(this PropertyDeclarationSyntax propertyDeclaration)
        {
            if (propertyDeclaration == null)
                throw new ArgumentNullException(nameof(propertyDeclaration));

            return propertyDeclaration.AccessorList?.Getter();
        }

        /// <summary>
        /// Returns property set accessor, if any.
        /// </summary>
        /// <param name="propertyDeclaration"></param>
        /// <returns></returns>
        public static AccessorDeclarationSyntax Setter(this PropertyDeclarationSyntax propertyDeclaration)
        {
            if (propertyDeclaration == null)
                throw new ArgumentNullException(nameof(propertyDeclaration));

            return propertyDeclaration.AccessorList?.Setter();
        }
        #endregion PropertyDeclarationSyntax

        #region RegionDirectiveTriviaSyntax
        /// <summary>
        /// Returns endregion directive that is related to the specified region directive. Returns null if no matching endregion directive is found.
        /// </summary>
        /// <param name="regionDirective"></param>
        /// <returns></returns>
        public static EndRegionDirectiveTriviaSyntax GetEndRegionDirective(this RegionDirectiveTriviaSyntax regionDirective)
        {
            if (regionDirective == null)
                throw new ArgumentNullException(nameof(regionDirective));

            RegionInfo region = SyntaxInfo.RegionInfo(regionDirective);

            return (region.Success) ? region.EndDirective : null;
        }

        /// <summary>
        /// Gets preprocessing message for the specified region directive if such message exists.
        /// </summary>
        /// <param name="regionDirective"></param>
        /// <returns></returns>
        public static SyntaxTrivia GetPreprocessingMessageTrivia(this RegionDirectiveTriviaSyntax regionDirective)
        {
            if (regionDirective == null)
                throw new ArgumentNullException(nameof(regionDirective));

            SyntaxToken endOfDirective = regionDirective.EndOfDirectiveToken;

            SyntaxTriviaList leading = endOfDirective.LeadingTrivia;

            if (leading.Count == 1)
            {
                SyntaxTrivia trivia = leading[0];

                if (trivia.IsKind(SyntaxKind.PreprocessingMessageTrivia))
                    return trivia;
            }

            return default(SyntaxTrivia);
        }

        /// <summary>
        /// Returns true the specified region directive has preprocessing message trivia.
        /// </summary>
        /// <param name="regionDirective"></param>
        /// <returns></returns>
        internal static bool HasPreprocessingMessageTrivia(this RegionDirectiveTriviaSyntax regionDirective)
        {
            return GetPreprocessingMessageTrivia(regionDirective).Kind() == SyntaxKind.PreprocessingMessageTrivia;
        }
        #endregion RegionDirectiveTriviaSyntax

        #region SeparatedSyntaxList<T>
        /// <summary>
        /// Searches for a node of the specified kind and returns the zero-based index of the last occurrence within the entire <see cref="SeparatedSyntaxList{TNode}"/>.
        /// </summary>
        /// <typeparam name="TNode"></typeparam>
        /// <param name="list"></param>
        /// <param name="kind"></param>
        /// <returns></returns>
        public static int LastIndexOf<TNode>(this SeparatedSyntaxList<TNode> list, SyntaxKind kind) where TNode : SyntaxNode
        {
            return list.LastIndexOf(f => f.IsKind(kind));
        }

        /// <summary>
        /// Searches for a node of the specified kind and returns the zero-based index of the first occurrence within the entire <see cref="SeparatedSyntaxList{TNode}"/>.
        /// </summary>
        /// <typeparam name="TNode"></typeparam>
        /// <param name="list"></param>
        /// <param name="kind"></param>
        /// <returns></returns>
        public static bool Contains<TNode>(this SeparatedSyntaxList<TNode> list, SyntaxKind kind) where TNode : SyntaxNode
        {
            return list.IndexOf(kind) != -1;
        }

        /// <summary>
        /// Searches for a node of the specified kind and returns the first occurrence within the entire <see cref="SeparatedSyntaxList{TNode}"/>.
        /// </summary>
        /// <typeparam name="TNode"></typeparam>
        /// <param name="list"></param>
        /// <param name="kind"></param>
        /// <returns></returns>
        public static TNode Find<TNode>(this SeparatedSyntaxList<TNode> list, SyntaxKind kind) where TNode : SyntaxNode
        {
            int index = list.IndexOf(kind);

            if (index != -1)
                return list[index];

            return default(TNode);
        }

        internal static bool IsSingleLine<TNode>(
            this SeparatedSyntaxList<TNode> list,
            bool includeExteriorTrivia = true,
            bool trim = true,
            CancellationToken cancellationToken = default(CancellationToken)) where TNode : SyntaxNode
        {
            int count = list.Count;

            if (count == 0)
                return false;

            TNode firstNode = list.First();

            if (count == 1)
                return IsSingleLine(firstNode, includeExteriorTrivia, trim, cancellationToken);

            SyntaxTree tree = firstNode.SyntaxTree;

            if (tree == null)
                return false;

            TextSpan span = TextSpan.FromBounds(
                GetStartIndex(firstNode, includeExteriorTrivia, trim),
                GetEndIndex(list.Last(), includeExteriorTrivia, trim));

            return tree.IsSingleLineSpan(span, cancellationToken);
        }

        internal static bool IsMultiLine<TNode>(
            this SeparatedSyntaxList<TNode> list,
            bool includeExteriorTrivia = true,
            bool trim = true,
            CancellationToken cancellationToken = default(CancellationToken)) where TNode : SyntaxNode
        {
            int count = list.Count;

            if (count == 0)
                return false;

            TNode firstNode = list.First();

            if (count == 1)
                return IsMultiLine(firstNode, includeExteriorTrivia, trim, cancellationToken);

            SyntaxTree tree = firstNode.SyntaxTree;

            if (tree == null)
                return false;

            TextSpan span = TextSpan.FromBounds(
                GetStartIndex(firstNode, includeExteriorTrivia, trim),
                GetEndIndex(list.Last(), includeExteriorTrivia, trim));

            return tree.IsMultiLineSpan(span, cancellationToken);
        }

        /// <summary>
        /// Creates a new list with the elements in the specified range replaced with new nodes.
        /// </summary>
        /// <typeparam name="TNode"></typeparam>
        /// <param name="list"></param>
        /// <param name="index"></param>
        /// <param name="count"></param>
        /// <param name="newNodes"></param>
        /// <returns></returns>
        public static SeparatedSyntaxList<TNode> ReplaceRange<TNode>(
            this SeparatedSyntaxList<TNode> list,
            int index,
            int count,
            IEnumerable<TNode> newNodes) where TNode : SyntaxNode
        {
            if (index < 0)
                throw new ArgumentOutOfRangeException(nameof(index), index, "");

            if (count < 0
                || index + count > list.Count)
            {
                throw new ArgumentOutOfRangeException(nameof(count), count, "");
            }

            if (newNodes == null)
                throw new ArgumentNullException(nameof(newNodes));

            return SeparatedList(ReplaceRange());

            IEnumerable<TNode> ReplaceRange()
            {
                SeparatedSyntaxList<TNode>.Enumerator en = list.GetEnumerator();

                int i = 0;

                while (i < index
                    && en.MoveNext())
                {
                    yield return en.Current;
                    i++;
                }

                int endIndex = index + count;

                while (i < endIndex
                    && en.MoveNext())
                {
                    i++;
                }

                if ((newNodes as ICollection<TNode>)?.Count != 0)
                {
                    foreach (TNode newNode in newNodes)
                        yield return newNode;
                }

                while (en.MoveNext())
                    yield return en.Current;
            }
        }

        /// <summary>
        /// Creates a new list with elements in the specified range removed.
        /// </summary>
        /// <typeparam name="TNode"></typeparam>
        /// <param name="list"></param>
        /// <param name="index">An index of the first element to remove.</param>
        /// <param name="count">A number of elements to remove.</param>
        /// <returns></returns>
        public static SeparatedSyntaxList<TNode> RemoveRange<TNode>(
            this SeparatedSyntaxList<TNode> list,
            int index,
            int count) where TNode : SyntaxNode
        {
            return ReplaceRange(list, index, count, Empty.ReadOnlyList<TNode>());
        }

        //TODO: make public
        internal static SeparatedSyntaxList<TNode> TrimTrivia<TNode>(this SeparatedSyntaxList<TNode> list) where TNode : SyntaxNode
        {
            int count = list.Count;

            if (count == 0)
                return list;

            int separatorCount = list.SeparatorCount;

            if (count == 1)
            {
                if (separatorCount == 0)
                {
                    return list.ReplaceAt(0, list[0].TrimTrivia());
                }
                else
                {
                    list = list.ReplaceAt(0, list[0].TrimLeadingTrivia());

                    SyntaxToken separator = list.GetSeparator(0);

                    return list.ReplaceSeparator(separator, separator.TrimTrailingTrivia());
                }
            }
            else
            {
                list = list.ReplaceAt(0, list[0].TrimLeadingTrivia());

                if (separatorCount == count - 1)
                {
                    return list.ReplaceAt(count - 1, list[count - 1].TrimTrailingTrivia());
                }
                else
                {
                    SyntaxToken separator = list.GetSeparator(separatorCount - 1);

                    return list.ReplaceSeparator(separator, separator.TrimTrailingTrivia());
                }
            }
        }
        #endregion SeparatedSyntaxList<T>

        #region StatementSyntax
        /// <summary>
        /// Gets the previous statement of the specified statement.
        /// If the specified statement is not contained in the list, or if there is no previous statement, then this method returns null.
        /// </summary>
        /// <param name="statement"></param>
        /// <returns></returns>
        public static StatementSyntax PreviousStatement(this StatementSyntax statement)
        {
            if (statement == null)
                throw new ArgumentNullException(nameof(statement));

            SyntaxList<StatementSyntax> statements = SyntaxInfo.StatementListInfo(statement).Statements;

            if (statements.Any())
            {
                int index = statements.IndexOf(statement);

                if (index > 0)
                    return statements[index - 1];
            }

            return null;
        }

        /// <summary>
        /// Gets the next statement of the specified statement.
        /// If the specified statement is not contained in the list, or if there is no next statement, then this method returns null.
        /// </summary>
        /// <param name="statement"></param>
        /// <returns></returns>
        public static StatementSyntax NextStatement(this StatementSyntax statement)
        {
            if (statement == null)
                throw new ArgumentNullException(nameof(statement));

            SyntaxList<StatementSyntax> statements = SyntaxInfo.StatementListInfo(statement).Statements;

            if (statements.Any())
            {
                int index = statements.IndexOf(statement);

                if (index < statements.Count - 1)
                    return statements[index + 1];
            }

            return null;
        }

        /// <summary>
        /// Gets a list the specified statement is contained in.
        /// This method succeeds if the statement is in a block's statements or a switch section's statements.
        /// </summary>
        /// <param name="statement"></param>
        /// <param name="statements"></param>
        /// <returns>True if the statement is contained in the list; otherwise, false.</returns>
        public static bool TryGetContainingList(this StatementSyntax statement, out SyntaxList<StatementSyntax> statements)
        {
            statements = SyntaxInfo.StatementListInfo(statement).Statements;

            return statements.Any();
        }

        //TODO: make public GetContainingList(StatementSyntax)
        internal static SyntaxList<StatementSyntax> GetContainingList(this StatementSyntax statement)
        {
            if (!TryGetContainingList(statement, out SyntaxList<StatementSyntax> list))
                throw new ArgumentException("Statement is not contained in a list.", nameof(statement));

            return list;
        }

        internal static StatementSyntax SingleNonBlockStatementOrDefault(this StatementSyntax statement, bool recursive = false)
        {
            return (statement.Kind() == SyntaxKind.Block)
                ? SingleNonBlockStatementOrDefault((BlockSyntax)statement, recursive)
                : statement;
        }

        /// <summary>
        /// Returns true if the specified statement is an embedded statement.
        /// </summary>
        /// <param name="statement"></param>
        /// <param name="canBeBlock">Block can be considered as embedded statement</param>
        /// <param name="canBeIfInsideElse">If statement that is a child of an else statement can be considered as an embedded statement.</param>
        /// <param name="canBeUsingInsideUsing">Using statement that is a child of an using statement can be considered as en embedded statement.</param>
        /// <returns></returns>
        public static bool IsEmbedded(
            this StatementSyntax statement,
            bool canBeBlock = false,
            bool canBeIfInsideElse = true,
            bool canBeUsingInsideUsing = true)
        {
            if (statement == null)
                throw new ArgumentNullException(nameof(statement));

            SyntaxKind kind = statement.Kind();

            if (!canBeBlock
                && kind == SyntaxKind.Block)
            {
                return false;
            }

            if (!CSharpFacts.CanBeEmbeddedStatement(kind))
                return false;

            SyntaxNode parent = statement.Parent;

            if (parent == null)
                return false;

            SyntaxKind parentKind = parent.Kind();

            return CSharpFacts.CanHaveEmbeddedStatement(parentKind)
                && (canBeIfInsideElse
                    || kind != SyntaxKind.IfStatement
                    || parentKind != SyntaxKind.ElseClause)
                && (canBeUsingInsideUsing
                    || kind != SyntaxKind.UsingStatement
                    || parentKind != SyntaxKind.UsingStatement);
        }
        #endregion StatementSyntax

        #region StructDeclarationSyntax
        /// <summary>
        /// Creates a new <see cref="StructDeclarationSyntax"/> with the members updated.
        /// </summary>
        /// <param name="structDeclaration"></param>
        /// <param name="member"></param>
        /// <returns></returns>
        public static StructDeclarationSyntax WithMembers(
            this StructDeclarationSyntax structDeclaration,
            MemberDeclarationSyntax member)
        {
            if (structDeclaration == null)
                throw new ArgumentNullException(nameof(structDeclaration));

            return structDeclaration.WithMembers(SingletonList(member));
        }

        /// <summary>
        /// Creates a new <see cref="StructDeclarationSyntax"/> with the members updated.
        /// </summary>
        /// <param name="structDeclaration"></param>
        /// <param name="members"></param>
        /// <returns></returns>
        public static StructDeclarationSyntax WithMembers(
            this StructDeclarationSyntax structDeclaration,
            IEnumerable<MemberDeclarationSyntax> members)
        {
            if (structDeclaration == null)
                throw new ArgumentNullException(nameof(structDeclaration));

            return structDeclaration.WithMembers(List(members));
        }

        /// <summary>
        /// The absolute span of the braces, not including its leading and trailing trivia.
        /// </summary>
        /// <param name="structDeclaration"></param>
        /// <returns></returns>
        public static TextSpan BracesSpan(this StructDeclarationSyntax structDeclaration)
        {
            if (structDeclaration == null)
                throw new ArgumentNullException(nameof(structDeclaration));

            return TextSpan.FromBounds(
                structDeclaration.OpenBraceToken.SpanStart,
                structDeclaration.CloseBraceToken.Span.End);
        }

        /// <summary>
        /// Creates a new struct declaration with the specified attribute lists added.
        /// </summary>
        /// <param name="structDeclaration"></param>
        /// <param name="keepDocumentationCommentOnTop">If the declaration has no attribute lists and has a documentation comment the specified attribute lists will be inserted after the documentation comment.</param>
        /// <param name="attributeLists"></param>
        /// <returns></returns>
        public static StructDeclarationSyntax AddAttributeLists(
            this StructDeclarationSyntax structDeclaration,
            bool keepDocumentationCommentOnTop,
            params AttributeListSyntax[] attributeLists)
        {
            return AddAttributeLists(
                structDeclaration,
                keepDocumentationCommentOnTop,
                attributeLists,
                withAttributeLists: (f, g) => f.WithAttributeLists(g),
                addAttributeLists: (f, g) => f.AddAttributeLists(g));
        }
        #endregion StructDeclarationSyntax

        #region SwitchSectionSyntax
        /// <summary>
        /// Returns true if the specified switch section contains default switch label.
        /// </summary>
        /// <param name="switchSection"></param>
        /// <returns></returns>
        public static bool ContainsDefaultLabel(this SwitchSectionSyntax switchSection)
        {
            return switchSection?.Labels.Any(f => f.IsKind(SyntaxKind.DefaultSwitchLabel)) == true;
        }
        #endregion SwitchSectionSyntax

        #region SwitchStatementSyntax
        /// <summary>
        /// Returns a section that contains default label, or null if the specified swtich statement does not contains section with default label.
        /// </summary>
        /// <param name="switchStatement"></param>
        /// <returns></returns>
        public static SwitchSectionSyntax DefaultSection(this SwitchStatementSyntax switchStatement)
        {
            if (switchStatement == null)
                throw new ArgumentNullException(nameof(switchStatement));

            foreach (SwitchSectionSyntax section in switchStatement.Sections)
            {
                if (section.Labels.Any(SyntaxKind.DefaultSwitchLabel))
                    return section;
            }

            return null;
        }
        #endregion SwitchStatementSyntax

        #region SyntaxList<T>
        /// <summary>
        /// Searches for a node of the specified kind and returns the zero-based index of the last occurrence within the entire <see cref="SyntaxList{TNode}"/>.
        /// </summary>
        /// <typeparam name="TNode"></typeparam>
        /// <param name="list"></param>
        /// <param name="kind"></param>
        /// <returns></returns>
        public static int LastIndexOf<TNode>(this SyntaxList<TNode> list, SyntaxKind kind) where TNode : SyntaxNode
        {
            return list.LastIndexOf(f => f.IsKind(kind));
        }

        /// <summary>
        /// Returns true if a node of the specified kind is in the <see cref="SyntaxList{TNode}"/>.
        /// </summary>
        /// <typeparam name="TNode"></typeparam>
        /// <param name="list"></param>
        /// <param name="kind"></param>
        /// <returns></returns>
        public static bool Contains<TNode>(this SyntaxList<TNode> list, SyntaxKind kind) where TNode : SyntaxNode
        {
            return list.IndexOf(kind) != -1;
        }

        /// <summary>
        /// Searches for a node of the specified kind and returns the first occurrence within the entire <see cref="SyntaxList{TNode}"/>.
        /// </summary>
        /// <typeparam name="TNode"></typeparam>
        /// <param name="list"></param>
        /// <param name="kind"></param>
        /// <returns></returns>
        public static TNode Find<TNode>(this SyntaxList<TNode> list, SyntaxKind kind) where TNode : SyntaxNode
        {
            int index = list.IndexOf(kind);

            if (index != -1)
                return list[index];

            return default(TNode);
        }

        internal static bool IsSingleLine<TNode>(
            this SyntaxList<TNode> list,
            bool includeExteriorTrivia = true,
            bool trim = true,
            CancellationToken cancellationToken = default(CancellationToken)) where TNode : SyntaxNode
        {
            int count = list.Count;

            if (count == 0)
                return false;

            TNode firstNode = list.First();

            if (count == 1)
                return IsSingleLine(firstNode, includeExteriorTrivia, trim, cancellationToken);

            SyntaxTree tree = firstNode.SyntaxTree;

            if (tree == null)
                return false;

            TextSpan span = TextSpan.FromBounds(
                GetStartIndex(firstNode, includeExteriorTrivia, trim),
                GetEndIndex(list.Last(), includeExteriorTrivia, trim));

            return tree.IsSingleLineSpan(span, cancellationToken);
        }

        internal static bool IsMultiLine<TNode>(
            this SyntaxList<TNode> list,
            bool includeExteriorTrivia = true,
            bool trim = true,
            CancellationToken cancellationToken = default(CancellationToken)) where TNode : SyntaxNode
        {
            int count = list.Count;

            if (count == 0)
                return false;

            TNode firstNode = list.First();

            if (count == 1)
                return IsMultiLine(firstNode, includeExteriorTrivia, trim, cancellationToken);

            SyntaxTree tree = firstNode.SyntaxTree;

            if (tree == null)
                return false;

            TextSpan span = TextSpan.FromBounds(
                GetStartIndex(firstNode, includeExteriorTrivia, trim),
                GetEndIndex(list.Last(), includeExteriorTrivia, trim));

            return tree.IsMultiLineSpan(span, cancellationToken);
        }

        internal static StatementSyntax SingleOrDefault(this SyntaxList<StatementSyntax> statements, bool ignoreLocalFunctions, bool shouldThrow)
        {
            return (ignoreLocalFunctions)
                ? statements.SingleOrDefault(statement => statement.Kind() != SyntaxKind.LocalFunctionStatement, shouldThrow: shouldThrow)
                : statements.SingleOrDefault(shouldThrow: shouldThrow);
        }

        /// <summary>
        /// Returns true if the specified statement is a last statement in the list.
        /// </summary>
        /// <param name="statements"></param>
        /// <param name="statement"></param>
        /// <param name="ignoreLocalFunctions">Ignore local function statements at the end of the list.</param>
        /// <returns></returns>
        public static bool IsLast(
            this SyntaxList<StatementSyntax> statements,
            StatementSyntax statement,
            bool ignoreLocalFunctions)
        {
            if (!ignoreLocalFunctions)
                return statements.IsLast(statement);

            for (int i = statements.Count - 1; i >= 0; i--)
            {
                StatementSyntax s = statements[i];

                if (!s.IsKind(SyntaxKind.LocalFunctionStatement))
                    return s == statement;
            }

            return false;
        }

        /// <summary>
        /// Creates a new list with the specified node added or inserted.
        /// </summary>
        /// <param name="statements"></param>
        /// <param name="statement"></param>
        /// <param name="ignoreLocalFunctions">Insert statement before local function statements at the end of the list.</param>
        /// <returns></returns>
        public static SyntaxList<StatementSyntax> Add(
            this SyntaxList<StatementSyntax> statements,
            StatementSyntax statement,
            bool ignoreLocalFunctions)
        {
            if (statement == null)
                throw new ArgumentNullException(nameof(statement));

            if (!ignoreLocalFunctions)
                return statements.Add(statement);

            int count = statements.Count;

            int index = count;

            for (int i = count - 1; i >= 0; i--)
            {
                if (statements[i].IsKind(SyntaxKind.LocalFunctionStatement))
                    index--;
            }

            return statements.Insert(index, statement);
        }

        /// <summary>
        /// Creates a new list with the elements in the specified range replaced with new nodes.
        /// </summary>
        /// <typeparam name="TNode"></typeparam>
        /// <param name="list"></param>
        /// <param name="index"></param>
        /// <param name="count"></param>
        /// <param name="newNodes"></param>
        /// <returns></returns>
        public static SyntaxList<TNode> ReplaceRange<TNode>(
            this SyntaxList<TNode> list,
            int index,
            int count,
            IEnumerable<TNode> newNodes) where TNode : SyntaxNode
        {
            if (index < 0)
                throw new ArgumentOutOfRangeException(nameof(index), index, "");

            if (count < 0
                || index + count > list.Count)
            {
                throw new ArgumentOutOfRangeException(nameof(count), count, "");
            }

            if (newNodes == null)
                throw new ArgumentNullException(nameof(newNodes));

            return List(ReplaceRange());

            IEnumerable<TNode> ReplaceRange()
            {
                SyntaxList<TNode>.Enumerator en = list.GetEnumerator();

                int i = 0;

                while (i < index
                    && en.MoveNext())
                {
                    yield return en.Current;
                    i++;
                }

                int endIndex = index + count;

                while (i < endIndex
                    && en.MoveNext())
                {
                    i++;
                }

                if ((newNodes as ICollection<TNode>)?.Count != 0)
                {
                    foreach (TNode newNode in newNodes)
                        yield return newNode;
                }

                while (en.MoveNext())
                    yield return en.Current;
            }
        }

        /// <summary>
        /// Creates a new list with elements in the specified range removed.
        /// </summary>
        /// <typeparam name="TNode"></typeparam>
        /// <param name="list"></param>
        /// <param name="index">An index of the first element to remove.</param>
        /// <param name="count">A number of elements to remove.</param>
        /// <returns></returns>
        public static SyntaxList<TNode> RemoveRange<TNode>(
            this SyntaxList<TNode> list,
            int index,
            int count) where TNode : SyntaxNode
        {
            return ReplaceRange(list, index, count, Empty.ReadOnlyList<TNode>());
        }

<<<<<<< HEAD
        internal static StatementSyntax LastOrDefault(this SyntaxList<StatementSyntax> statements, bool skipLocalFunction)
        {
            if (!skipLocalFunction)
=======
        internal static StatementSyntax LastOrDefault(this SyntaxList<StatementSyntax> statements, bool ignoreLocalFunction)
        {
            if (!ignoreLocalFunction)
>>>>>>> b2c2493c
                return statements.LastOrDefault();

            int i = statements.Count - 1;

            while (i >= 0)
            {
                StatementSyntax statement = statements[i];

                if (statement.Kind() != SyntaxKind.LocalFunctionStatement)
                    return statement;

                i--;
            }

            return null;
        }

        //TODO: make public
        internal static SyntaxList<TNode> TrimTrivia<TNode>(this SyntaxList<TNode> list) where TNode : SyntaxNode
        {
            int count = list.Count;

            if (count == 0)
                return list;

            if (count == 1)
                return list.ReplaceAt(0, list[0].TrimTrivia());

            return list
                .ReplaceAt(0, list[0].TrimLeadingTrivia())
                .ReplaceAt(count - 1, list[count - 1].TrimTrailingTrivia());
        }
        #endregion SyntaxList<T>

        #region SyntaxNode
        internal static IEnumerable<DirectiveTriviaSyntax> DescendantPreprocessorDirectives(this SyntaxNode node, Func<DirectiveTriviaSyntax, bool> predicate = null)
        {
            return DescendantPreprocessorDirectives(node, node.FullSpan, predicate);
        }

        internal static IEnumerable<DirectiveTriviaSyntax> DescendantPreprocessorDirectives(this SyntaxNode node, TextSpan span, Func<DirectiveTriviaSyntax, bool> predicate = null)
        {
            foreach (SyntaxTrivia trivia in node.DescendantTrivia(span: span, descendIntoTrivia: true))
            {
                if (trivia.IsDirective
                    && trivia.HasStructure
                    && (trivia.GetStructure() is DirectiveTriviaSyntax directive))
                {
                    if (predicate == null
                        || predicate(directive))
                    {
                        yield return directive;
                    }
                }
            }
        }

        internal static IEnumerable<DirectiveTriviaSyntax> DescendantRegionDirectives(this SyntaxNode node)
        {
            return DescendantPreprocessorDirectives(node, predicate: f => f.IsKind(SyntaxKind.RegionDirectiveTrivia, SyntaxKind.EndRegionDirectiveTrivia));
        }

        internal static IEnumerable<DirectiveTriviaSyntax> DescendantRegionDirectives(this SyntaxNode node, TextSpan span)
        {
            return DescendantPreprocessorDirectives(node, span, predicate: f => f.IsKind(SyntaxKind.RegionDirectiveTrivia, SyntaxKind.EndRegionDirectiveTrivia));
        }

        /// <summary>
        /// Returns true if a node is a descendant of a node with the specified kind.
        /// </summary>
        /// <param name="node"></param>
        /// <param name="kind"></param>
        /// <param name="ascendOutOfTrivia"></param>
        /// <returns></returns>
        public static bool IsDescendantOf(this SyntaxNode node, SyntaxKind kind, bool ascendOutOfTrivia = true)
        {
            if (node == null)
                throw new ArgumentNullException(nameof(node));

            return node.Ancestors(ascendOutOfTrivia).Any(f => f.IsKind(kind));
        }

        /// <summary>
        /// Returns true if a node's kind is one of the specified kinds.
        /// </summary>
        /// <param name="node"></param>
        /// <param name="kind1"></param>
        /// <param name="kind2"></param>
        /// <returns></returns>
        public static bool IsKind(this SyntaxNode node, SyntaxKind kind1, SyntaxKind kind2)
        {
            if (node == null)
                return false;

            SyntaxKind kind = node.Kind();

            return kind == kind1
                || kind == kind2;
        }

        /// <summary>
        /// Returns true if a node's kind is one of the specified kinds.
        /// </summary>
        /// <param name="node"></param>
        /// <param name="kind1"></param>
        /// <param name="kind2"></param>
        /// <param name="kind3"></param>
        /// <returns></returns>
        public static bool IsKind(this SyntaxNode node, SyntaxKind kind1, SyntaxKind kind2, SyntaxKind kind3)
        {
            if (node == null)
                return false;

            SyntaxKind kind = node.Kind();

            return kind == kind1
                || kind == kind2
                || kind == kind3;
        }

        /// <summary>
        /// Returns true if a node's kind is one of the specified kinds.
        /// </summary>
        /// <param name="node"></param>
        /// <param name="kind1"></param>
        /// <param name="kind2"></param>
        /// <param name="kind3"></param>
        /// <param name="kind4"></param>
        /// <returns></returns>
        public static bool IsKind(this SyntaxNode node, SyntaxKind kind1, SyntaxKind kind2, SyntaxKind kind3, SyntaxKind kind4)
        {
            if (node == null)
                return false;

            SyntaxKind kind = node.Kind();

            return kind == kind1
                || kind == kind2
                || kind == kind3
                || kind == kind4;
        }

        /// <summary>
        /// Returns true if a node's kind is one of the specified kinds.
        /// </summary>
        /// <param name="node"></param>
        /// <param name="kind1"></param>
        /// <param name="kind2"></param>
        /// <param name="kind3"></param>
        /// <param name="kind4"></param>
        /// <param name="kind5"></param>
        /// <returns></returns>
        public static bool IsKind(this SyntaxNode node, SyntaxKind kind1, SyntaxKind kind2, SyntaxKind kind3, SyntaxKind kind4, SyntaxKind kind5)
        {
            if (node == null)
                return false;

            SyntaxKind kind = node.Kind();

            return kind == kind1
                || kind == kind2
                || kind == kind3
                || kind == kind4
                || kind == kind5;
        }

        /// <summary>
        /// Returns true if a node's kind is one of the specified kinds.
        /// </summary>
        /// <param name="node"></param>
        /// <param name="kind1"></param>
        /// <param name="kind2"></param>
        /// <param name="kind3"></param>
        /// <param name="kind4"></param>
        /// <param name="kind5"></param>
        /// <param name="kind6"></param>
        /// <returns></returns>
        public static bool IsKind(this SyntaxNode node, SyntaxKind kind1, SyntaxKind kind2, SyntaxKind kind3, SyntaxKind kind4, SyntaxKind kind5, SyntaxKind kind6)
        {
            if (node == null)
                return false;

            SyntaxKind kind = node.Kind();

            return kind == kind1
                || kind == kind2
                || kind == kind3
                || kind == kind4
                || kind == kind5
                || kind == kind6;
        }

        /// <summary>
        /// Returns true if a node parent's kind is the specified kind.
        /// </summary>
        /// <param name="node"></param>
        /// <param name="kind"></param>
        /// <returns></returns>
        public static bool IsParentKind(this SyntaxNode node, SyntaxKind kind)
        {
            return node?.Parent.IsKind(kind) == true;
        }

        /// <summary>
        /// Returns true if a node parent's kind is one of the specified kinds.
        /// </summary>
        /// <param name="node"></param>
        /// <param name="kind1"></param>
        /// <param name="kind2"></param>
        /// <returns></returns>
        public static bool IsParentKind(this SyntaxNode node, SyntaxKind kind1, SyntaxKind kind2)
        {
            return IsKind(node?.Parent, kind1, kind2);
        }

        /// <summary>
        /// Returns true if a node parent's kind is one of the specified kinds.
        /// </summary>
        /// <param name="node"></param>
        /// <param name="kind1"></param>
        /// <param name="kind2"></param>
        /// <param name="kind3"></param>
        /// <returns></returns>
        public static bool IsParentKind(this SyntaxNode node, SyntaxKind kind1, SyntaxKind kind2, SyntaxKind kind3)
        {
            return IsKind(node?.Parent, kind1, kind2, kind3);
        }

        /// <summary>
        /// Returns true if a node parent's kind is one of the specified kinds.
        /// </summary>
        /// <param name="node"></param>
        /// <param name="kind1"></param>
        /// <param name="kind2"></param>
        /// <param name="kind3"></param>
        /// <param name="kind4"></param>
        /// <returns></returns>
        public static bool IsParentKind(this SyntaxNode node, SyntaxKind kind1, SyntaxKind kind2, SyntaxKind kind3, SyntaxKind kind4)
        {
            return IsKind(node?.Parent, kind1, kind2, kind3, kind4);
        }

        /// <summary>
        /// Returns true if a node parent's kind is one of the specified kinds.
        /// </summary>
        /// <param name="node"></param>
        /// <param name="kind1"></param>
        /// <param name="kind2"></param>
        /// <param name="kind3"></param>
        /// <param name="kind4"></param>
        /// <param name="kind5"></param>
        /// <returns></returns>
        public static bool IsParentKind(this SyntaxNode node, SyntaxKind kind1, SyntaxKind kind2, SyntaxKind kind3, SyntaxKind kind4, SyntaxKind kind5)
        {
            return IsKind(node?.Parent, kind1, kind2, kind3, kind4, kind5);
        }

        /// <summary>
        /// Returns true if a node parent's kind is one of the specified kinds.
        /// </summary>
        /// <param name="node"></param>
        /// <param name="kind1"></param>
        /// <param name="kind2"></param>
        /// <param name="kind3"></param>
        /// <param name="kind4"></param>
        /// <param name="kind5"></param>
        /// <param name="kind6"></param>
        /// <returns></returns>
        public static bool IsParentKind(this SyntaxNode node, SyntaxKind kind1, SyntaxKind kind2, SyntaxKind kind3, SyntaxKind kind4, SyntaxKind kind5, SyntaxKind kind6)
        {
            return IsKind(node?.Parent, kind1, kind2, kind3, kind4, kind5, kind6);
        }

        internal static bool IsSingleLine(
            this SyntaxNode node,
            bool includeExteriorTrivia = true,
            bool trim = true,
            CancellationToken cancellationToken = default(CancellationToken))
        {
            if (node == null)
                throw new ArgumentNullException(nameof(node));

            SyntaxTree syntaxTree = node.SyntaxTree;

            if (syntaxTree != null)
            {
                TextSpan span = GetSpan(node, includeExteriorTrivia, trim);

                return syntaxTree.IsSingleLineSpan(span, cancellationToken);
            }
            else
            {
                return false;
            }
        }

        internal static bool IsMultiLine(
            this SyntaxNode node,
            bool includeExteriorTrivia = true,
            bool trim = true,
            CancellationToken cancellationToken = default(CancellationToken))
        {
            if (node == null)
                throw new ArgumentNullException(nameof(node));

            SyntaxTree syntaxTree = node.SyntaxTree;

            if (syntaxTree != null)
            {
                TextSpan span = GetSpan(node, includeExteriorTrivia, trim);

                return syntaxTree.IsMultiLineSpan(span, cancellationToken);
            }
            else
            {
                return false;
            }
        }

        private static TextSpan GetSpan(SyntaxNode node, bool includeExteriorTrivia, bool trim)
        {
            return TextSpan.FromBounds(
                GetStartIndex(node, includeExteriorTrivia, trim),
                GetEndIndex(node, includeExteriorTrivia, trim));
        }

        private static int GetStartIndex(SyntaxNode node, bool includeExteriorTrivia, bool trim)
        {
            if (!includeExteriorTrivia)
                return node.SpanStart;

            int start = node.FullSpan.Start;

            if (trim)
            {
                SyntaxTriviaList leading = node.GetLeadingTrivia();

                for (int i = 0; i < leading.Count; i++)
                {
                    if (!leading[i].IsWhitespaceOrEndOfLineTrivia())
                        break;

                    start = leading[i].Span.End;
                }
            }

            return start;
        }

        private static int GetEndIndex(SyntaxNode node, bool includeExteriorTrivia, bool trim)
        {
            if (!includeExteriorTrivia)
                return node.Span.End;

            int end = node.FullSpan.End;

            if (trim)
            {
                SyntaxTriviaList trailing = node.GetTrailingTrivia();

                for (int i = trailing.Count - 1; i >= 0; i--)
                {
                    if (!trailing[i].IsWhitespaceOrEndOfLineTrivia())
                        break;

                    end = trailing[i].SpanStart;
                }
            }

            return end;
        }

        /// <summary>
        /// Removes all leading whitespace from the leading trivia and returns a new node with the new leading trivia.
        /// <see cref="SyntaxKind.WhitespaceTrivia"/> and <see cref="SyntaxKind.EndOfLineTrivia"/> is considered to be a whitespace.
        /// Returns the same node if there is nothing to trim.
        /// </summary>
        /// <typeparam name="TNode"></typeparam>
        /// <param name="node"></param>
        /// <returns></returns>
        public static TNode TrimLeadingTrivia<TNode>(this TNode node) where TNode : SyntaxNode
        {
            if (node == null)
                throw new ArgumentNullException(nameof(node));

            SyntaxTriviaList leadingTrivia = node.GetLeadingTrivia();

            int count = leadingTrivia.Count;

            if (count == 0)
                return node;

            for (int i = 0; i < count; i++)
            {
                if (!leadingTrivia[i].IsWhitespaceOrEndOfLineTrivia())
                {
                    if (i == 0)
                    {
                        return node;
                    }
                    else
                    {
                        return node.WithLeadingTrivia(leadingTrivia.Skip(i));
                    }
                }
            }

            return node.WithoutLeadingTrivia();
        }

        /// <summary>
        /// Removes all trailing whitespace from the trailing trivia and returns a new node with the new trailing trivia.
        /// <see cref="SyntaxKind.WhitespaceTrivia"/> and <see cref="SyntaxKind.EndOfLineTrivia"/> is considered to be a whitespace.
        /// Returns the same node if there is nothing to trim.
        /// </summary>
        /// <typeparam name="TNode"></typeparam>
        /// <param name="node"></param>
        /// <returns></returns>
        public static TNode TrimTrailingTrivia<TNode>(this TNode node) where TNode : SyntaxNode
        {
            if (node == null)
                throw new ArgumentNullException(nameof(node));

            SyntaxTriviaList trailingTrivia = node.GetTrailingTrivia();

            int count = trailingTrivia.Count;

            if (count == 0)
                return node;

            for (int i = count - 1; i >= 0; i--)
            {
                if (!trailingTrivia[i].IsWhitespaceOrEndOfLineTrivia())
                {
                    if (i == count - 1)
                    {
                        return node;
                    }
                    else
                    {
                        return node.WithTrailingTrivia(trailingTrivia.Take(i + 1));
                    }
                }
            }

            return node.WithoutTrailingTrivia();
        }

        /// <summary>
        /// Removes all leading whitespace from the leading trivia and all trailing whitespace from the trailing trivia and returns a new node with the new trivia.
        /// <see cref="SyntaxKind.WhitespaceTrivia"/> and <see cref="SyntaxKind.EndOfLineTrivia"/> is considered to be a whitespace.
        /// Returns the same node if there is nothing to trim.
        /// </summary>
        /// <typeparam name="TNode"></typeparam>
        /// <param name="node"></param>
        /// <returns></returns>
        public static TNode TrimTrivia<TNode>(this TNode node) where TNode : SyntaxNode
        {
            if (node == null)
                throw new ArgumentNullException(nameof(node));

            return node
                .TrimLeadingTrivia()
                .TrimTrailingTrivia();
        }

        internal static TextSpan TrimmedSpan(this SyntaxNode node)
        {
            if (node == null)
                throw new ArgumentNullException(nameof(node));

            return TextSpan.FromBounds(
                GetStartIndex(node, includeExteriorTrivia: true, trim: true),
                GetEndIndex(node, includeExteriorTrivia: true, trim: true));
        }

        /// <summary>
        /// Gets the first ancestor of the specified kind.
        /// </summary>
        /// <param name="node"></param>
        /// <param name="kind"></param>
        /// <param name="ascendOutOfTrivia"></param>
        /// <returns></returns>
        public static SyntaxNode FirstAncestor(
            this SyntaxNode node,
            SyntaxKind kind,
            bool ascendOutOfTrivia = true)
        {
            return FirstAncestor(node, f => f.IsKind(kind), ascendOutOfTrivia);
        }

        /// <summary>
        /// Gets the first ancestor of the specified kinds.
        /// </summary>
        /// <param name="node"></param>
        /// <param name="kind1"></param>
        /// <param name="kind2"></param>
        /// <param name="ascendOutOfTrivia"></param>
        /// <returns></returns>
        public static SyntaxNode FirstAncestor(
            this SyntaxNode node,
            SyntaxKind kind1,
            SyntaxKind kind2,
            bool ascendOutOfTrivia = true)
        {
            return FirstAncestor(node, f => f.IsKind(kind1, kind2), ascendOutOfTrivia);
        }

        /// <summary>
        /// Gets the first ancestor of the specified kinds.
        /// </summary>
        /// <param name="node"></param>
        /// <param name="kind1"></param>
        /// <param name="kind2"></param>
        /// <param name="kind3"></param>
        /// <param name="ascendOutOfTrivia"></param>
        /// <returns></returns>
        public static SyntaxNode FirstAncestor(
            this SyntaxNode node,
            SyntaxKind kind1,
            SyntaxKind kind2,
            SyntaxKind kind3,
            bool ascendOutOfTrivia = true)
        {
            return FirstAncestor(node, f => f.IsKind(kind1, kind2, kind3), ascendOutOfTrivia);
        }

        /// <summary>
        /// Gets the first ancestor that matches the predicate.
        /// </summary>
        /// <param name="node"></param>
        /// <param name="predicate"></param>
        /// <param name="ascendOutOfTrivia"></param>
        /// <returns></returns>
        public static SyntaxNode FirstAncestor(this SyntaxNode node, Func<SyntaxNode, bool> predicate, bool ascendOutOfTrivia = true)
        {
            if (node == null)
                throw new ArgumentNullException(nameof(node));

            if (predicate == null)
                throw new ArgumentNullException(nameof(predicate));

            SyntaxNode parent = GetParent(node, ascendOutOfTrivia);

            if (parent != null)
            {
                return FirstAncestorOrSelf(parent, predicate, ascendOutOfTrivia);
            }
            else
            {
                return null;
            }
        }

        /// <summary>
        /// Gets the first ancestor of the specified kind.
        /// </summary>
        /// <param name="node"></param>
        /// <param name="kind"></param>
        /// <param name="ascendOutOfTrivia"></param>
        /// <returns></returns>
        public static SyntaxNode FirstAncestorOrSelf(
            this SyntaxNode node,
            SyntaxKind kind,
            bool ascendOutOfTrivia = true)
        {
            return FirstAncestorOrSelf(node, f => f.IsKind(kind), ascendOutOfTrivia);
        }

        /// <summary>
        /// Gets the first ancestor of the specified kinds.
        /// </summary>
        /// <param name="node"></param>
        /// <param name="kind1"></param>
        /// <param name="kind2"></param>
        /// <param name="ascendOutOfTrivia"></param>
        /// <returns></returns>
        public static SyntaxNode FirstAncestorOrSelf(
            this SyntaxNode node,
            SyntaxKind kind1,
            SyntaxKind kind2,
            bool ascendOutOfTrivia = true)
        {
            return FirstAncestorOrSelf(node, f => f.IsKind(kind1, kind2), ascendOutOfTrivia);
        }

        /// <summary>
        /// Gets the first ancestor of the specified kinds.
        /// </summary>
        /// <param name="node"></param>
        /// <param name="kind1"></param>
        /// <param name="kind2"></param>
        /// <param name="kind3"></param>
        /// <param name="ascendOutOfTrivia"></param>
        /// <returns></returns>
        public static SyntaxNode FirstAncestorOrSelf(
            this SyntaxNode node,
            SyntaxKind kind1,
            SyntaxKind kind2,
            SyntaxKind kind3,
            bool ascendOutOfTrivia = true)
        {
            return FirstAncestorOrSelf(node, f => f.IsKind(kind1, kind2, kind3), ascendOutOfTrivia);
        }

        /// <summary>
        /// Gets the first ancestor that matches the predicate.
        /// </summary>
        /// <param name="node"></param>
        /// <param name="predicate"></param>
        /// <param name="ascendOutOfTrivia"></param>
        /// <returns></returns>
        public static SyntaxNode FirstAncestorOrSelf(this SyntaxNode node, Func<SyntaxNode, bool> predicate, bool ascendOutOfTrivia = true)
        {
            if (node == null)
                throw new ArgumentNullException(nameof(node));

            if (predicate == null)
                throw new ArgumentNullException(nameof(predicate));

            while (node != null)
            {
                if (predicate(node))
                    return node;

                node = GetParent(node, ascendOutOfTrivia);
            }

            return null;
        }

        internal static SyntaxNode GetParent(this SyntaxNode node, bool ascendOutOfTrivia)
        {
            SyntaxNode parent = node.Parent;

            if (parent == null
                && ascendOutOfTrivia
                && (node is IStructuredTriviaSyntax structuredTrivia))
            {
                parent = structuredTrivia.ParentTrivia.Token.Parent;
            }

            return parent;
        }

        internal static TRoot RemoveNode<TRoot>(this TRoot root, SyntaxNode node) where TRoot : SyntaxNode
        {
            return SyntaxRemover.RemoveNode(root, node);
        }

        internal static TNode RemoveStatement<TNode>(this TNode node, StatementSyntax statement) where TNode : SyntaxNode
        {
            if (node == null)
                throw new ArgumentNullException(nameof(node));

            if (statement == null)
                throw new ArgumentNullException(nameof(statement));

            return node.RemoveNode(statement);
        }

        internal static TNode RemoveModifier<TNode>(this TNode node, SyntaxKind modifierKind) where TNode : SyntaxNode
        {
            return ModifierList.Remove(node, modifierKind);
        }

        internal static TNode RemoveModifiers<TNode>(this TNode node, SyntaxKind modifierKind1, SyntaxKind modifierKind2) where TNode : SyntaxNode
        {
            return node
                .RemoveModifier(modifierKind1)
                .RemoveModifier(modifierKind2);
        }

        internal static TNode RemoveModifiers<TNode>(this TNode node, SyntaxKind modifierKind1, SyntaxKind modifierKind2, SyntaxKind modifierKind3) where TNode : SyntaxNode
        {
            return node
                .RemoveModifier(modifierKind1)
                .RemoveModifier(modifierKind2)
                .RemoveModifier(modifierKind3);
        }

        internal static TNode RemoveModifier<TNode>(this TNode node, SyntaxToken modifier) where TNode : SyntaxNode
        {
            return ModifierList.Remove(node, modifier);
        }

        internal static TNode InsertModifier<TNode>(this TNode node, SyntaxKind modifierKind, IComparer<SyntaxKind> comparer = null) where TNode : SyntaxNode
        {
            return ModifierList.Insert(node, modifierKind, comparer);
        }

        internal static TNode InsertModifier<TNode>(this TNode node, SyntaxToken modifier, IComparer<SyntaxToken> comparer = null) where TNode : SyntaxNode
        {
            return ModifierList.Insert(node, modifier, comparer);
        }

        /// <summary>
        /// Creates a new node with the trivia removed.
        /// </summary>
        /// <typeparam name="TNode"></typeparam>
        /// <param name="node"></param>
        /// <param name="span"></param>
        /// <returns></returns>
        public static TNode RemoveTrivia<TNode>(this TNode node, TextSpan? span = null) where TNode : SyntaxNode
        {
            if (node == null)
                throw new ArgumentNullException(nameof(node));

            return SyntaxRemover.RemoveTrivia(node, span);
        }

        /// <summary>
        /// Creates a new node with the whitespace removed.
        /// </summary>
        /// <typeparam name="TNode"></typeparam>
        /// <param name="node"></param>
        /// <param name="span"></param>
        /// <returns></returns>
        public static TNode RemoveWhitespace<TNode>(this TNode node, TextSpan? span = null) where TNode : SyntaxNode
        {
            if (node == null)
                throw new ArgumentNullException(nameof(node));

            return SyntaxRemover.RemoveWhitespace(node, span);
        }

        /// <summary>
        /// Creates a new node with the whitespace replaced.
        /// </summary>
        /// <typeparam name="TNode"></typeparam>
        /// <param name="node"></param>
        /// <param name="replacement"></param>
        /// <param name="span"></param>
        /// <returns></returns>
        public static TNode ReplaceWhitespace<TNode>(this TNode node, SyntaxTrivia replacement, TextSpan? span = null) where TNode : SyntaxNode
        {
            if (node == null)
                throw new ArgumentNullException(nameof(node));

            var replacer = new WhitespaceReplacer(replacement, span);

            return (TNode)replacer.Visit(node);
        }

        internal static bool IsPartOfDocumentationComment(this SyntaxNode node)
        {
            while (node != null)
            {
                if (node.IsStructuredTrivia
                    && SyntaxFacts.IsDocumentationCommentTrivia(node.Kind()))
                {
                    return true;
                }

                node = node.Parent;
            }

            return false;
        }

        internal static bool IsInExpressionTree(
            this SyntaxNode node,
            SemanticModel semanticModel,
            CancellationToken cancellationToken = default(CancellationToken))
        {
            for (SyntaxNode current = node; current != null; current = current.Parent)
            {
                if (CSharpFacts.IsLambdaExpression(current.Kind())
                    && semanticModel
                        .GetTypeInfo(current, cancellationToken)
                        .ConvertedType?
                        .OriginalDefinition
                        .HasMetadataName(MetadataNames.System_Linq_Expressions_Expression_T) == true)
                {
                    return true;
                }
            }

            return false;
        }

        internal static bool IsInExpressionTree(
            this SyntaxNode node,
            INamedTypeSymbol expressionType,
            SemanticModel semanticModel,
            CancellationToken cancellationToken = default(CancellationToken))
        {
            if (expressionType == null)
                return false;

            for (SyntaxNode current = node; current != null; current = current.Parent)
            {
                if (CSharpFacts.IsLambdaExpression(current.Kind())
                    && semanticModel
                        .GetTypeInfo(current, cancellationToken)
                        .ConvertedType?
                        .OriginalDefinition
                        .Equals(expressionType) == true)
                {
                    return true;
                }
            }

            return false;
        }

        internal static SyntaxTrivia GetIndentation(this SyntaxNode node, CancellationToken cancellationToken = default(CancellationToken))
        {
            SyntaxTree tree = node.SyntaxTree;

            if (tree != null)
            {
                TextSpan span = node.Span;

                int lineStartIndex = span.Start - tree.GetLineSpan(span, cancellationToken).StartLinePosition.Character;

                while (!node.FullSpan.Contains(lineStartIndex))
                    node = GetParent(node, ascendOutOfTrivia: true);

                if (node.IsKind(SyntaxKind.SingleLineDocumentationCommentTrivia))
                {
                    if (((DocumentationCommentTriviaSyntax)node)
                        .ParentTrivia
                        .TryGetContainingList(out SyntaxTriviaList leading, allowTrailing: false))
                    {
                        SyntaxTrivia trivia = leading.Last();

                        if (trivia.IsWhitespaceTrivia())
                            return trivia;
                    }
                }
                else
                {
                    SyntaxToken token = node.FindToken(lineStartIndex);

                    SyntaxTriviaList leading = token.LeadingTrivia;

                    if (leading.Any()
                        && leading.FullSpan.Contains(lineStartIndex))
                    {
                        SyntaxTrivia trivia = leading.Last();

                        if (trivia.IsWhitespaceTrivia())
                            return trivia;
                    }
                }
            }

            return EmptyWhitespace();
        }

        internal static SyntaxTriviaList GetIncreasedIndentation(this SyntaxNode node, CancellationToken cancellationToken = default(CancellationToken))
        {
            SyntaxTrivia trivia = GetIndentation(node, cancellationToken);

            return IncreaseIndentation(trivia);
        }

        internal static SyntaxNode WalkUp(this SyntaxNode node, SyntaxKind kind)
        {
            while (node.Parent?.Kind() == kind)
                node = node.Parent;

            return node;
        }
        #endregion SyntaxNode

        #region SyntaxToken
        /// <summary>
        /// Returns true if a token's kind is one of the specified kinds.
        /// </summary>
        /// <param name="token"></param>
        /// <param name="kind1"></param>
        /// <param name="kind2"></param>
        /// <returns></returns>
        public static bool IsKind(this SyntaxToken token, SyntaxKind kind1, SyntaxKind kind2)
        {
            SyntaxKind kind = token.Kind();

            return kind == kind1
                || kind == kind2;
        }

        /// <summary>
        /// Returns true if a token's kind is one of the specified kinds.
        /// </summary>
        /// <param name="token"></param>
        /// <param name="kind1"></param>
        /// <param name="kind2"></param>
        /// <param name="kind3"></param>
        /// <returns></returns>
        public static bool IsKind(this SyntaxToken token, SyntaxKind kind1, SyntaxKind kind2, SyntaxKind kind3)
        {
            SyntaxKind kind = token.Kind();

            return kind == kind1
                || kind == kind2
                || kind == kind3;
        }

        /// <summary>
        /// Returns true if a token's kind is one of the specified kinds.
        /// </summary>
        /// <param name="token"></param>
        /// <param name="kind1"></param>
        /// <param name="kind2"></param>
        /// <param name="kind3"></param>
        /// <param name="kind4"></param>
        /// <returns></returns>
        public static bool IsKind(this SyntaxToken token, SyntaxKind kind1, SyntaxKind kind2, SyntaxKind kind3, SyntaxKind kind4)
        {
            SyntaxKind kind = token.Kind();

            return kind == kind1
                || kind == kind2
                || kind == kind3
                || kind == kind4;
        }

        /// <summary>
        /// Returns true if a token's kind is one of the specified kinds.
        /// </summary>
        /// <param name="token"></param>
        /// <param name="kind1"></param>
        /// <param name="kind2"></param>
        /// <param name="kind3"></param>
        /// <param name="kind4"></param>
        /// <param name="kind5"></param>
        /// <returns></returns>
        public static bool IsKind(this SyntaxToken token, SyntaxKind kind1, SyntaxKind kind2, SyntaxKind kind3, SyntaxKind kind4, SyntaxKind kind5)
        {
            SyntaxKind kind = token.Kind();

            return kind == kind1
                || kind == kind2
                || kind == kind3
                || kind == kind4
                || kind == kind5;
        }

        /// <summary>
        /// Returns true if a token's kind is one of the specified kinds.
        /// </summary>
        /// <param name="token"></param>
        /// <param name="kind1"></param>
        /// <param name="kind2"></param>
        /// <param name="kind3"></param>
        /// <param name="kind4"></param>
        /// <param name="kind5"></param>
        /// <param name="kind6"></param>
        /// <returns></returns>
        public static bool IsKind(this SyntaxToken token, SyntaxKind kind1, SyntaxKind kind2, SyntaxKind kind3, SyntaxKind kind4, SyntaxKind kind5, SyntaxKind kind6)
        {
            SyntaxKind kind = token.Kind();

            return kind == kind1
                || kind == kind2
                || kind == kind3
                || kind == kind4
                || kind == kind5
                || kind == kind6;
        }

        /// <summary>
        /// Removes all leading whitespace from the leading trivia and returns a new token with the new leading trivia.
        /// <see cref="SyntaxKind.WhitespaceTrivia"/> and <see cref="SyntaxKind.EndOfLineTrivia"/> is considered to be a whitespace.
        /// Returns the same token if there is nothing to trim.
        /// </summary>
        /// <param name="token"></param>
        /// <returns></returns>
        public static SyntaxToken TrimLeadingTrivia(this SyntaxToken token)
        {
            SyntaxTriviaList leadingTrivia = token.LeadingTrivia;

            int count = leadingTrivia.Count;

            if (count == 0)
                return token;

            for (int i = 0; i < count; i++)
            {
                if (!leadingTrivia[i].IsWhitespaceOrEndOfLineTrivia())
                {
                    if (i == 0)
                    {
                        return token;
                    }
                    else
                    {
                        return token.WithLeadingTrivia(leadingTrivia.Skip(i));
                    }
                }
            }

            return token.WithoutLeadingTrivia();
        }

        /// <summary>
        /// Removes all trailing whitespace from the trailing trivia and returns a new token with the new trailing trivia.
        /// <see cref="SyntaxKind.WhitespaceTrivia"/> and <see cref="SyntaxKind.EndOfLineTrivia"/> is considered to be a whitespace.
        /// Returns the same token if there is nothing to trim.
        /// </summary>
        /// <param name="token"></param>
        /// <returns></returns>
        public static SyntaxToken TrimTrailingTrivia(this SyntaxToken token)
        {
            SyntaxTriviaList trailingTrivia = token.TrailingTrivia;

            int count = trailingTrivia.Count;

            if (count == 0)
                return token;

            for (int i = count - 1; i >= 0; i--)
            {
                if (!trailingTrivia[i].IsWhitespaceOrEndOfLineTrivia())
                {
                    if (i == count - 1)
                    {
                        return token;
                    }
                    else
                    {
                        return token.WithTrailingTrivia(trailingTrivia.Take(i + 1));
                    }
                }
            }

            return token.WithoutTrailingTrivia();
        }

        /// <summary>
        /// Removes all leading whitespace from the leading trivia and all trailing whitespace from the trailing trivia and returns a new token with the new trivia.
        /// <see cref="SyntaxKind.WhitespaceTrivia"/> and <see cref="SyntaxKind.EndOfLineTrivia"/> is considered to be a whitespace.
        /// Returns the same token if there is nothing to trim.
        /// </summary>
        /// <param name="token"></param>
        /// <returns></returns>
        public static SyntaxToken TrimTrivia(this SyntaxToken token)
        {
            return token
                .TrimLeadingTrivia()
                .TrimTrailingTrivia();
        }

        /// <summary>
        /// Returns true if a token of the specified kind is in the <see cref="SyntaxTokenList"/>.
        /// </summary>
        /// <param name="tokenList"></param>
        /// <param name="kind"></param>
        /// <returns></returns>
        public static bool Contains(this SyntaxTokenList tokenList, SyntaxKind kind)
        {
            return tokenList.IndexOf(kind) != -1;
        }

        /// <summary>
        /// Returns true if a token of the specified kinds is in the <see cref="SyntaxTokenList"/>.
        /// </summary>
        /// <param name="tokenList"></param>
        /// <param name="kind1"></param>
        /// <param name="kind2"></param>
        /// <returns></returns>
        public static bool ContainsAny(this SyntaxTokenList tokenList, SyntaxKind kind1, SyntaxKind kind2)
        {
            return ContainsAny(tokenList, (int)kind1, (int)kind2);
        }

        /// <summary>
        /// Returns true if a token of the specified kinds is in the <see cref="SyntaxTokenList"/>.
        /// </summary>
        /// <param name="tokenList"></param>
        /// <param name="kind1"></param>
        /// <param name="kind2"></param>
        /// <param name="kind3"></param>
        /// <returns></returns>
        public static bool ContainsAny(this SyntaxTokenList tokenList, SyntaxKind kind1, SyntaxKind kind2, SyntaxKind kind3)
        {
            return ContainsAny(tokenList, (int)kind1, (int)kind2, (int)kind3);
        }

        /// <summary>
        /// Returns true if a token of the specified kinds is in the <see cref="SyntaxTokenList"/>.
        /// </summary>
        /// <param name="tokenList"></param>
        /// <param name="kind1"></param>
        /// <param name="kind2"></param>
        /// <param name="kind3"></param>
        /// <param name="kind4"></param>
        /// <returns></returns>
        public static bool ContainsAny(this SyntaxTokenList tokenList, SyntaxKind kind1, SyntaxKind kind2, SyntaxKind kind3, SyntaxKind kind4)
        {
            return ContainsAny(tokenList, (int)kind1, (int)kind2, (int)kind3, (int)kind4);
        }

        /// <summary>
        /// Returns true if a token of the specified kinds is in the <see cref="SyntaxTokenList"/>.
        /// </summary>
        /// <param name="tokenList"></param>
        /// <param name="kind1"></param>
        /// <param name="kind2"></param>
        /// <param name="kind3"></param>
        /// <param name="kind4"></param>
        /// <param name="kind5"></param>
        /// <returns></returns>
        public static bool ContainsAny(this SyntaxTokenList tokenList, SyntaxKind kind1, SyntaxKind kind2, SyntaxKind kind3, SyntaxKind kind4, SyntaxKind kind5)
        {
            return ContainsAny(tokenList, (int)kind1, (int)kind2, (int)kind3, (int)kind4, (int)kind5);
        }

        internal static bool ContainsAny(this SyntaxTokenList tokenList, int rawKind1, int rawKind2)
        {
            foreach (SyntaxToken token in tokenList)
            {
                int rawKind = token.RawKind;

                if (rawKind == rawKind1
                    || rawKind == rawKind2)
                {
                    return true;
                }
            }

            return false;
        }

        internal static bool ContainsAny(this SyntaxTokenList tokenList, int rawKind1, int rawKind2, int rawKind3)
        {
            foreach (SyntaxToken token in tokenList)
            {
                int rawKind = token.RawKind;

                if (rawKind == rawKind1
                    || rawKind == rawKind2
                    || rawKind == rawKind3)
                {
                    return true;
                }
            }

            return false;
        }

        internal static bool ContainsAny(this SyntaxTokenList tokenList, int rawKind1, int rawKind2, int rawKind3, int rawKind4)
        {
            foreach (SyntaxToken token in tokenList)
            {
                int rawKind = token.RawKind;

                if (rawKind == rawKind1
                    || rawKind == rawKind2
                    || rawKind == rawKind3
                    || rawKind == rawKind4)
                {
                    return true;
                }
            }

            return false;
        }

        internal static bool ContainsAny(this SyntaxTokenList tokenList, int rawKind1, int rawKind2, int rawKind3, int rawKind4, int rawKind5)
        {
            foreach (SyntaxToken token in tokenList)
            {
                int rawKind = token.RawKind;

                if (rawKind == rawKind1
                    || rawKind == rawKind2
                    || rawKind == rawKind3
                    || rawKind == rawKind4
                    || rawKind == rawKind5)
                {
                    return true;
                }
            }

            return false;
        }

        /// <summary>
        /// Returns true if a token parent's kind is the specified kind.
        /// </summary>
        /// <param name="token"></param>
        /// <param name="kind"></param>
        /// <returns></returns>
        public static bool IsParentKind(this SyntaxToken token, SyntaxKind kind)
        {
            return token.Parent.IsKind(kind);
        }

        /// <summary>
        /// Returns true if a token parent's kind is one of the specified kinds.
        /// </summary>
        /// <param name="token"></param>
        /// <param name="kind1"></param>
        /// <param name="kind2"></param>
        /// <returns></returns>
        public static bool IsParentKind(this SyntaxToken token, SyntaxKind kind1, SyntaxKind kind2)
        {
            return IsKind(token.Parent, kind1, kind2);
        }

        /// <summary>
        /// Returns true if a token parent's kind is one of the specified kinds.
        /// </summary>
        /// <param name="token"></param>
        /// <param name="kind1"></param>
        /// <param name="kind2"></param>
        /// <param name="kind3"></param>
        /// <returns></returns>
        public static bool IsParentKind(this SyntaxToken token, SyntaxKind kind1, SyntaxKind kind2, SyntaxKind kind3)
        {
            return IsKind(token.Parent, kind1, kind2, kind3);
        }

        /// <summary>
        /// Returns true if a token parent's kind is one of the specified kinds.
        /// </summary>
        /// <param name="token"></param>
        /// <param name="kind1"></param>
        /// <param name="kind2"></param>
        /// <param name="kind3"></param>
        /// <param name="kind4"></param>
        /// <returns></returns>
        public static bool IsParentKind(this SyntaxToken token, SyntaxKind kind1, SyntaxKind kind2, SyntaxKind kind3, SyntaxKind kind4)
        {
            return IsKind(token.Parent, kind1, kind2, kind3, kind4);
        }

        /// <summary>
        /// Returns true if a token parent's kind is one of the specified kinds.
        /// </summary>
        /// <param name="token"></param>
        /// <param name="kind1"></param>
        /// <param name="kind2"></param>
        /// <param name="kind3"></param>
        /// <param name="kind4"></param>
        /// <param name="kind5"></param>
        /// <returns></returns>
        public static bool IsParentKind(this SyntaxToken token, SyntaxKind kind1, SyntaxKind kind2, SyntaxKind kind3, SyntaxKind kind4, SyntaxKind kind5)
        {
            return IsKind(token.Parent, kind1, kind2, kind3, kind4, kind5);
        }

        /// <summary>
        /// Returns true if a token parent's kind is one of the specified kinds.
        /// </summary>
        /// <param name="token"></param>
        /// <param name="kind1"></param>
        /// <param name="kind2"></param>
        /// <param name="kind3"></param>
        /// <param name="kind4"></param>
        /// <param name="kind5"></param>
        /// <param name="kind6"></param>
        /// <returns></returns>
        public static bool IsParentKind(this SyntaxToken token, SyntaxKind kind1, SyntaxKind kind2, SyntaxKind kind3, SyntaxKind kind4, SyntaxKind kind5, SyntaxKind kind6)
        {
            return IsKind(token.Parent, kind1, kind2, kind3, kind4, kind5, kind6);
        }
        #endregion SyntaxToken

        #region SyntaxTokenList
        /// <summary>
        /// Searches for a token of the specified kind and returns the first occurrence within the entire <see cref="SyntaxTokenList"/>.
        /// </summary>
        /// <param name="tokenList"></param>
        /// <param name="kind"></param>
        /// <returns></returns>
        public static SyntaxToken Find(this SyntaxTokenList tokenList, SyntaxKind kind)
        {
            foreach (SyntaxToken token in tokenList)
            {
                if (token.IsKind(kind))
                    return token;
            }

            return default(SyntaxToken);
        }

        internal static SyntaxTokenList Replace(this SyntaxTokenList tokens, SyntaxKind kind, SyntaxToken newToken)
        {
            int i = 0;
            foreach (SyntaxToken token in tokens)
            {
                if (token.Kind() == kind)
                    return tokens.ReplaceAt(i, newToken.WithTriviaFrom(token));

                i++;
            }

            return tokens;
        }

        internal static SyntaxTokenList Replace(this SyntaxTokenList tokens, SyntaxKind kind, SyntaxKind newKind)
        {
            int i = 0;
            foreach (SyntaxToken token in tokens)
            {
                if (token.Kind() == kind)
                    return tokens.ReplaceAt(i, Token(newKind).WithTriviaFrom(token));

                i++;
            }

            return tokens;
        }

        /// <summary>
        /// Creates a new list with tokens in the specified range removed.
        /// </summary>
        /// <param name="list"></param>
        /// <param name="index">An index of the first element to remove.</param>
        /// <param name="count">A number of elements to remove.</param>
        /// <returns></returns>
        public static SyntaxTokenList RemoveRange(
            this SyntaxTokenList list,
            int index,
            int count)
        {
            return ReplaceRange(list, index, count, Empty.ReadOnlyList<SyntaxToken>());
        }

        /// <summary>
        /// Creates a new list with the tokens in the specified range replaced with new tokens.
        /// </summary>
        /// <param name="list"></param>
        /// <param name="index"></param>
        /// <param name="count"></param>
        /// <param name="newTokens"></param>
        /// <returns></returns>
        public static SyntaxTokenList ReplaceRange(
            this SyntaxTokenList list,
            int index,
            int count,
            IEnumerable<SyntaxToken> newTokens)
        {
            if (index < 0)
                throw new ArgumentOutOfRangeException(nameof(index), index, "");

            if (count < 0
                || index + count > list.Count)
            {
                throw new ArgumentOutOfRangeException(nameof(count), count, "");
            }

            if (newTokens == null)
                throw new ArgumentNullException(nameof(newTokens));

            return TokenList(ReplaceRange());

            IEnumerable<SyntaxToken> ReplaceRange()
            {
                SyntaxTokenList.Enumerator en = list.GetEnumerator();

                int i = 0;

                while (i < index
                    && en.MoveNext())
                {
                    yield return en.Current;
                    i++;
                }

                int endIndex = index + count;

                while (i < endIndex
                    && en.MoveNext())
                {
                    i++;
                }

                if ((newTokens as ICollection<SyntaxToken>)?.Count != 0)
                {
                    foreach (SyntaxToken token in newTokens)
                        yield return token;
                }

                while (en.MoveNext())
                    yield return en.Current;
            }
        }
        #endregion SyntaxTokenList

        #region SyntaxTrivia
        /// <summary>
        /// Returns true if a trivia's kind is one of the specified kinds.
        /// </summary>
        /// <param name="trivia"></param>
        /// <param name="kind1"></param>
        /// <param name="kind2"></param>
        /// <returns></returns>
        public static bool IsKind(this SyntaxTrivia trivia, SyntaxKind kind1, SyntaxKind kind2)
        {
            SyntaxKind kind = trivia.Kind();

            return kind == kind1
                || kind == kind2;
        }

        /// <summary>
        /// Returns true if a token's kind is one of the specified kinds.
        /// </summary>
        /// <param name="trivia"></param>
        /// <param name="kind1"></param>
        /// <param name="kind2"></param>
        /// <param name="kind3"></param>
        /// <returns></returns>
        public static bool IsKind(this SyntaxTrivia trivia, SyntaxKind kind1, SyntaxKind kind2, SyntaxKind kind3)
        {
            SyntaxKind kind = trivia.Kind();

            return kind == kind1
                || kind == kind2
                || kind == kind3;
        }

        /// <summary>
        /// Returns true if a token's kind is one of the specified kinds.
        /// </summary>
        /// <param name="trivia"></param>
        /// <param name="kind1"></param>
        /// <param name="kind2"></param>
        /// <param name="kind3"></param>
        /// <param name="kind4"></param>
        /// <returns></returns>
        public static bool IsKind(this SyntaxTrivia trivia, SyntaxKind kind1, SyntaxKind kind2, SyntaxKind kind3, SyntaxKind kind4)
        {
            SyntaxKind kind = trivia.Kind();

            return kind == kind1
                || kind == kind2
                || kind == kind3
                || kind == kind4;
        }

        /// <summary>
        /// Returns true if a token's kind is one of the specified kinds.
        /// </summary>
        /// <param name="trivia"></param>
        /// <param name="kind1"></param>
        /// <param name="kind2"></param>
        /// <param name="kind3"></param>
        /// <param name="kind4"></param>
        /// <param name="kind5"></param>
        /// <returns></returns>
        public static bool IsKind(this SyntaxTrivia trivia, SyntaxKind kind1, SyntaxKind kind2, SyntaxKind kind3, SyntaxKind kind4, SyntaxKind kind5)
        {
            SyntaxKind kind = trivia.Kind();

            return kind == kind1
                || kind == kind2
                || kind == kind3
                || kind == kind4
                || kind == kind5;
        }

        /// <summary>
        /// Returns true if a token's kind is one of the specified kinds.
        /// </summary>
        /// <param name="trivia"></param>
        /// <param name="kind1"></param>
        /// <param name="kind2"></param>
        /// <param name="kind3"></param>
        /// <param name="kind4"></param>
        /// <param name="kind5"></param>
        /// <param name="kind6"></param>
        /// <returns></returns>
        public static bool IsKind(this SyntaxTrivia trivia, SyntaxKind kind1, SyntaxKind kind2, SyntaxKind kind3, SyntaxKind kind4, SyntaxKind kind5, SyntaxKind kind6)
        {
            SyntaxKind kind = trivia.Kind();

            return kind == kind1
                || kind == kind2
                || kind == kind3
                || kind == kind4
                || kind == kind5
                || kind == kind6;
        }

        /// <summary>
        /// Returns true if the trivia is <see cref="SyntaxKind.WhitespaceTrivia"/>.
        /// </summary>
        /// <param name="trivia"></param>
        /// <returns></returns>
        public static bool IsWhitespaceTrivia(this SyntaxTrivia trivia)
        {
            return trivia.IsKind(SyntaxKind.WhitespaceTrivia);
        }

        /// <summary>
        /// Returns true if the trivia is <see cref="SyntaxKind.EndOfLineTrivia"/>.
        /// </summary>
        /// <param name="trivia"></param>
        /// <returns></returns>
        public static bool IsEndOfLineTrivia(this SyntaxTrivia trivia)
        {
            return trivia.IsKind(SyntaxKind.EndOfLineTrivia);
        }

        /// <summary>
        /// Returns true if the trivia is either <see cref="SyntaxKind.WhitespaceTrivia"/> or <see cref="SyntaxKind.EndOfLineTrivia"/>.
        /// </summary>
        /// <param name="trivia"></param>
        /// <returns></returns>
        public static bool IsWhitespaceOrEndOfLineTrivia(this SyntaxTrivia trivia)
        {
            return trivia.IsKind(SyntaxKind.WhitespaceTrivia, SyntaxKind.EndOfLineTrivia);
        }

        /// <summary>
        /// Returns true if the trivia is a documentation comment trivia.
        /// </summary>
        /// <param name="trivia"></param>
        /// <returns></returns>
        internal static bool IsDocumentationCommentTrivia(this SyntaxTrivia trivia)
        {
            return SyntaxFacts.IsDocumentationCommentTrivia(trivia.Kind());
        }

        internal static bool IsElasticMarker(this SyntaxTrivia trivia)
        {
            return trivia.IsWhitespaceTrivia()
                && trivia.Span.IsEmpty
                && trivia.HasAnnotation(SyntaxAnnotation.ElasticAnnotation);
        }
        #endregion SyntaxTrivia

        #region SyntaxTriviaList
        /// <summary>
        /// Searches for a trivia of the specified kind and returns the zero-based index of the last occurrence within the entire <see cref="SyntaxTriviaList"/>.
        /// </summary>
        /// <param name="triviaList"></param>
        /// <param name="kind"></param>
        /// <returns></returns>
        public static int LastIndexOf(this SyntaxTriviaList triviaList, SyntaxKind kind)
        {
            for (int i = triviaList.Count - 1; i >= 0; i--)
            {
                if (triviaList[i].IsKind(kind))
                    return i;
            }

            return -1;
        }

        /// <summary>
        /// Returns true if a trivia of the specified kind is in the <see cref="SyntaxTriviaList"/>.
        /// </summary>
        /// <param name="triviaList"></param>
        /// <param name="kind"></param>
        /// <returns></returns>
        public static bool Contains(this SyntaxTriviaList triviaList, SyntaxKind kind)
        {
            return triviaList.IndexOf(kind) != -1;
        }

        /// <summary>
        /// Searches for a trivia of the specified kind and returns the first occurrence within the entire <see cref="SyntaxList{TNode}"/>.
        /// </summary>
        /// <param name="triviaList"></param>
        /// <param name="kind"></param>
        /// <returns></returns>
        public static SyntaxTrivia Find(this SyntaxTriviaList triviaList, SyntaxKind kind)
        {
            foreach (SyntaxTrivia trivia in triviaList)
            {
                if (trivia.IsKind(kind))
                    return trivia;
            }

            return default(SyntaxTrivia);
        }

        /// <summary>
        /// Returns true if the list of either empty or contains only whitespace.
        /// </summary>
        /// <param name="triviaList"></param>
        /// <returns></returns>
        public static bool IsEmptyOrWhitespace(this SyntaxTriviaList triviaList)
        {
            foreach (SyntaxTrivia trivia in triviaList)
            {
                if (!trivia.IsWhitespaceOrEndOfLineTrivia())
                    return false;
            }

            return true;
        }

        internal static SyntaxTriviaList EmptyIfWhitespace(this SyntaxTriviaList triviaList)
        {
            return (triviaList.IsEmptyOrWhitespace()) ? default(SyntaxTriviaList) : triviaList;
        }

        internal static bool IsSingleElasticMarker(this SyntaxTriviaList triviaList)
        {
            return triviaList.Count == 1
                && triviaList[0].IsElasticMarker();
        }

        /// <summary>
        /// Creates a new list with trivia in the specified range removed.
        /// </summary>
        /// <param name="list"></param>
        /// <param name="index">An index of the first element to remove.</param>
        /// <param name="count">A number of elements to remove.</param>
        /// <returns></returns>
        public static SyntaxTriviaList RemoveRange(
            this SyntaxTriviaList list,
            int index,
            int count)
        {
            return ReplaceRange(list, index, count, Empty.ReadOnlyList<SyntaxTrivia>());
        }

        /// <summary>
        /// Creates a new list with the trivia in the specified range replaced with new trivia.
        /// </summary>
        /// <param name="list"></param>
        /// <param name="index"></param>
        /// <param name="count"></param>
        /// <param name="newTrivia"></param>
        /// <returns></returns>
        public static SyntaxTriviaList ReplaceRange(
            this SyntaxTriviaList list,
            int index,
            int count,
            IEnumerable<SyntaxTrivia> newTrivia)
        {
            if (index < 0)
                throw new ArgumentOutOfRangeException(nameof(index), index, "");

            if (count < 0
                || index + count > list.Count)
            {
                throw new ArgumentOutOfRangeException(nameof(count), count, "");
            }

            if (newTrivia == null)
                throw new ArgumentNullException(nameof(newTrivia));

            return TriviaList(ReplaceRange());

            IEnumerable<SyntaxTrivia> ReplaceRange()
            {
                SyntaxTriviaList.Enumerator en = list.GetEnumerator();

                int i = 0;

                while (i < index
                    && en.MoveNext())
                {
                    yield return en.Current;
                    i++;
                }

                int endIndex = index + count;

                while (i < endIndex
                    && en.MoveNext())
                {
                    i++;
                }

                if ((newTrivia as ICollection<SyntaxTrivia>)?.Count != 0)
                {
                    foreach (SyntaxTrivia trivia in newTrivia)
                        yield return trivia;
                }

                while (en.MoveNext())
                    yield return en.Current;
            }
        }
        #endregion SyntaxTriviaList

        #region TypeDeclarationSyntax
        internal static TypeDeclarationSyntax WithMembers(this TypeDeclarationSyntax typeDeclaration, SyntaxList<MemberDeclarationSyntax> newMembers)
        {
            if (typeDeclaration == null)
                throw new ArgumentNullException(nameof(typeDeclaration));

            switch (typeDeclaration.Kind())
            {
                case SyntaxKind.ClassDeclaration:
                    return ((ClassDeclarationSyntax)typeDeclaration).WithMembers(newMembers);
                case SyntaxKind.StructDeclaration:
                    return ((StructDeclarationSyntax)typeDeclaration).WithMembers(newMembers);
                case SyntaxKind.InterfaceDeclaration:
                    return ((InterfaceDeclarationSyntax)typeDeclaration).WithMembers(newMembers);
                default:
                    {
                        Debug.Fail(typeDeclaration.Kind().ToString());
                        return typeDeclaration;
                    }
            }
        }

        private static T AddAttributeLists<T>(
            this T typeDeclaration,
            bool keepDocumentationCommentOnTop,
            AttributeListSyntax[] attributeLists,
            Func<T, SyntaxList<AttributeListSyntax>, T> withAttributeLists,
            Func<T, AttributeListSyntax[], T> addAttributeLists) where T : TypeDeclarationSyntax
        {
            if (attributeLists == null)
                throw new ArgumentNullException(nameof(attributeLists));

            if (typeDeclaration == null)
                throw new ArgumentNullException(nameof(typeDeclaration));

            if (keepDocumentationCommentOnTop
                && !typeDeclaration.AttributeLists.Any()
                && attributeLists.Length > 0)
            {
                SyntaxTriviaList leadingTrivia = typeDeclaration.GetLeadingTrivia();

                for (int i = 0; i < leadingTrivia.Count; i++)
                {
                    if (leadingTrivia[i].IsDocumentationCommentTrivia())
                    {
                        attributeLists[0] = attributeLists[0].PrependToLeadingTrivia(leadingTrivia.Take(i + 1));

                        typeDeclaration = typeDeclaration.WithLeadingTrivia(leadingTrivia.Skip(i + 1));

                        return withAttributeLists(typeDeclaration, List(attributeLists));
                    }
                }
            }

            return addAttributeLists(typeDeclaration, attributeLists);
        }
        #endregion TypeDeclarationSyntax

        #region TypeParameterConstraintClauseSyntax
        internal static SyntaxList<TypeParameterConstraintClauseSyntax> GetContainingList(this TypeParameterConstraintClauseSyntax constraintClause)
        {
            SyntaxNode parent = constraintClause.Parent;

            switch (parent?.Kind())
            {
                case SyntaxKind.ClassDeclaration:
                    return ((ClassDeclarationSyntax)parent).ConstraintClauses;
                case SyntaxKind.DelegateDeclaration:
                    return ((DelegateDeclarationSyntax)parent).ConstraintClauses;
                case SyntaxKind.InterfaceDeclaration:
                    return ((InterfaceDeclarationSyntax)parent).ConstraintClauses;
                case SyntaxKind.LocalFunctionStatement:
                    return ((LocalFunctionStatementSyntax)parent).ConstraintClauses;
                case SyntaxKind.MethodDeclaration:
                    return ((MethodDeclarationSyntax)parent).ConstraintClauses;
                case SyntaxKind.StructDeclaration:
                    return ((StructDeclarationSyntax)parent).ConstraintClauses;
            }

            return default(SyntaxList<TypeParameterConstraintClauseSyntax>);
        }
        #endregion TypeParameterConstraintClauseSyntax

        #region TypeParameterListSyntax
        internal static TypeParameterSyntax GetTypeParameterByName(this TypeParameterListSyntax typeParameterList, string name)
        {
            foreach (TypeParameterSyntax typeParameter in typeParameterList.Parameters)
            {
                if (string.Equals(typeParameter.Identifier.ValueText, name, StringComparison.Ordinal))
                    return typeParameter;
            }

            return null;
        }
        #endregion TypeParameterListSyntax

        #region TypeSyntax
        /// <summary>
        /// Returns true if the type is <see cref="void"/>.
        /// </summary>
        /// <param name="type"></param>
        /// <returns></returns>
        public static bool IsVoid(this TypeSyntax type)
        {
            return type.IsKind(SyntaxKind.PredefinedType)
                && ((PredefinedTypeSyntax)type).Keyword.IsKind(SyntaxKind.VoidKeyword);
        }
        #endregion TypeSyntax

        #region UsingStatementSyntax
        /// <summary>
        /// Returns using statement's declaration or an expression if the declaration is null.
        /// </summary>
        /// <param name="usingStatement"></param>
        /// <returns></returns>
        public static CSharpSyntaxNode DeclarationOrExpression(this UsingStatementSyntax usingStatement)
        {
            if (usingStatement == null)
                throw new ArgumentNullException(nameof(usingStatement));

            return usingStatement.Declaration ?? (CSharpSyntaxNode)usingStatement.Expression;
        }

        internal static StatementSyntax EmbeddedStatement(this UsingStatementSyntax usingStatement, bool allowUsingStatement = true)
        {
            StatementSyntax statement = usingStatement.Statement;

            if (statement == null)
                return null;

            SyntaxKind kind = statement.Kind();

            if (kind == SyntaxKind.Block)
                return null;

            if (!allowUsingStatement
                && kind == SyntaxKind.UsingStatement)
            {
                return null;
            }

            return statement;
        }
        #endregion UsingStatementSyntax

        #region WhileStatementSyntax
        internal static StatementSyntax EmbeddedStatement(this WhileStatementSyntax whileStatement)
        {
            StatementSyntax statement = whileStatement.Statement;

            return (statement?.Kind() == SyntaxKind.Block) ? null : statement;
        }
        #endregion WhileStatementSyntax

        #region XmlElementSyntax
        internal static bool IsElementKind(this XmlElementSyntax xmlElement, XmlElementKind elementKind)
        {
            return GetElementKind(xmlElement) == elementKind;
        }

        internal static XmlElementKind GetElementKind(this XmlElementSyntax xmlElement)
        {
            return XmlElementNameKindMapper.GetKindOrDefault(xmlElement.StartTag?.Name?.LocalName.ValueText);
        }

        internal static bool IsLocalName(this XmlElementSyntax xmlElement, string localName, StringComparison comparison = StringComparison.Ordinal)
        {
            return xmlElement.StartTag?.Name?.IsLocalName(localName, comparison) == true;
        }
        #endregion XmlElementSyntax

        #region XmlEmptyElementSyntax
        internal static bool IsElementKind(this XmlEmptyElementSyntax xmlElement, XmlElementKind elementKind)
        {
            return GetElementKind(xmlElement) == elementKind;
        }

        internal static XmlElementKind GetElementKind(this XmlEmptyElementSyntax xmlElement)
        {
            return XmlElementNameKindMapper.GetKindOrDefault(xmlElement.Name?.LocalName.ValueText);
        }

        internal static bool IsLocalName(this XmlEmptyElementSyntax xmlEmptyElement, string localName, StringComparison comparison = StringComparison.Ordinal)
        {
            return xmlEmptyElement.Name?.IsLocalName(localName, comparison) == true;
        }
        #endregion XmlEmptyElementSyntax

        #region XmlNameSyntax
        internal static bool IsLocalName(this XmlNameSyntax xmlName, string localName, StringComparison comparison = StringComparison.Ordinal)
        {
            return string.Equals(xmlName.LocalName.ValueText, localName, comparison);
        }
        #endregion XmlNameSyntax

        #region YieldStatementSyntax
        /// <summary>
        /// Returns true if the specified statement is a yield break statement.
        /// </summary>
        /// <param name="yieldStatement"></param>
        /// <returns></returns>
        public static bool IsYieldBreak(this YieldStatementSyntax yieldStatement)
        {
            return yieldStatement.IsKind(SyntaxKind.YieldBreakStatement);
        }

        /// <summary>
        /// Returns true if the specified statement is a yield return statement.
        /// </summary>
        /// <param name="yieldStatement"></param>
        /// <returns></returns>
        public static bool IsYieldReturn(this YieldStatementSyntax yieldStatement)
        {
            return yieldStatement.IsKind(SyntaxKind.YieldReturnStatement);
        }
        #endregion YieldStatementSyntax
    }
}<|MERGE_RESOLUTION|>--- conflicted
+++ resolved
@@ -116,37 +116,6 @@
         internal static bool ContainsYield(this BlockSyntax block, bool yieldReturn = true, bool yieldBreak = true)
         {
             return ContainsYieldWalker.ContainsYield(block, yieldReturn, yieldBreak);
-<<<<<<< HEAD
-        }
-
-        internal static StatementSyntax LastStatementOrDefault(this BlockSyntax block, bool skipLocalFunction = false)
-        {
-            if (block == null)
-                throw new ArgumentNullException(nameof(block));
-
-            SyntaxList<StatementSyntax> statements = block.Statements;
-
-            if (!statements.Any())
-                return null;
-
-            if (!skipLocalFunction)
-                return statements.Last();
-
-            int i = statements.Count - 1;
-
-            while (i >= 0)
-            {
-                StatementSyntax statement = statements[i];
-
-                if (statement.Kind() != SyntaxKind.LocalFunctionStatement)
-                    return statement;
-
-                i--;
-            }
-
-            return null;
-=======
->>>>>>> b2c2493c
         }
         #endregion BlockSyntax
 
@@ -2195,15 +2164,9 @@
             return ReplaceRange(list, index, count, Empty.ReadOnlyList<TNode>());
         }
 
-<<<<<<< HEAD
-        internal static StatementSyntax LastOrDefault(this SyntaxList<StatementSyntax> statements, bool skipLocalFunction)
-        {
-            if (!skipLocalFunction)
-=======
         internal static StatementSyntax LastOrDefault(this SyntaxList<StatementSyntax> statements, bool ignoreLocalFunction)
         {
             if (!ignoreLocalFunction)
->>>>>>> b2c2493c
                 return statements.LastOrDefault();
 
             int i = statements.Count - 1;
