--- conflicted
+++ resolved
@@ -22,25 +22,7 @@
             SemanticModel semanticModel,
             string additionalKey = null)
         {
-<<<<<<< HEAD
             CodeAction codeAction = CodeActionFactory.ChangeType(context.Document, type, newTypeSymbol, semanticModel, equivalenceKey: EquivalenceKey.Create(diagnostic, additionalKey));
-=======
-            string typeName = SymbolDisplay.ToMinimalDisplayString(newTypeSymbol, semanticModel, type.SpanStart, SymbolDisplayFormats.Default);
-
-            string title = $"Change type to '{typeName}'";
-
-            Document document = context.Document;
-
-            CodeAction codeAction = CodeAction.Create(
-                title,
-                cancellationToken =>
-                {
-                    TypeSyntax newType = newTypeSymbol.ToTypeSyntax().WithTriviaFrom(type).WithSimplifierAnnotation();
-
-                    return document.ReplaceNodeAsync(type, newType, cancellationToken);
-                },
-                EquivalenceKey.Create(diagnostic, additionalKey));
->>>>>>> e4aff7fc
 
             context.RegisterCodeFix(codeAction, diagnostic);
 
