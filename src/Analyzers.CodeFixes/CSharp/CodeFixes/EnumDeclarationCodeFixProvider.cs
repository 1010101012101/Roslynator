﻿// Copyright (c) Josef Pihrt. All rights reserved. Licensed under the Apache License, Version 2.0. See License.txt in the project root for license information.

using System.Collections.Immutable;
using System.Composition;
using System.Threading.Tasks;
using Microsoft.CodeAnalysis;
using Microsoft.CodeAnalysis.CodeActions;
using Microsoft.CodeAnalysis.CodeFixes;
using Microsoft.CodeAnalysis.CSharp.Syntax;
using Roslynator.CodeFixes;
using Roslynator.CSharp.Refactorings;

namespace Roslynator.CSharp.CodeFixes
{
    [ExportCodeFixProvider(LanguageNames.CSharp, Name = nameof(EnumDeclarationCodeFixProvider))]
    [Shared]
    public class EnumDeclarationCodeFixProvider : BaseCodeFixProvider
    {
        public sealed override ImmutableArray<string> FixableDiagnosticIds
        {
            get
            {
                return ImmutableArray.Create(
                    DiagnosticIdentifiers.FormatEachEnumMemberOnSeparateLine,
                    DiagnosticIdentifiers.SortEnumMembers,
<<<<<<< HEAD
                    DiagnosticIdentifiers.AddCommaAfterLastEnumMember);
=======
                    DiagnosticIdentifiers.AddCommaAfterLastItemInList);
>>>>>>> 9b25b18c
            }
        }

        public sealed override async Task RegisterCodeFixesAsync(CodeFixContext context)
        {
            SyntaxNode root = await context.GetSyntaxRootAsync().ConfigureAwait(false);

            if (!TryFindFirstAncestorOrSelf(root, context.Span, out EnumDeclarationSyntax enumDeclaration))
                return;

            foreach (Diagnostic diagnostic in context.Diagnostics)
            {
                switch (diagnostic.Id)
                {
                    case DiagnosticIdentifiers.FormatEachEnumMemberOnSeparateLine:
                        {
                            CodeAction codeAction = CodeAction.Create(
                                "Format each enum member on a separate line",
                                cancellationToken => FormatEachEnumMemberOnSeparateLineRefactoring.RefactorAsync(context.Document, enumDeclaration, cancellationToken),
                                GetEquivalenceKey(diagnostic));

                            context.RegisterCodeFix(codeAction, diagnostic);
                            break;
                        }
                    case DiagnosticIdentifiers.SortEnumMembers:
                        {
                            CodeAction codeAction = CodeAction.Create(
                                $"Sort '{enumDeclaration.Identifier}' members",
                                cancellationToken => SortEnumMembersRefactoring.RefactorAsync(context.Document, enumDeclaration, cancellationToken),
                                GetEquivalenceKey(diagnostic));

                            context.RegisterCodeFix(codeAction, diagnostic);
                            break;
                        }
<<<<<<< HEAD
                    case DiagnosticIdentifiers.AddCommaAfterLastEnumMember:
                        {
                            CodeAction codeAction = CodeAction.Create(
                                "Add comma",
                                cancellationToken => AddCommaAfterLastEnumMemberRefactoring.RefactorAsync(context.Document, enumDeclaration, cancellationToken),
=======
                    case DiagnosticIdentifiers.AddCommaAfterLastItemInList:
                        {
                            CodeAction codeAction = CodeAction.Create(
                                "Add comma",
                                cancellationToken => AddCommaAfterLastItemInListRefactoring.RefactorAsync(context.Document, enumDeclaration, cancellationToken),
>>>>>>> 9b25b18c
                                GetEquivalenceKey(diagnostic));

                            context.RegisterCodeFix(codeAction, diagnostic);
                            break;
                        }
                }
            }
        }
    }
}<|MERGE_RESOLUTION|>--- conflicted
+++ resolved
@@ -23,11 +23,7 @@
                 return ImmutableArray.Create(
                     DiagnosticIdentifiers.FormatEachEnumMemberOnSeparateLine,
                     DiagnosticIdentifiers.SortEnumMembers,
-<<<<<<< HEAD
-                    DiagnosticIdentifiers.AddCommaAfterLastEnumMember);
-=======
                     DiagnosticIdentifiers.AddCommaAfterLastItemInList);
->>>>>>> 9b25b18c
             }
         }
 
@@ -62,19 +58,11 @@
                             context.RegisterCodeFix(codeAction, diagnostic);
                             break;
                         }
-<<<<<<< HEAD
-                    case DiagnosticIdentifiers.AddCommaAfterLastEnumMember:
-                        {
-                            CodeAction codeAction = CodeAction.Create(
-                                "Add comma",
-                                cancellationToken => AddCommaAfterLastEnumMemberRefactoring.RefactorAsync(context.Document, enumDeclaration, cancellationToken),
-=======
                     case DiagnosticIdentifiers.AddCommaAfterLastItemInList:
                         {
                             CodeAction codeAction = CodeAction.Create(
                                 "Add comma",
                                 cancellationToken => AddCommaAfterLastItemInListRefactoring.RefactorAsync(context.Document, enumDeclaration, cancellationToken),
->>>>>>> 9b25b18c
                                 GetEquivalenceKey(diagnostic));
 
                             context.RegisterCodeFix(codeAction, diagnostic);
