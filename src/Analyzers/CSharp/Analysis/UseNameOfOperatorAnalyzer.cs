--- conflicted
+++ resolved
@@ -35,11 +35,7 @@
 
             context.RegisterCompilationStartAction(startContext =>
             {
-<<<<<<< HEAD
-                if (!startContext.IsDiagnosticEnabled(DiagnosticDescriptors.UseNameOfOperator))
-=======
                 if (startContext.IsAnalyzerSuppressed(DiagnosticDescriptors.UseNameOfOperator))
->>>>>>> 2cf46aad
                     return;
 
                 startContext.RegisterSyntaxNodeAction(AnalyzeArgument, SyntaxKind.Argument);
