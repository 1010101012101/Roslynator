--- conflicted
+++ resolved
@@ -76,11 +76,7 @@
             return semanticModel
                 .GetDeclaredSymbol(property, context.CancellationToken)?
                 .ContainingType?
-<<<<<<< HEAD
-                .Implements(FullyQualifiedMetadataNames.System_ComponentModel_INotifyPropertyChanged, allInterfaces: true) == true;
-=======
                 .Implements(MetadataNames.System_ComponentModel_INotifyPropertyChanged, allInterfaces: true) == true;
->>>>>>> 1738e1a8
         }
 
         public static Task<Document> RefactorAsync(
