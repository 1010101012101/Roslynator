﻿// Copyright (c) Josef Pihrt. All rights reserved. Licensed under the Apache License, Version 2.0. See License.txt in the project root for license information.

using System.Threading.Tasks;
using Microsoft.CodeAnalysis;
using Microsoft.CodeAnalysis.CodeFixes;
using Microsoft.CodeAnalysis.Diagnostics;
using Roslynator.CSharp.CodeFixes;
using Xunit;

#pragma warning disable RCS1090

namespace Roslynator.CSharp.Analysis.Tests
{
    public class RCS1218SimplifyCodeBranchingTests : AbstractCSharpCodeFixVerifier
    {
<<<<<<< HEAD
        private readonly CodeVerificationOptions _options;

        public RCS1218SimplifyCodeBranchingTests()
        {
            //TODO: 
            _options = base.Options.AddAllowedCompilerDiagnosticId("CS1525");
        }

=======
>>>>>>> db124047
        public override DiagnosticDescriptor Descriptor { get; } = DiagnosticDescriptors.SimplifyCodeBranching;

        public override DiagnosticAnalyzer Analyzer { get; } = new SimplifyCodeBranchingAnalyzer();

        public override CodeFixProvider FixProvider { get; } = new SimplifyCodeBranchingCodeFixProvider();

<<<<<<< HEAD
        public override CodeVerificationOptions Options
        {
            get { return _options; }
        }

        [Fact]
=======
        [Fact, Trait(Traits.Analyzer, DiagnosticIdentifiers.SimplifyCodeBranching)]
>>>>>>> db124047
        public async Task Test_IfElse_WithBraces()
        {
            await VerifyDiagnosticAndFixAsync(@"
class C
{
    void M(bool f1 = false, bool f2 = false)
    {
        [|if (f1)
        {
        }
        else
        {
            M();
        }|]
    }
}
", @"
class C
{
    void M(bool f1 = false, bool f2 = false)
    {
        if (!f1)
        {
            M();
        }
    }
}
");
        }

        [Fact, Trait(Traits.Analyzer, DiagnosticIdentifiers.SimplifyCodeBranching)]
        public async Task Test_IfElse_WithoutBraces()
        {
            await VerifyDiagnosticAndFixAsync(@"
class C
{
    void M(bool f1 = false, bool f2 = false)
    {
        [|if (f1)
        {
        }
        else
            M();|]
    }
}
", @"
class C
{
    void M(bool f1 = false, bool f2 = false)
    {
        if (!f1)
            M();
    }
}
");
        }

        [Fact, Trait(Traits.Analyzer, DiagnosticIdentifiers.SimplifyCodeBranching)]
        public async Task Test_IfElseIf_WithBraces()
        {
            await VerifyDiagnosticAndFixAsync(@"
class C
{
    void M(bool f1 = false, bool f2 = false)
    {
        [|if (f1)
        {
        }
        else if (f2)
        {
            M();
        }|]
    }
}
", @"
class C
{
    void M(bool f1 = false, bool f2 = false)
    {
        if (!f1 && f2)
        {
            M();
        }
    }
}
");
        }

        [Fact, Trait(Traits.Analyzer, DiagnosticIdentifiers.SimplifyCodeBranching)]
        public async Task Test_IfElseIf_WithoutBraces()
        {
            await VerifyDiagnosticAndFixAsync(@"
class C
{
    void M(bool f1 = false, bool f2 = false)
    {
        [|if (f1)
        {
        }
        else if (f2)
            M();|]
    }
}
", @"
class C
{
    void M(bool f1 = false, bool f2 = false)
    {
        if (!f1 && f2)
            M();
    }
}
");
        }

        [Fact, Trait(Traits.Analyzer, DiagnosticIdentifiers.SimplifyCodeBranching)]
        public async Task Test_While_IfElseWithBraces()
        {
            await VerifyDiagnosticAndFixAsync(@"
class C
{
    void M(bool f1 = false, bool f2 = false)
    {
        while (true)
        {
            [|if (f1)
            {
                M();
            }
            else
            {
                break;
            }|]
        }
    }
}
", @"
class C
{
    void M(bool f1 = false, bool f2 = false)
    {
        while (f1)
        {
            M();
        }
    }
}
");
        }

        [Fact, Trait(Traits.Analyzer, DiagnosticIdentifiers.SimplifyCodeBranching)]
        public async Task Test_While_IfElseWithoutBraces()
        {
            await VerifyDiagnosticAndFixAsync(@"
class C
{
    void M(bool f1 = false, bool f2 = false)
    {
        while (true)
        {
            [|if (f1)
                M();
            else
                break;|]
        }
    }
}
", @"
class C
{
    void M(bool f1 = false, bool f2 = false)
    {
        while (f1)
        {
            M();
        }
    }
}
");
        }

        [Fact, Trait(Traits.Analyzer, DiagnosticIdentifiers.SimplifyCodeBranching)]
        public async Task Test_While_IfElseWithMultipleStatements()
        {
            await VerifyDiagnosticAndFixAsync(@"
class C
{
    void M(bool f1 = false, bool f2 = false)
    {
        while (true)
        {
            [|if (f1)
            {
                M();
                M();
            }
            else
            {
                break;
            }|]
        }
    }
}
", @"
class C
{
    void M(bool f1 = false, bool f2 = false)
    {
        while (f1)
        {
            M();
            M();
        }
    }
}
");
        }

        [Fact, Trait(Traits.Analyzer, DiagnosticIdentifiers.SimplifyCodeBranching)]
        public async Task Test_While_EmbeddedIfElseWithSingleStatement()
        {
            await VerifyDiagnosticAndFixAsync(@"
class C
{
    void M(bool f1 = false, bool f2 = false)
    {
        while (true)
            [|if (f1)
            {
                M();
            }
            else
            {
                break;
            }|]
    }
}
", @"
class C
{
    void M(bool f1 = false, bool f2 = false)
    {
        while (f1)
        {
            M();
        }
    }
}
");
        }

        [Fact, Trait(Traits.Analyzer, DiagnosticIdentifiers.SimplifyCodeBranching)]
        public async Task Test_While_EmbeddedIfElseWithMultipleStatements()
        {
            await VerifyDiagnosticAndFixAsync(@"
class C
{
    void M(bool f1 = false, bool f2 = false)
    {
        while (true)
            [|if (f1)
            {
                M();
                M();
            }
            else
            {
                break;
            }|]
    }
}
", @"
class C
{
    void M(bool f1 = false, bool f2 = false)
    {
        while (f1)
        {
            M();
            M();
        }
    }
}
");
        }

        [Fact, Trait(Traits.Analyzer, DiagnosticIdentifiers.SimplifyCodeBranching)]
        public async Task Test_While_IfWithBraces_LastStatement()
        {
            await VerifyDiagnosticAndFixAsync(@"
class C
{
    void M()
    {
        bool f = false;

        while (true)
        {
            M();

            [|if (f)
            {
                break;
            }|]
        }
    }
}
", @"
class C
{
    void M()
    {
        bool f = false;

        do
        {
            M();
        }
        while (!f);
    }
}
");
        }

        [Fact, Trait(Traits.Analyzer, DiagnosticIdentifiers.SimplifyCodeBranching)]
        public async Task Test_While_IfWithoutBraces_LastStatement()
        {
            await VerifyDiagnosticAndFixAsync(@"
class C
{
    void M(bool f1 = false)
    {
        while (true)
        {
            M();

            [|if (f1)
                break;|]
        }
    }
}
", @"
class C
{
    void M(bool f1 = false)
    {
        do
        {
            M();
        }
        while (!f1);
    }
}
");
        }

        [Fact, Trait(Traits.Analyzer, DiagnosticIdentifiers.SimplifyCodeBranching)]
        public async Task Test_While_IfWithBraces_FirstStatement()
        {
            await VerifyDiagnosticAndFixAsync(@"
class C
{
    void M(bool f1 = false, bool f2 = false)
    {
        while (true)
        {
            [|if (f1)
            {
                break;
            }|]
            M();
        }
    }
}
", @"
class C
{
    void M(bool f1 = false, bool f2 = false)
    {
        while (!f1)
        {
            M();
        }
    }
}
");
        }

        [Fact, Trait(Traits.Analyzer, DiagnosticIdentifiers.SimplifyCodeBranching)]
        public async Task Test_While_IfWithoutBraces_FirstStatement()
        {
            await VerifyDiagnosticAndFixAsync(@"
class C
{
    void M(bool f1 = false, bool f2 = false)
    {
        while (true)
        {
            [|if (f1)
                break;|]
            M();
        }
    }
}
", @"
class C
{
    void M(bool f1 = false, bool f2 = false)
    {
        while (!f1)
        {
            M();
        }
    }
}
");
        }

        [Fact, Trait(Traits.Analyzer, DiagnosticIdentifiers.SimplifyCodeBranching)]
        public async Task Test_Do_IfWithBraces_LastStatement()
        {
            await VerifyDiagnosticAndFixAsync(@"
class C
{
    void M()
    {
        bool f = false;

        do
        {
            M();

            [|if (f)
            {
                break;
            }|]
        }
        while (true);
    }
}
", @"
class C
{
    void M()
    {
        bool f = false;

        do
        {
            M();
        }
        while (!f);
    }
}
");
        }

        [Fact, Trait(Traits.Analyzer, DiagnosticIdentifiers.SimplifyCodeBranching)]
        public async Task Test_Do_IfWithoutBraces_LastStatement()
        {
            await VerifyDiagnosticAndFixAsync(@"
class C
{
    void M(bool f1 = false)
    {
        do
        {
            M();

            [|if (f1)
                break;|]
        }
        while (true);
    }
}
", @"
class C
{
    void M(bool f1 = false)
    {
        do
        {
            M();
        }
        while (!f1);
    }
}
");
        }

        [Fact, Trait(Traits.Analyzer, DiagnosticIdentifiers.SimplifyCodeBranching)]
        public async Task Test_Do_IfWithBraces_FirstStatement()
        {
            await VerifyDiagnosticAndFixAsync(@"
class C
{
    void M(bool f1 = false, bool f2 = false)
    {
        do
        {
            [|if (f1)
            {
                break;
            }|]
            M();
        }
        while (true);
    }
}
", @"
class C
{
    void M(bool f1 = false, bool f2 = false)
    {
        while (!f1)
        {
            M();
        }
    }
}
");
        }

        [Fact, Trait(Traits.Analyzer, DiagnosticIdentifiers.SimplifyCodeBranching)]
        public async Task Test_Do_IfWithoutBraces_FirstStatement()
        {
            await VerifyDiagnosticAndFixAsync(@"
class C
{
    void M(bool f1 = false, bool f2 = false)
    {
        do
        {
            [|if (f1)
                break;|]
            M();
        }
        while (true);
    }
}
", @"
class C
{
    void M(bool f1 = false, bool f2 = false)
    {
        while (!f1)
        {
            M();
        }
    }
}
");
        }

        [Fact, Trait(Traits.Analyzer, DiagnosticIdentifiers.SimplifyCodeBranching)]
        public async Task TestNoDiagnostic()
        {
            await VerifyNoDiagnosticAsync(@"
class C
{
    void M(bool f1 = false, bool f2 = false)
    {
        if (f1)
        {
        }
        else
        {
        }

        if (f1)
        {
        }
        else if (f2)
        {
        }

        if (f1)
        {
            M();
        }
        else
        {
            M();
        }

        if (f1)
        {
            M();
        }
        else if (f2)
        {
            M();
        }

        if (f1)
        {
        }
        else if (f2)
        {
            M();
        }
        else
        {
        }

        if ()
        {
        }
        else if (f2)
        {
            M();
        }

        if (f1)
        {
        }
        else if ()
        {
            M();
        }
    }
}
", options: Options.AddAllowedCompilerDiagnosticId("CS1525"));
        }

        [Fact, Trait(Traits.Analyzer, DiagnosticIdentifiers.SimplifyCodeBranching)]
        public async Task TestNoDiagnostic_While()
        {
            await VerifyNoDiagnosticAsync(@"
class C
{
    void M(bool f1 = false, bool f2 = false)
    {
        while (true)
        {
            if (f1)
            {
                break;
            }
        }

        while (f1)
        {
            if (f2)
            {
                break;
            }
        }

        while (true)
        {
            if (f1)
            {
                break;
            }
            else
            {
            }
        }

        while ()
        {
            if (f1)
            {
                break;
            }
        }

        while (true)
        {
            if ()
            {
                break;
            }
        }

        while (f1)
        {
            M();

            if (f2)
            {
                break;
            }
        }

        while (f1)
        {
            M();

            if (f2)
            {
                return;
            }
        }

        while ()
        {
            M();

            if (f1)
            {
                break;
            }
        }

        while (f1)
        {
            M();

            if ()
            {
                break;
            }
        }

        while (f1)
        {
            M();

            if (f2)
            {
                return;
            }
        }

        while ()
        {
            M();

            if (f1)
            {
                break;
            }
        }

        while (f1)
        {
            M();

            if ()
            {
                break;
            }
        }
    }
}
", options: Options.AddAllowedCompilerDiagnosticId("CS1525"));
        }

        [Fact, Trait(Traits.Analyzer, DiagnosticIdentifiers.SimplifyCodeBranching)]
        public async Task TestNoDiagnostic_While_ConditionContainsLocalDefinedInLoopBody_LocalDeclaration()
        {
            await VerifyNoDiagnosticAsync(@"
class C
{
    void M()
    {
        while (true)
        {
            bool f = false;

            if (f)
            {
                break;
            }
        }
    }
}
");
        }

        [Fact, Trait(Traits.Analyzer, DiagnosticIdentifiers.SimplifyCodeBranching)]
        public async Task TestNoDiagnostic_While_ConditionContainsLocalDefinedInLoopBody_IsPatternExpression()
        {
            await VerifyNoDiagnosticAsync(@"
class C
{
    void M()
    {
        while (true)
        {
            object x = null;
            if (!(x is bool f))
            {
                f = false;
            }


            if (f)
            {
                break;
            }
        }
    }
}
");
        }

        [Fact, Trait(Traits.Analyzer, DiagnosticIdentifiers.SimplifyCodeBranching)]
        public async Task TestNoDiagnostic_While_ConditionContainsLocalDefinedInLoopBody_OutVariable()
        {
            await VerifyNoDiagnosticAsync(@"
using System;

class C
{
    void M()
    {
        while (true)
        {
            if (TryGet(out bool f))
            {
            }

            if (f)
            {
                break;
            }
        }
    }

    private bool TryGet(out bool f)
    {
        throw new NotImplementedException();
    }
}
");
        }

        [Fact, Trait(Traits.Analyzer, DiagnosticIdentifiers.SimplifyCodeBranching)]
        public async Task TestNoDiagnostic_While_ConditionContainsLocalDefinedInLoopBody_DeconstructionVariable()
        {
            await VerifyNoDiagnosticAsync(@"
class C
{
    void M()
    {
        while (true)
        {
            (bool f, bool f2) = (false, false);

            if (f)
            {
                break;
            }
        }
    }
}
");
        }

        [Fact, Trait(Traits.Analyzer, DiagnosticIdentifiers.SimplifyCodeBranching)]
        public async Task TestNoDiagnostic_Do()
        {
            await VerifyNoDiagnosticAsync(@"
class C
{
    void M(bool f1 = false, bool f2 = false)
    {
        do
        {
            M();

            if (f2)
            {
                break;
            }

        } while (f1);

        do
        {
            M();

            if (f2)
            {
                return;
            }
        }
        while (f1);

        do
        {
            M();

            if (f1)
            {
                break;
            }
        }
        while ();

        do
        {
            M();

            if ()
            {
                break;
            }
        }
        while (f1);

        do
        {
            M();

            if (f2)
            {
                break;
            }

        } while (f1);

        do
        {
            M();

            if (f2)
            {
                return;
            }

        } while (f1);

        do
        {
            M();

            if (f1)
            {
                break;
            }

        } while ();

        do
        {
            M();

            if ()
            {
                break;
            }

        } while (f1);
    }
}
", options: Options.AddAllowedCompilerDiagnosticId("CS1525"));
        }

        [Fact, Trait(Traits.Analyzer, DiagnosticIdentifiers.SimplifyCodeBranching)]
        public async Task TestNoDiagnostic_Do_ConditionContainsLocalDefinedInLoopBody_LocalDeclaration()
        {
            await VerifyNoDiagnosticAsync(@"
class C
{
    void M()
    {
        do
        {
            bool f = false;

            if (f)
            {
                break;
            }
        }
        while (true);
    }
}
");
        }

        [Fact, Trait(Traits.Analyzer, DiagnosticIdentifiers.SimplifyCodeBranching)]
        public async Task TestNoDiagnostic_Do_ConditionContainsLocalDefinedInLoopBody_IsPatternExpression()
        {
            await VerifyNoDiagnosticAsync(@"
class C
{
    void M()
    {
        do
        {
            object x = null;
            if (!(x is bool f))
            {
                f = false;
            }


            if (f)
            {
                break;
            }
        }
        while (true);
    }
}
");
        }

        [Fact, Trait(Traits.Analyzer, DiagnosticIdentifiers.SimplifyCodeBranching)]
        public async Task TestNoDiagnostic_Do_ConditionContainsLocalDefinedInLoopBody_OutVariable()
        {
            await VerifyNoDiagnosticAsync(@"
using System;

class C
{
    void M()
    {
        do
        {
            if (TryGet(out bool f))
            {
            }

            if (f)
            {
                break;
            }
        }
        while (true);
    }

    private bool TryGet(out bool f)
    {
        throw new NotImplementedException();
    }
}
");
        }

        [Fact, Trait(Traits.Analyzer, DiagnosticIdentifiers.SimplifyCodeBranching)]
        public async Task TestNoDiagnostic_Do_ConditionContainsLocalDefinedInLoopBody_DeconstructionVariable()
        {
            await VerifyNoDiagnosticAsync(@"
class C
{
    void M()
    {
        do
        {
            (bool f, bool f2) = (false, false);

            if (f)
            {
                break;
            }
        }
        while (true);
    }
}
", options: Options.AddAllowedCompilerDiagnosticId("CS1525"));
        }
    }
}<|MERGE_RESOLUTION|>--- conflicted
+++ resolved
@@ -13,33 +13,15 @@
 {
     public class RCS1218SimplifyCodeBranchingTests : AbstractCSharpCodeFixVerifier
     {
-<<<<<<< HEAD
         private readonly CodeVerificationOptions _options;
 
-        public RCS1218SimplifyCodeBranchingTests()
-        {
-            //TODO: 
-            _options = base.Options.AddAllowedCompilerDiagnosticId("CS1525");
-        }
-
-=======
->>>>>>> db124047
         public override DiagnosticDescriptor Descriptor { get; } = DiagnosticDescriptors.SimplifyCodeBranching;
 
         public override DiagnosticAnalyzer Analyzer { get; } = new SimplifyCodeBranchingAnalyzer();
 
         public override CodeFixProvider FixProvider { get; } = new SimplifyCodeBranchingCodeFixProvider();
 
-<<<<<<< HEAD
-        public override CodeVerificationOptions Options
-        {
-            get { return _options; }
-        }
-
-        [Fact]
-=======
-        [Fact, Trait(Traits.Analyzer, DiagnosticIdentifiers.SimplifyCodeBranching)]
->>>>>>> db124047
+        [Fact, Trait(Traits.Analyzer, DiagnosticIdentifiers.SimplifyCodeBranching)]
         public async Task Test_IfElse_WithBraces()
         {
             await VerifyDiagnosticAndFixAsync(@"
