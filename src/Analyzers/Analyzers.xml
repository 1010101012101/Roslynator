--- conflicted
+++ resolved
@@ -4722,7 +4722,6 @@
       </Sample>
     </Samples>
   </Analyzer>
-<<<<<<< HEAD
   <Analyzer Identifier="AddCommaAfterLastItemInList">
     <Id>RCS1220</Id>
     <Title>Add comma after last item in list.</Title>
@@ -4772,13 +4771,16 @@
     {
         get { return ToString(); }
     }
-=======
+}]]></After>
+      </Sample>
+    </Samples>
+  </Analyzer>
   <Analyzer Identifier="UsePatternMatchingInsteadOfIsAndCast">
     <Id>RCS1222</Id>
     <Title>Use pattern matching instead of combination of is operator and cast operator.</Title>
     <MessageFormat>Use pattern matching instead of combination of is operator and cast operator.</MessageFormat>
     <Category>Performance</Category>
-    <DefaultSeverity>Hidden</DefaultSeverity>
+    <DefaultSeverity>Info</DefaultSeverity>
     <IsEnabledByDefault>true</IsEnabledByDefault>
     <SupportsFadeOut>false</SupportsFadeOut>
     <SupportsFadeOutAnalyzer>false</SupportsFadeOutAnalyzer>
@@ -4789,7 +4791,6 @@
 }]]></Before>
         <After><![CDATA[if (x is T y && Foo(y))
 {
->>>>>>> db79e5a9
 }]]></After>
       </Sample>
     </Samples>
