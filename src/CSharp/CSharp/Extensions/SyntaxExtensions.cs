﻿// Copyright (c) Josef Pihrt. All rights reserved. Licensed under the Apache License, Version 2.0. See License.txt in the project root for license information.

using System;
using System.Collections.Generic;
using System.Collections.Immutable;
using System.Diagnostics;
using System.Linq;
using System.Threading;
using Microsoft.CodeAnalysis;
using Microsoft.CodeAnalysis.CSharp;
using Microsoft.CodeAnalysis.CSharp.Syntax;
using Microsoft.CodeAnalysis.Text;
using Roslynator.CSharp.Documentation;
using Roslynator.CSharp.Syntax;
using Roslynator.CSharp.SyntaxRewriters;
using Roslynator.CSharp.SyntaxWalkers;
using static Microsoft.CodeAnalysis.CSharp.SyntaxFactory;
using static Roslynator.CSharp.CSharpFactory;

namespace Roslynator.CSharp
{
    /// <summary>
    /// A set of extension methods for syntax (types derived from <see cref="CSharpSyntaxNode"/>).
    /// </summary>
    public static class SyntaxExtensions
    {
        #region AccessorDeclarationSyntax
        /// <summary>
        /// Returns true is the specified accessor is auto-implemented accessor.
        /// </summary>
        /// <param name="accessorDeclaration"></param>
        /// <returns></returns>
        public static bool IsAutoImplemented(this AccessorDeclarationSyntax accessorDeclaration)
        {
            return accessorDeclaration?.SemicolonToken.Kind() == SyntaxKind.SemicolonToken
                && accessorDeclaration.BodyOrExpressionBody() == null;
        }

        /// <summary>
        /// Returns accessor body or an expression body if the body is null.
        /// </summary>
        /// <param name="accessorDeclaration"></param>
        /// <returns></returns>
        public static CSharpSyntaxNode BodyOrExpressionBody(this AccessorDeclarationSyntax accessorDeclaration)
        {
            if (accessorDeclaration == null)
                throw new ArgumentNullException(nameof(accessorDeclaration));

            return accessorDeclaration.Body ?? (CSharpSyntaxNode)accessorDeclaration.ExpressionBody;
        }
        #endregion AccessorDeclarationSyntax

        #region AccessorListSyntax
        /// <summary>
        /// Returns a get accessor contained in the specified list.
        /// </summary>
        /// <param name="accessorList"></param>
        /// <returns></returns>
        public static AccessorDeclarationSyntax Getter(this AccessorListSyntax accessorList)
        {
            return Accessor(accessorList, SyntaxKind.GetAccessorDeclaration);
        }

        /// <summary>
        /// Returns a set accessor contained in the specified list.
        /// </summary>
        /// <param name="accessorList"></param>
        /// <returns></returns>
        public static AccessorDeclarationSyntax Setter(this AccessorListSyntax accessorList)
        {
            return Accessor(accessorList, SyntaxKind.SetAccessorDeclaration);
        }

        private static AccessorDeclarationSyntax Accessor(this AccessorListSyntax accessorList, SyntaxKind kind)
        {
            if (accessorList == null)
                throw new ArgumentNullException(nameof(accessorList));

            return accessorList
                .Accessors
                .FirstOrDefault(accessor => accessor.IsKind(kind));
        }
        #endregion AccessorListSyntax

        #region BlockSyntax
        internal static StatementSyntax SingleNonBlockStatementOrDefault(this BlockSyntax body, bool recursive = false)
        {
            if (recursive)
            {
                StatementSyntax statement;

                do
                {
                    statement = body.Statements.SingleOrDefault(shouldThrow: false);

                    body = statement as BlockSyntax;
                }
                while (body != null);

                return statement;
            }
            else
            {
                StatementSyntax statement = body.Statements.SingleOrDefault(shouldThrow: false);

                if (statement != null
                    && statement.Kind() != SyntaxKind.Block)
                {
                    return statement;
                }

                return null;
            }
        }

        internal static bool ContainsYieldReturn(this BlockSyntax block, TextSpan? span = null)
        {
            return ContainsYieldWalker.ContainsYieldReturn(block, span);
        }

        internal static bool ContainsYieldBreak(this BlockSyntax block, TextSpan? span = null)
        {
            return ContainsYieldWalker.ContainsYieldBreak(block, span);
        }

        internal static bool ContainsYield(this BlockSyntax block, TextSpan? span = null, bool yieldReturn = true, bool yieldBreak = true)
        {
            return ContainsYieldWalker.ContainsYield(block, span, yieldReturn, yieldBreak);
        }

        internal static StatementSyntax LastStatementOrDefault(this BlockSyntax block, bool skipLocalFunction = false)
        {
            if (block == null)
                throw new ArgumentNullException(nameof(block));

            SyntaxList<StatementSyntax> statements = block.Statements;

            if (!statements.Any())
                return null;

            if (!skipLocalFunction)
                return statements.Last();

            int i = statements.Count - 1;

            while (i >= 0)
            {
                StatementSyntax statement = statements[i];

                if (statement.Kind() != SyntaxKind.LocalFunctionStatement)
                    return statement;

                i--;
            }

            return null;
        }
        #endregion BlockSyntax

        #region BaseArgumentListSyntax
        internal static BaseArgumentListSyntax WithArguments(this BaseArgumentListSyntax baseArgumentList, SeparatedSyntaxList<ArgumentSyntax> arguments)
        {
            switch (baseArgumentList.Kind())
            {
                case SyntaxKind.ArgumentList:
                    return ((ArgumentListSyntax)baseArgumentList).WithArguments(arguments);
                case SyntaxKind.BracketedArgumentList:
                    return ((BracketedArgumentListSyntax)baseArgumentList).WithArguments(arguments);
            }

            Debug.Fail(baseArgumentList?.Kind().ToString());

            return null;
        }
        #endregion BaseArgumentListSyntax

        #region CastExpressionSyntax
        /// <summary>
        /// The absolute span of the parentheses, not including its leading and trailing trivia.
        /// </summary>
        /// <param name="castExpression"></param>
        /// <returns></returns>
        public static TextSpan ParenthesesSpan(this CastExpressionSyntax castExpression)
        {
            if (castExpression == null)
                throw new ArgumentNullException(nameof(castExpression));

            return TextSpan.FromBounds(
                castExpression.OpenParenToken.SpanStart,
                castExpression.CloseParenToken.Span.End);
        }
        #endregion CastExpressionSyntax

        #region ClassDeclarationSyntax
        /// <summary>
        /// Creates a new <see cref="ClassDeclarationSyntax"/> with the members updated.
        /// </summary>
        /// <param name="classDeclaration"></param>
        /// <param name="member"></param>
        /// <returns></returns>
        public static ClassDeclarationSyntax WithMembers(
            this ClassDeclarationSyntax classDeclaration,
            MemberDeclarationSyntax member)
        {
            if (classDeclaration == null)
                throw new ArgumentNullException(nameof(classDeclaration));

            return classDeclaration.WithMembers(SingletonList(member));
        }

        /// <summary>
        /// Creates a new <see cref="ClassDeclarationSyntax"/> with the members updated.
        /// </summary>
        /// <param name="classDeclaration"></param>
        /// <param name="members"></param>
        /// <returns></returns>
        public static ClassDeclarationSyntax WithMembers(
            this ClassDeclarationSyntax classDeclaration,
            IEnumerable<MemberDeclarationSyntax> members)
        {
            if (classDeclaration == null)
                throw new ArgumentNullException(nameof(classDeclaration));

            return classDeclaration.WithMembers(List(members));
        }

        /// <summary>
        /// The absolute span of the braces, not including its leading and trailing trivia.
        /// </summary>
        /// <param name="classDeclaration"></param>
        /// <returns></returns>
        public static TextSpan BracesSpan(this ClassDeclarationSyntax classDeclaration)
        {
            if (classDeclaration == null)
                throw new ArgumentNullException(nameof(classDeclaration));

            return TextSpan.FromBounds(
                classDeclaration.OpenBraceToken.SpanStart,
                classDeclaration.CloseBraceToken.Span.End);
        }

        /// <summary>
        /// Creates a new class declaration with the specified attribute lists added.
        /// </summary>
        /// <param name="classDeclaration"></param>
        /// <param name="keepDocumentationCommentOnTop">If the declaration has no attribute lists and has a documentation comment the specified attribute lists will be inserted after the documentation comment.</param>
        /// <param name="attributeLists"></param>
        /// <returns></returns>
        public static ClassDeclarationSyntax AddAttributeLists(
            this ClassDeclarationSyntax classDeclaration,
            bool keepDocumentationCommentOnTop,
            params AttributeListSyntax[] attributeLists)
        {
            return AddAttributeLists(
                classDeclaration,
                keepDocumentationCommentOnTop,
                attributeLists,
                withAttributeLists: (f, g) => f.WithAttributeLists(g),
                addAttributeLists: (f, g) => f.AddAttributeLists(g));
        }
        #endregion ClassDeclarationSyntax

        #region CommonForEachStatementSyntax
        /// <summary>
        /// The absolute span of the parentheses, not including its leading and trailing trivia.
        /// </summary>
        /// <param name="forEachStatement"></param>
        /// <returns></returns>
        public static TextSpan ParenthesesSpan(this CommonForEachStatementSyntax forEachStatement)
        {
            if (forEachStatement == null)
                throw new ArgumentNullException(nameof(forEachStatement));

            return TextSpan.FromBounds(forEachStatement.OpenParenToken.SpanStart, forEachStatement.CloseParenToken.Span.End);
        }

        internal static StatementSyntax EmbeddedStatement(this CommonForEachStatementSyntax forEachStatement)
        {
            StatementSyntax statement = forEachStatement.Statement;

            return (statement?.Kind() == SyntaxKind.Block) ? null : statement;
        }
        #endregion CommonForEachStatementSyntax

        #region CompilationUnitSyntax
        /// <summary>
        /// Creates a new <see cref="CompilationUnitSyntax"/> with the members updated.
        /// </summary>
        /// <param name="compilationUnit"></param>
        /// <param name="member"></param>
        /// <returns></returns>
        public static CompilationUnitSyntax WithMembers(
            this CompilationUnitSyntax compilationUnit,
            MemberDeclarationSyntax member)
        {
            if (compilationUnit == null)
                throw new ArgumentNullException(nameof(compilationUnit));

            return compilationUnit.WithMembers(SingletonList(member));
        }

        /// <summary>
        /// Creates a new <see cref="CompilationUnitSyntax"/> with the members updated.
        /// </summary>
        /// <param name="compilationUnit"></param>
        /// <param name="members"></param>
        /// <returns></returns>
        public static CompilationUnitSyntax WithMembers(
            this CompilationUnitSyntax compilationUnit,
            IEnumerable<MemberDeclarationSyntax> members)
        {
            if (compilationUnit == null)
                throw new ArgumentNullException(nameof(compilationUnit));

            return compilationUnit.WithMembers(List(members));
        }

        /// <summary>
        /// Creates a new <see cref="CompilationUnitSyntax"/> with the specified using directives added.
        /// </summary>
        /// <param name="compilationUnit"></param>
        /// <param name="keepSingleLineCommentsOnTop"></param>
        /// <param name="usings"></param>
        /// <returns></returns>
        public static CompilationUnitSyntax AddUsings(this CompilationUnitSyntax compilationUnit, bool keepSingleLineCommentsOnTop, params UsingDirectiveSyntax[] usings)
        {
            if (compilationUnit == null)
                throw new ArgumentNullException(nameof(compilationUnit));

            if (usings == null)
                throw new ArgumentNullException(nameof(usings));

            if (keepSingleLineCommentsOnTop
                && usings.Length > 0
                && !compilationUnit.Usings.Any())
            {
                List<SyntaxTrivia> topTrivia = null;

                SyntaxTriviaList leadingTrivia = compilationUnit.GetLeadingTrivia();

                SyntaxTriviaList.Enumerator en = leadingTrivia.GetEnumerator();

                while (en.MoveNext())
                {
                    if (en.Current.IsKind(SyntaxKind.SingleLineCommentTrivia))
                    {
                        SyntaxTrivia trivia = en.Current;

                        if (en.MoveNext()
                            && en.Current.IsEndOfLineTrivia())
                        {
                            (topTrivia ?? (topTrivia = new List<SyntaxTrivia>())).Add(trivia);
                            topTrivia.Add(en.Current);
                        }
                        else
                        {
                            break;
                        }
                    }
                    else
                    {
                        break;
                    }
                }

                if (topTrivia?.Count > 0)
                {
                    compilationUnit = compilationUnit.WithoutLeadingTrivia();

                    usings[0] = usings[0].WithLeadingTrivia(topTrivia);

                    usings[usings.Length - 1] = usings[usings.Length - 1].WithTrailingTrivia(leadingTrivia.Skip(topTrivia.Count));
                }
            }

            return compilationUnit.AddUsings(usings);
        }
        #endregion CompilationUnitSyntax

        internal static ExpressionSyntax RemoveOperatorToken(this ConditionalAccessExpressionSyntax conditionalAccessExpression)
        {
            SyntaxToken operatorToken = conditionalAccessExpression.OperatorToken;

            string text = conditionalAccessExpression
                .ToFullString()
                .Remove(operatorToken.FullSpan.Start - conditionalAccessExpression.FullSpan.Start, operatorToken.FullSpan.Length);

            return ParseExpression(text);
        }

        #region ConstructorDeclarationSyntax
        internal static TextSpan HeaderSpan(this ConstructorDeclarationSyntax constructorDeclaration)
        {
            if (constructorDeclaration == null)
                throw new ArgumentNullException(nameof(constructorDeclaration));

            return TextSpan.FromBounds(
                constructorDeclaration.SpanStart,
                constructorDeclaration.Initializer?.Span.End
                    ?? constructorDeclaration.ParameterList?.Span.End
                    ?? constructorDeclaration.Identifier.Span.End);
        }

        /// <summary>
        /// Returns constructor body or an expression body if the body is null.
        /// </summary>
        /// <param name="constructorDeclaration"></param>
        /// <returns></returns>
        public static CSharpSyntaxNode BodyOrExpressionBody(this ConstructorDeclarationSyntax constructorDeclaration)
        {
            if (constructorDeclaration == null)
                throw new ArgumentNullException(nameof(constructorDeclaration));

            return constructorDeclaration.Body ?? (CSharpSyntaxNode)constructorDeclaration.ExpressionBody;
        }
        #endregion ConstructorDeclarationSyntax

        #region ConversionOperatorDeclarationSyntax
        /// <summary>
        /// Returns conversion operator body or an expression body if the body is null.
        /// </summary>
        /// <param name="conversionOperatorDeclaration"></param>
        /// <returns></returns>
        public static CSharpSyntaxNode BodyOrExpressionBody(this ConversionOperatorDeclarationSyntax conversionOperatorDeclaration)
        {
            if (conversionOperatorDeclaration == null)
                throw new ArgumentNullException(nameof(conversionOperatorDeclaration));

            return conversionOperatorDeclaration.Body ?? (CSharpSyntaxNode)conversionOperatorDeclaration.ExpressionBody;
        }
        #endregion ConversionOperatorDeclarationSyntax

        #region DelegateDeclarationSyntax
        /// <summary>
        /// Returns true the specified delegate return type is <see cref="void"/>.
        /// </summary>
        /// <param name="delegateDeclaration"></param>
        /// <returns></returns>
        public static bool ReturnsVoid(this DelegateDeclarationSyntax delegateDeclaration)
        {
            return delegateDeclaration?.ReturnType?.IsVoid() == true;
        }
        #endregion DelegateDeclarationSyntax

        #region DestructorDeclarationSyntax
        /// <summary>
        /// Returns destructor body or an expression body if the body is null.
        /// </summary>
        /// <param name="destructorDeclaration"></param>
        /// <returns></returns>
        public static CSharpSyntaxNode BodyOrExpressionBody(this DestructorDeclarationSyntax destructorDeclaration)
        {
            if (destructorDeclaration == null)
                throw new ArgumentNullException(nameof(destructorDeclaration));

            return destructorDeclaration.Body ?? (CSharpSyntaxNode)destructorDeclaration.ExpressionBody;
        }
        #endregion DestructorDeclarationSyntax

        #region DocumentationCommentTriviaSyntax
        internal static XmlElementSyntax SummaryElement(this DocumentationCommentTriviaSyntax documentationComment)
        {
            if (documentationComment == null)
                throw new ArgumentNullException(nameof(documentationComment));

            foreach (XmlNodeSyntax node in documentationComment.Content)
            {
                if (node.IsKind(SyntaxKind.XmlElement))
                {
                    var element = (XmlElementSyntax)node;

                    if (element.IsLocalName("summary", StringComparison.OrdinalIgnoreCase))
                        return element;
                }
            }

            return null;
        }

        /// <summary>
        /// Gets a list of xml elements with the specified local name.
        /// </summary>
        /// <param name="documentationComment"></param>
        /// <param name="localName"></param>
        /// <returns></returns>
        public static IEnumerable<XmlElementSyntax> Elements(this DocumentationCommentTriviaSyntax documentationComment, string localName)
        {
            if (documentationComment == null)
                throw new ArgumentNullException(nameof(documentationComment));

            return ElementsIterator();

            IEnumerable<XmlElementSyntax> ElementsIterator()
            {
                foreach (XmlNodeSyntax node in documentationComment.Content)
                {
                    if (node.IsKind(SyntaxKind.XmlElement))
                    {
                        var xmlElement = (XmlElementSyntax)node;

                        if (xmlElement.IsLocalName(localName))
                            yield return xmlElement;
                    }
                }
            }
        }

        internal static IEnumerable<XmlElementSyntax> Elements(this DocumentationCommentTriviaSyntax documentationComment, string localName1, string localName2)
        {
            foreach (XmlNodeSyntax node in documentationComment.Content)
            {
                if (node.IsKind(SyntaxKind.XmlElement))
                {
                    var xmlElement = (XmlElementSyntax)node;

                    if (xmlElement.IsLocalName(localName1, localName2))
                        yield return xmlElement;
                }
            }
        }

        internal static bool IsPartOfMemberDeclaration(this DocumentationCommentTriviaSyntax documentationComment)
        {
            SyntaxNode node = documentationComment.ParentTrivia.Token.Parent;

            if (node is MemberDeclarationSyntax)
                return true;

            return node.IsKind(SyntaxKind.AttributeList)
                && node.Parent is MemberDeclarationSyntax;
        }
        #endregion DocumentationCommentTriviaSyntax

        #region DoStatementSyntax
        internal static StatementSyntax EmbeddedStatement(this DoStatementSyntax doStatement)
        {
            StatementSyntax statement = doStatement.Statement;

            return (statement?.Kind() == SyntaxKind.Block) ? null : statement;
        }
        #endregion DoStatementSyntax

        #region ElseClauseSyntax
        internal static StatementSyntax SingleNonBlockStatementOrDefault(this ElseClauseSyntax elseClause)
        {
            return SingleNonBlockStatementOrDefault(elseClause.Statement);
        }

        /// <summary>
        /// Returns topmost if statement of the if-else cascade the specified else clause is part of.
        /// </summary>
        /// <param name="elseClause"></param>
        /// <returns></returns>
        public static IfStatementSyntax GetTopmostIf(this ElseClauseSyntax elseClause)
        {
            if (elseClause == null)
                throw new ArgumentNullException(nameof(elseClause));

            if (elseClause.Parent is IfStatementSyntax ifStatement)
                return ifStatement.GetTopmostIf();

            return null;
        }

        internal static StatementSyntax EmbeddedStatement(this ElseClauseSyntax elseClause, bool allowIfStatement = true)
        {
            StatementSyntax statement = elseClause.Statement;

            if (statement == null)
                return null;

            SyntaxKind kind = statement.Kind();

            if (kind == SyntaxKind.Block)
                return null;

            if (!allowIfStatement
                && kind == SyntaxKind.IfStatement)
            {
                return null;
            }

            return statement;
        }
        #endregion ElseClauseSyntax

        #region EndRegionDirectiveTriviaSyntax
        /// <summary>
        /// Returns region directive that is related to the specified endregion directive. Returns null if no matching region directive is found.
        /// </summary>
        /// <param name="endRegionDirective"></param>
        /// <returns></returns>
        public static RegionDirectiveTriviaSyntax GetRegionDirective(this EndRegionDirectiveTriviaSyntax endRegionDirective)
        {
            if (endRegionDirective == null)
                throw new ArgumentNullException(nameof(endRegionDirective));

            RegionInfo region = SyntaxInfo.RegionInfo(endRegionDirective);

            return (region.Success) ? region.Directive : null;
        }

        /// <summary>
        /// Gets preprocessing message for the specified endregion directive if such message exists.
        /// </summary>
        /// <param name="endRegionDirective"></param>
        /// <returns></returns>
        public static SyntaxTrivia GetPreprocessingMessageTrivia(this EndRegionDirectiveTriviaSyntax endRegionDirective)
        {
            if (endRegionDirective == null)
                throw new ArgumentNullException(nameof(endRegionDirective));

            SyntaxToken endOfDirective = endRegionDirective.EndOfDirectiveToken;

            SyntaxTriviaList leading = endOfDirective.LeadingTrivia;

            if (leading.Count == 1)
            {
                SyntaxTrivia trivia = leading[0];

                if (trivia.IsKind(SyntaxKind.PreprocessingMessageTrivia))
                    return trivia;
            }

            return default(SyntaxTrivia);
        }

        /// <summary>
        /// Returns true the specified endregion directive has preprocessing message trivia.
        /// </summary>
        /// <param name="endRegionDirective"></param>
        /// <returns></returns>
        internal static bool HasPreprocessingMessageTrivia(this EndRegionDirectiveTriviaSyntax endRegionDirective)
        {
            return GetPreprocessingMessageTrivia(endRegionDirective).Kind() == SyntaxKind.PreprocessingMessageTrivia;
        }
        #endregion EndRegionDirectiveTriviaSyntax

        #region EnumDeclarationSyntax
        /// <summary>
        /// The absolute span of the braces, not including its leading and trailing trivia.
        /// </summary>
        /// <param name="enumDeclaration"></param>
        /// <returns></returns>
        public static TextSpan BracesSpan(this EnumDeclarationSyntax enumDeclaration)
        {
            if (enumDeclaration == null)
                throw new ArgumentNullException(nameof(enumDeclaration));

            return TextSpan.FromBounds(
                enumDeclaration.OpenBraceToken.SpanStart,
                enumDeclaration.CloseBraceToken.Span.End);
        }
        #endregion EnumDeclarationSyntax

        #region EventDeclarationSyntax
        internal static TextSpan HeaderSpan(this EventDeclarationSyntax eventDeclaration)
        {
            if (eventDeclaration == null)
                throw new ArgumentNullException(nameof(eventDeclaration));

            return TextSpan.FromBounds(
                eventDeclaration.SpanStart,
                eventDeclaration.Identifier.Span.End);
        }
        #endregion EventDeclarationSyntax

        #region ExpressionSyntax
        /// <summary>
        /// Returns topmost parenthesized expression or self if the expression if not parenthesized.
        /// </summary>
        /// <param name="expression"></param>
        /// <returns></returns>
        public static ExpressionSyntax WalkUpParentheses(this ExpressionSyntax expression)
        {
            while (expression.Parent?.Kind() == SyntaxKind.ParenthesizedExpression)
                expression = (ExpressionSyntax)expression.Parent;

            return expression;
        }

        /// <summary>
        /// Returns lowest expression in parentheses or self if the expression is not parenthesized.
        /// </summary>
        /// <param name="expression"></param>
        /// <returns></returns>
        public static ExpressionSyntax WalkDownParentheses(this ExpressionSyntax expression)
        {
            if (expression == null)
                throw new ArgumentNullException(nameof(expression));

            while (expression.Kind() == SyntaxKind.ParenthesizedExpression)
                expression = ((ParenthesizedExpressionSyntax)expression).Expression;

            return expression;
        }

        internal static ExpressionSyntax WalkDownParenthesesIf(this ExpressionSyntax expression, bool condition)
        {
            return (condition) ? WalkDownParentheses(expression) : expression;
        }

        internal static bool IsNumericLiteralExpression(this ExpressionSyntax expression, string valueText)
        {
            return expression.IsKind(SyntaxKind.NumericLiteralExpression)
                && string.Equals(((LiteralExpressionSyntax)expression).Token.ValueText, valueText, StringComparison.Ordinal);
        }
        #endregion ExpressionSyntax

        #region FixedStatementSyntax
        internal static StatementSyntax EmbeddedStatement(this FixedStatementSyntax fixedStatement)
        {
            StatementSyntax statement = fixedStatement.Statement;

            return (statement?.Kind() == SyntaxKind.Block) ? null : statement;
        }
        #endregion FixedStatementSyntax

        #region ForStatementSyntax
        /// <summary>
        /// Absolute span of the parentheses, not including the leading and trailing trivia.
        /// </summary>
        /// <param name="forStatement"></param>
        /// <returns></returns>
        public static TextSpan ParenthesesSpan(this ForStatementSyntax forStatement)
        {
            if (forStatement == null)
                throw new ArgumentNullException(nameof(forStatement));

            return TextSpan.FromBounds(forStatement.OpenParenToken.SpanStart, forStatement.CloseParenToken.Span.End);
        }

        internal static StatementSyntax EmbeddedStatement(this ForStatementSyntax forStatement)
        {
            StatementSyntax statement = forStatement.Statement;

            return (statement?.Kind() == SyntaxKind.Block) ? null : statement;
        }
        #endregion ForStatementSyntax

        #region IfStatementSyntax
        internal static StatementSyntax SingleNonBlockStatementOrDefault(this IfStatementSyntax ifStatement)
        {
            return SingleNonBlockStatementOrDefault(ifStatement.Statement);
        }

        /// <summary>
        /// Returns true if the specified if statement is a simple if statement.
        /// Simple if statement is defined as follows: it is not a child of an else clause and it has no else clause.
        /// </summary>
        /// <param name="ifStatement"></param>
        /// <returns></returns>
        public static bool IsSimpleIf(this IfStatementSyntax ifStatement)
        {
            return ifStatement?.IsParentKind(SyntaxKind.ElseClause) == false
                && ifStatement.Else == null;
        }

        /// <summary>
        /// Returns topmost if statement of the if-else cascade the specified if statement is part of.
        /// </summary>
        /// <param name="ifStatement"></param>
        /// <returns></returns>
        public static IfStatementSyntax GetTopmostIf(this IfStatementSyntax ifStatement)
        {
            if (ifStatement == null)
                throw new ArgumentNullException(nameof(ifStatement));

            while (true)
            {
                IfStatementSyntax parentIf = GetPreviousIf(ifStatement);

                if (parentIf != null)
                {
                    ifStatement = parentIf;
                }
                else
                {
                    break;
                }
            }

            return ifStatement;
        }

        /// <summary>
        /// Returns true if the specified if statement is not a child of an else clause.
        /// </summary>
        /// <param name="ifStatement"></param>
        /// <returns></returns>
        public static bool IsTopmostIf(this IfStatementSyntax ifStatement)
        {
            return ifStatement?.IsParentKind(SyntaxKind.ElseClause) == false;
        }

        internal static IfStatementSyntax GetNextIf(this IfStatementSyntax ifStatement)
        {
            StatementSyntax statement = ifStatement.Else?.Statement;

            if (statement?.Kind() == SyntaxKind.IfStatement)
                return (IfStatementSyntax)statement;

            return null;
        }

        internal static IfStatementSyntax GetPreviousIf(this IfStatementSyntax ifStatement)
        {
            SyntaxNode parent = ifStatement.Parent;

            if (parent?.Kind() == SyntaxKind.ElseClause)
            {
                parent = parent.Parent;

                if (parent?.Kind() == SyntaxKind.IfStatement)
                    return (IfStatementSyntax)parent;
            }

            return null;
        }

        internal static StatementSyntax EmbeddedStatement(this IfStatementSyntax ifStatement)
        {
            StatementSyntax statement = ifStatement.Statement;

            return (statement?.Kind() == SyntaxKind.Block) ? null : statement;
        }

        /// <summary>
        /// Returns <see cref="IfStatementCascade"/> that enables to enumerate if-else cascade.
        /// </summary>
        /// <param name="ifStatement"></param>
        /// <returns></returns>
        public static IfStatementCascade AsCascade(this IfStatementSyntax ifStatement)
        {
            if (ifStatement == null)
                throw new ArgumentNullException(nameof(ifStatement));

            return new IfStatementCascade(ifStatement);
        }
        #endregion IfStatementSyntax

        #region IEnumerable<T>
        /// <summary>
        /// Creates a list of syntax nodes from a sequence of nodes.
        /// </summary>
        /// <typeparam name="TNode"></typeparam>
        /// <param name="nodes"></param>
        /// <returns></returns>
        public static SyntaxList<TNode> ToSyntaxList<TNode>(this IEnumerable<TNode> nodes) where TNode : SyntaxNode
        {
            return List(nodes);
        }

        /// <summary>
        /// Creates a separated list of syntax nodes from a sequence of nodes.
        /// </summary>
        /// <typeparam name="TNode"></typeparam>
        /// <param name="nodes"></param>
        /// <returns></returns>
        public static SeparatedSyntaxList<TNode> ToSeparatedSyntaxList<TNode>(this IEnumerable<TNode> nodes) where TNode : SyntaxNode
        {
            return SeparatedList(nodes);
        }

        /// <summary>
        /// Creates a separated list of syntax nodes from a sequence of nodes and tokens.
        /// </summary>
        /// <typeparam name="TNode"></typeparam>
        /// <param name="nodesAndTokens"></param>
        /// <returns></returns>
        public static SeparatedSyntaxList<TNode> ToSeparatedSyntaxList<TNode>(this IEnumerable<SyntaxNodeOrToken> nodesAndTokens) where TNode : SyntaxNode
        {
            return SeparatedList<TNode>(nodesAndTokens);
        }

        /// <summary>
        /// Creates a list of syntax tokens from a sequence of tokens.
        /// </summary>
        /// <param name="tokens"></param>
        /// <returns></returns>
        public static SyntaxTokenList ToSyntaxTokenList(this IEnumerable<SyntaxToken> tokens)
        {
            return TokenList(tokens);
        }
        #endregion IEnumerable<T>

        #region IndexerDeclarationSyntax
        internal static TextSpan HeaderSpan(this IndexerDeclarationSyntax indexerDeclaration)
        {
            if (indexerDeclaration == null)
                throw new ArgumentNullException(nameof(indexerDeclaration));

            return TextSpan.FromBounds(
                indexerDeclaration.SpanStart,
                indexerDeclaration.ParameterList?.Span.End ?? indexerDeclaration.ThisKeyword.Span.End);
        }

        /// <summary>
        /// Returns a get accessor that is contained in the specified indexer declaration.
        /// </summary>
        /// <param name="indexerDeclaration"></param>
        /// <returns></returns>
        public static AccessorDeclarationSyntax Getter(this IndexerDeclarationSyntax indexerDeclaration)
        {
            if (indexerDeclaration == null)
                throw new ArgumentNullException(nameof(indexerDeclaration));

            return indexerDeclaration
                .AccessorList?
                .Getter();
        }

        /// <summary>
        /// Returns a set accessor that is contained in the specified indexer declaration.
        /// </summary>
        /// <param name="indexerDeclaration"></param>
        /// <returns></returns>
        public static AccessorDeclarationSyntax Setter(this IndexerDeclarationSyntax indexerDeclaration)
        {
            if (indexerDeclaration == null)
                throw new ArgumentNullException(nameof(indexerDeclaration));

            return indexerDeclaration
                .AccessorList?
                .Setter();
        }
        #endregion IndexerDeclarationSyntax

        #region InterfaceDeclarationSyntax
        /// <summary>
        /// The absolute span of the braces, not including it leading and trailing trivia.
        /// </summary>
        /// <param name="interfaceDeclaration"></param>
        /// <returns></returns>
        public static TextSpan BracesSpan(this InterfaceDeclarationSyntax interfaceDeclaration)
        {
            if (interfaceDeclaration == null)
                throw new ArgumentNullException(nameof(interfaceDeclaration));

            return TextSpan.FromBounds(
                interfaceDeclaration.OpenBraceToken.SpanStart,
                interfaceDeclaration.CloseBraceToken.Span.End);
        }

        /// <summary>
        /// Creates a new <see cref="InterfaceDeclarationSyntax"/> with the members updated.
        /// </summary>
        /// <param name="interfaceDeclaration"></param>
        /// <param name="member"></param>
        /// <returns></returns>
        public static InterfaceDeclarationSyntax WithMembers(
            this InterfaceDeclarationSyntax interfaceDeclaration,
            MemberDeclarationSyntax member)
        {
            if (interfaceDeclaration == null)
                throw new ArgumentNullException(nameof(interfaceDeclaration));

            return interfaceDeclaration.WithMembers(SingletonList(member));
        }

        /// <summary>
        /// Creates a new <see cref="InterfaceDeclarationSyntax"/> with the members updated.
        /// </summary>
        /// <param name="interfaceDeclaration"></param>
        /// <param name="members"></param>
        /// <returns></returns>
        public static InterfaceDeclarationSyntax WithMembers(
            this InterfaceDeclarationSyntax interfaceDeclaration,
            IEnumerable<MemberDeclarationSyntax> members)
        {
            if (interfaceDeclaration == null)
                throw new ArgumentNullException(nameof(interfaceDeclaration));

            return interfaceDeclaration.WithMembers(List(members));
        }

        /// <summary>
        /// Creates a new interface declaration with the specified attribute lists added.
        /// </summary>
        /// <param name="interfaceDeclaration"></param>
        /// <param name="keepDocumentationCommentOnTop">If the declaration has no attribute lists and has a documentation comment the specified attribute lists will be inserted after the documentation comment.</param>
        /// <param name="attributeLists"></param>
        /// <returns></returns>
        public static InterfaceDeclarationSyntax AddAttributeLists(
            this InterfaceDeclarationSyntax interfaceDeclaration,
            bool keepDocumentationCommentOnTop,
            params AttributeListSyntax[] attributeLists)
        {
            return AddAttributeLists(
                interfaceDeclaration,
                keepDocumentationCommentOnTop,
                attributeLists,
                withAttributeLists: (f, g) => f.WithAttributeLists(g),
                addAttributeLists: (f, g) => f.AddAttributeLists(g));
        }
        #endregion InterfaceDeclarationSyntax

        #region InterpolatedStringExpressionSyntax
        /// <summary>
        /// Returns true if the specified interpolated string is a verbatim.
        /// </summary>
        /// <param name="interpolatedString"></param>
        /// <returns></returns>
        public static bool IsVerbatim(this InterpolatedStringExpressionSyntax interpolatedString)
        {
            return interpolatedString?.StringStartToken.ValueText.Contains("@") == true;
        }
        #endregion InterpolatedStringExpressionSyntax

        #region InvocationExpressionSyntax
        internal static ExpressionSyntax WalkDownMethodChain(
            this InvocationExpressionSyntax invocationExpression,
            bool walkInvocation = true,
            bool walkElementAccess = true)
        {
            ExpressionSyntax expression = invocationExpression;
            ExpressionSyntax current = invocationExpression.Expression;

            while (current.Kind() == SyntaxKind.SimpleMemberAccessExpression)
            {
                var memberAccessExpression = (MemberAccessExpressionSyntax)current;

                current = memberAccessExpression.Expression;

                SyntaxKind kind = current.Kind();

                if (kind == SyntaxKind.InvocationExpression)
                {
                    if (walkInvocation)
                    {
                        invocationExpression = (InvocationExpressionSyntax)current;
                        expression = invocationExpression;
                        current = invocationExpression.Expression;
                    }
                    else
                    {
                        break;
                    }
                }
                else if (kind == SyntaxKind.ElementAccessExpression)
                {
                    if (walkElementAccess)
                    {
                        var elementAccess = (ElementAccessExpressionSyntax)current;
                        expression = elementAccess;
                        current = elementAccess.Expression;
                    }
                    else
                    {
                        break;
                    }
                }
                else
                {
                    break;
                }
            }

            return expression;
        }
        #endregion InvocationExpressionSyntax

        #region LiteralExpressionSyntax
        /// <summary>
        /// Returns true if the specified literal expression is a hexadecimal numeric literal expression.
        /// </summary>
        /// <param name="literalExpression"></param>
        /// <returns></returns>
        public static bool IsHexNumericLiteral(this LiteralExpressionSyntax literalExpression)
        {
            return literalExpression.IsKind(SyntaxKind.NumericLiteralExpression)
                && literalExpression.Token.Text.StartsWith("0x", StringComparison.OrdinalIgnoreCase);
        }
        #endregion LiteralExpressionSyntax

        #region LocalFunctionStatementSyntax
        /// <summary>
        /// Returns local function body or an expression body if the body is null.
        /// </summary>
        /// <param name="localFunctionStatement"></param>
        /// <returns></returns>
        public static CSharpSyntaxNode BodyOrExpressionBody(this LocalFunctionStatementSyntax localFunctionStatement)
        {
            if (localFunctionStatement == null)
                throw new ArgumentNullException(nameof(localFunctionStatement));

            return localFunctionStatement.Body ?? (CSharpSyntaxNode)localFunctionStatement.ExpressionBody;
        }

        /// <summary>
        /// Returns true if the specified local function' return type is <see cref="void"/>.
        /// </summary>
        /// <param name="localFunctionStatement"></param>
        /// <returns></returns>
        public static bool ReturnsVoid(this LocalFunctionStatementSyntax localFunctionStatement)
        {
            return localFunctionStatement?.ReturnType?.IsVoid() == true;
        }

        /// <summary>
        /// Returns true if the specified local function contains yield statement. Nested local functions are excluded.
        /// </summary>
        /// <param name="localFunctionStatement"></param>
        /// <returns></returns>
        public static bool ContainsYield(this LocalFunctionStatementSyntax localFunctionStatement)
        {
            if (localFunctionStatement == null)
                throw new ArgumentNullException(nameof(localFunctionStatement));

            return localFunctionStatement.Body?.ContainsYield() == true;
        }
        #endregion LocalFunctionStatementSyntax

        #region LockStatementSyntax
        internal static StatementSyntax EmbeddedStatement(this LockStatementSyntax lockStatement)
        {
            StatementSyntax statement = lockStatement.Statement;

            return (statement?.Kind() == SyntaxKind.Block) ? null : statement;
        }
        #endregion LockStatementSyntax

        #region MemberDeclarationSyntax
        /// <summary>
        /// Returns single-line documentation comment that is part of the specified declaration.
        /// </summary>
        /// <param name="member"></param>
        /// <returns></returns>
        public static SyntaxTrivia GetSingleLineDocumentationCommentTrivia(this MemberDeclarationSyntax member)
        {
            if (member == null)
                throw new ArgumentNullException(nameof(member));

            foreach (SyntaxTrivia trivia in member.GetLeadingTrivia())
            {
                if (trivia.IsKind(SyntaxKind.SingleLineDocumentationCommentTrivia))
                    return trivia;
            }

            return default(SyntaxTrivia);
        }

        /// <summary>
        /// Returns documentation comment that is part of the specified declaration.
        /// </summary>
        /// <param name="member"></param>
        /// <returns></returns>
        public static SyntaxTrivia GetDocumentationCommentTrivia(this MemberDeclarationSyntax member)
        {
            if (member == null)
                throw new ArgumentNullException(nameof(member));

            foreach (SyntaxTrivia trivia in member.GetLeadingTrivia())
            {
                if (trivia.IsDocumentationCommentTrivia())
                    return trivia;
            }

            return default(SyntaxTrivia);
        }

        /// <summary>
        /// Returns single-line documentation comment syntax that is part of the specified declaration.
        /// </summary>
        /// <param name="member"></param>
        /// <returns></returns>
        public static DocumentationCommentTriviaSyntax GetSingleLineDocumentationComment(this MemberDeclarationSyntax member)
        {
            if (member == null)
                throw new ArgumentNullException(nameof(member));

            SyntaxNode structure = member.GetSingleLineDocumentationCommentTrivia().GetStructure();

            if (structure?.Kind() == SyntaxKind.SingleLineDocumentationCommentTrivia)
                return (DocumentationCommentTriviaSyntax)structure;

            return null;
        }

        /// <summary>
        /// Returns documentation comment syntax that is part of the specified declaration.
        /// </summary>
        /// <param name="member"></param>
        /// <returns></returns>
        public static DocumentationCommentTriviaSyntax GetDocumentationComment(this MemberDeclarationSyntax member)
        {
            if (member == null)
                throw new ArgumentNullException(nameof(member));

            SyntaxTrivia trivia = member.GetDocumentationCommentTrivia();

            if (trivia.IsDocumentationCommentTrivia()
                && trivia.GetStructure() is DocumentationCommentTriviaSyntax comment
                && SyntaxFacts.IsDocumentationCommentTrivia(comment.Kind()))
            {
                return comment;
            }

            return null;
        }

        /// <summary>
        /// Returns true if the specified declaration has a single-line documentation comment.
        /// </summary>
        /// <param name="member"></param>
        /// <returns></returns>
        public static bool HasSingleLineDocumentationComment(this MemberDeclarationSyntax member)
        {
            if (member == null)
                throw new ArgumentNullException(nameof(member));

            return member
                .GetLeadingTrivia()
                .Any(f => f.IsKind(SyntaxKind.SingleLineDocumentationCommentTrivia));
        }

        /// <summary>
        /// Returns true if the specified declaration has a documentation comment.
        /// </summary>
        /// <param name="member"></param>
        /// <returns></returns>
        public static bool HasDocumentationComment(this MemberDeclarationSyntax member)
        {
            if (member == null)
                throw new ArgumentNullException(nameof(member));

            return member
                .GetLeadingTrivia()
                .Any(IsDocumentationCommentTrivia);
        }

        internal static TMember WithNewSingleLineDocumentationComment<TMember>(
            this TMember member,
            DocumentationCommentGeneratorSettings settings = null) where TMember : MemberDeclarationSyntax
        {
            if (member == null)
                throw new ArgumentNullException(nameof(member));

            DocumentationCommentInserter inserter = DocumentationCommentInserter.Create(member);

            settings = settings ?? DocumentationCommentGeneratorSettings.Default;

            settings = settings.WithIndentation(inserter.Indent);

            SyntaxTriviaList comment = DocumentationCommentGenerator.Generate(member, settings);

            SyntaxTriviaList newLeadingTrivia = inserter.InsertRange(comment);

            return member.WithLeadingTrivia(newLeadingTrivia);
        }

        internal static TMember WithBaseOrNewSingleLineDocumentationComment<TMember>(
            this TMember member,
            SemanticModel semanticModel,
            DocumentationCommentGeneratorSettings settings = null,
            CancellationToken cancellationToken = default(CancellationToken)) where TMember : MemberDeclarationSyntax
        {
            if (member == null)
                throw new ArgumentNullException(nameof(member));

            if (DocumentationCommentGenerator.CanGenerateFromBase(member.Kind()))
            {
                DocumentationCommentData data = DocumentationCommentGenerator.GenerateFromBase(member, semanticModel, cancellationToken);

                if (data.Success)
                {
                    SyntaxTrivia comment = data.GetDocumentationCommentTrivia(semanticModel, member.SpanStart);

                    return member.WithDocumentationComment(comment, indent: true);
                }
            }

            return WithNewSingleLineDocumentationComment(member, settings);
        }

        internal static TMember WithDocumentationComment<TMember>(
            this TMember member,
            SyntaxTrivia comment,
            bool indent = false) where TMember : MemberDeclarationSyntax
        {
            if (member == null)
                throw new ArgumentNullException(nameof(member));

            DocumentationCommentInserter inserter = DocumentationCommentInserter.Create(member);

            SyntaxTriviaList newLeadingTrivia = inserter.Insert(comment, indent: indent);

            return member.WithLeadingTrivia(newLeadingTrivia);
        }

        /// <summary>
        /// Returns true if the specified method contains yield statement. Nested local functions are excluded.
        /// </summary>
        /// <param name="methodDeclaration"></param>
        /// <returns></returns>
        public static bool ContainsYield(this MethodDeclarationSyntax methodDeclaration)
        {
            if (methodDeclaration == null)
                throw new ArgumentNullException(nameof(methodDeclaration));

            return methodDeclaration.Body?.ContainsYield() == true;
        }
        #endregion MemberDeclarationSyntax

        #region MethodDeclarationSyntax
        /// <summary>
        /// Returns true if the specified method return type is <see cref="void"/>.
        /// </summary>
        /// <param name="methodDeclaration"></param>
        /// <returns></returns>
        public static bool ReturnsVoid(this MethodDeclarationSyntax methodDeclaration)
        {
            return methodDeclaration?.ReturnType?.IsVoid() == true;
        }

        internal static TextSpan HeaderSpan(this MethodDeclarationSyntax methodDeclaration)
        {
            if (methodDeclaration == null)
                throw new ArgumentNullException(nameof(methodDeclaration));

            return TextSpan.FromBounds(
                methodDeclaration.SpanStart,
                methodDeclaration.ParameterList?.Span.End ?? methodDeclaration.Identifier.Span.End);
        }

        /// <summary>
        /// Returns method body or an expression body if the body is null.
        /// </summary>
        /// <param name="methodDeclaration"></param>
        /// <returns></returns>
        public static CSharpSyntaxNode BodyOrExpressionBody(this MethodDeclarationSyntax methodDeclaration)
        {
            if (methodDeclaration == null)
                throw new ArgumentNullException(nameof(methodDeclaration));

            return methodDeclaration.Body ?? (CSharpSyntaxNode)methodDeclaration.ExpressionBody;
        }
        #endregion MethodDeclarationSyntax

        #region NamespaceDeclarationSyntax
        /// <summary>
        /// Creates a new <see cref="NamespaceDeclarationSyntax"/> with the members updated.
        /// </summary>
        /// <param name="namespaceDeclaration"></param>
        /// <param name="member"></param>
        /// <returns></returns>
        public static NamespaceDeclarationSyntax WithMembers(
            this NamespaceDeclarationSyntax namespaceDeclaration,
            MemberDeclarationSyntax member)
        {
            if (namespaceDeclaration == null)
                throw new ArgumentNullException(nameof(namespaceDeclaration));

            return namespaceDeclaration.WithMembers(SingletonList(member));
        }

        /// <summary>
        /// Creates a new <see cref="NamespaceDeclarationSyntax"/> with the members updated.
        /// </summary>
        /// <param name="namespaceDeclaration"></param>
        /// <param name="members"></param>
        /// <returns></returns>
        public static NamespaceDeclarationSyntax WithMembers(
            this NamespaceDeclarationSyntax namespaceDeclaration,
            IEnumerable<MemberDeclarationSyntax> members)
        {
            if (namespaceDeclaration == null)
                throw new ArgumentNullException(nameof(namespaceDeclaration));

            return namespaceDeclaration.WithMembers(List(members));
        }

        /// <summary>
        /// The absolute span of the braces, not including leading and trailing trivia.
        /// </summary>
        /// <param name="namespaceDeclaration"></param>
        /// <returns></returns>
        public static TextSpan BracesSpan(this NamespaceDeclarationSyntax namespaceDeclaration)
        {
            if (namespaceDeclaration == null)
                throw new ArgumentNullException(nameof(namespaceDeclaration));

            return TextSpan.FromBounds(
                namespaceDeclaration.OpenBraceToken.SpanStart,
                namespaceDeclaration.CloseBraceToken.Span.End);
        }
        #endregion NamespaceDeclarationSyntax

        #region OperatorDeclarationSyntax
        /// <summary>
        /// Returns operator body or an expression body if the body is null.
        /// </summary>
        /// <param name="operatorDeclaration"></param>
        /// <returns></returns>
        public static CSharpSyntaxNode BodyOrExpressionBody(this OperatorDeclarationSyntax operatorDeclaration)
        {
            if (operatorDeclaration == null)
                throw new ArgumentNullException(nameof(operatorDeclaration));

            return operatorDeclaration.Body ?? (CSharpSyntaxNode)operatorDeclaration.ExpressionBody;
        }
        #endregion OperatorDeclarationSyntax

        #region ParameterSyntax
        /// <summary>
        /// Returns true if the specified parameter has "params" modifier.
        /// </summary>
        /// <param name="parameter"></param>
        /// <returns></returns>
        public static bool IsParams(this ParameterSyntax parameter)
        {
            return parameter?.Modifiers.Contains(SyntaxKind.ParamsKeyword) == true;
        }

        internal static SeparatedSyntaxList<ParameterSyntax> GetContainingList(this ParameterSyntax parameter)
        {
            if (parameter?.Parent is ParameterListSyntax parameterList)
            {
                return parameterList.Parameters;
            }
            else
            {
                return default(SeparatedSyntaxList<ParameterSyntax>);
            }
        }
        #endregion ParameterSyntax

        #region PropertyDeclarationSyntax
        internal static TextSpan HeaderSpan(this PropertyDeclarationSyntax propertyDeclaration)
        {
            if (propertyDeclaration == null)
                throw new ArgumentNullException(nameof(propertyDeclaration));

            return TextSpan.FromBounds(
                propertyDeclaration.SpanStart,
                propertyDeclaration.Identifier.Span.End);
        }

        /// <summary>
        /// Returns property get accessor, if any.
        /// </summary>
        /// <param name="propertyDeclaration"></param>
        /// <returns></returns>
        public static AccessorDeclarationSyntax Getter(this PropertyDeclarationSyntax propertyDeclaration)
        {
            if (propertyDeclaration == null)
                throw new ArgumentNullException(nameof(propertyDeclaration));

            return propertyDeclaration.AccessorList?.Getter();
        }

        /// <summary>
        /// Returns property set accessor, if any.
        /// </summary>
        /// <param name="propertyDeclaration"></param>
        /// <returns></returns>
        public static AccessorDeclarationSyntax Setter(this PropertyDeclarationSyntax propertyDeclaration)
        {
            if (propertyDeclaration == null)
                throw new ArgumentNullException(nameof(propertyDeclaration));

            return propertyDeclaration.AccessorList?.Setter();
        }
        #endregion PropertyDeclarationSyntax

        #region RegionDirectiveTriviaSyntax
        /// <summary>
        /// Returns endregion directive that is related to the specified region directive. Returns null if no matching endregion directive is found.
        /// </summary>
        /// <param name="regionDirective"></param>
        /// <returns></returns>
        public static EndRegionDirectiveTriviaSyntax GetEndRegionDirective(this RegionDirectiveTriviaSyntax regionDirective)
        {
            if (regionDirective == null)
                throw new ArgumentNullException(nameof(regionDirective));

            RegionInfo region = SyntaxInfo.RegionInfo(regionDirective);

            return (region.Success) ? region.EndDirective : null;
        }

        /// <summary>
        /// Gets preprocessing message for the specified region directive if such message exists.
        /// </summary>
        /// <param name="regionDirective"></param>
        /// <returns></returns>
        public static SyntaxTrivia GetPreprocessingMessageTrivia(this RegionDirectiveTriviaSyntax regionDirective)
        {
            if (regionDirective == null)
                throw new ArgumentNullException(nameof(regionDirective));

            SyntaxToken endOfDirective = regionDirective.EndOfDirectiveToken;

            SyntaxTriviaList leading = endOfDirective.LeadingTrivia;

            if (leading.Count == 1)
            {
                SyntaxTrivia trivia = leading[0];

                if (trivia.IsKind(SyntaxKind.PreprocessingMessageTrivia))
                    return trivia;
            }

            return default(SyntaxTrivia);
        }

        /// <summary>
        /// Returns true the specified region directive has preprocessing message trivia.
        /// </summary>
        /// <param name="regionDirective"></param>
        /// <returns></returns>
        internal static bool HasPreprocessingMessageTrivia(this RegionDirectiveTriviaSyntax regionDirective)
        {
            return GetPreprocessingMessageTrivia(regionDirective).Kind() == SyntaxKind.PreprocessingMessageTrivia;
        }
        #endregion RegionDirectiveTriviaSyntax

        #region SeparatedSyntaxList<T>
        /// <summary>
        /// Searches for a node of the specified kind and returns the zero-based index of the last occurrence within the entire <see cref="SeparatedSyntaxList{TNode}"/>.
        /// </summary>
        /// <typeparam name="TNode"></typeparam>
        /// <param name="list"></param>
        /// <param name="kind"></param>
        /// <returns></returns>
        public static int LastIndexOf<TNode>(this SeparatedSyntaxList<TNode> list, SyntaxKind kind) where TNode : SyntaxNode
        {
            return list.LastIndexOf(f => f.IsKind(kind));
        }

        /// <summary>
        /// Searches for a node of the specified kind and returns the zero-based index of the first occurrence within the entire <see cref="SeparatedSyntaxList{TNode}"/>.
        /// </summary>
        /// <typeparam name="TNode"></typeparam>
        /// <param name="list"></param>
        /// <param name="kind"></param>
        /// <returns></returns>
        public static bool Contains<TNode>(this SeparatedSyntaxList<TNode> list, SyntaxKind kind) where TNode : SyntaxNode
        {
            return list.IndexOf(kind) != -1;
        }

        /// <summary>
        /// Searches for a node of the specified kind and returns the first occurrence within the entire <see cref="SeparatedSyntaxList{TNode}"/>.
        /// </summary>
        /// <typeparam name="TNode"></typeparam>
        /// <param name="list"></param>
        /// <param name="kind"></param>
        /// <returns></returns>
        public static TNode Find<TNode>(this SeparatedSyntaxList<TNode> list, SyntaxKind kind) where TNode : SyntaxNode
        {
            int index = list.IndexOf(kind);

            if (index != -1)
                return list[index];

            return default(TNode);
        }

        internal static bool IsSingleLine<TNode>(
            this SeparatedSyntaxList<TNode> list,
            bool includeExteriorTrivia = true,
            bool trim = true,
            CancellationToken cancellationToken = default(CancellationToken)) where TNode : SyntaxNode
        {
            int count = list.Count;

            if (count == 0)
                return false;

            TNode firstNode = list.First();

            if (count == 1)
                return IsSingleLine(firstNode, includeExteriorTrivia, trim, cancellationToken);

            SyntaxTree tree = firstNode.SyntaxTree;

            if (tree == null)
                return false;

            TextSpan span = TextSpan.FromBounds(
                GetStartIndex(firstNode, includeExteriorTrivia, trim),
                GetEndIndex(list.Last(), includeExteriorTrivia, trim));

            return tree.IsSingleLineSpan(span, cancellationToken);
        }

        internal static bool IsMultiLine<TNode>(
            this SeparatedSyntaxList<TNode> list,
            bool includeExteriorTrivia = true,
            bool trim = true,
            CancellationToken cancellationToken = default(CancellationToken)) where TNode : SyntaxNode
        {
            int count = list.Count;

            if (count == 0)
                return false;

            TNode firstNode = list.First();

            if (count == 1)
                return IsMultiLine(firstNode, includeExteriorTrivia, trim, cancellationToken);

            SyntaxTree tree = firstNode.SyntaxTree;

            if (tree == null)
                return false;

            TextSpan span = TextSpan.FromBounds(
                GetStartIndex(firstNode, includeExteriorTrivia, trim),
                GetEndIndex(list.Last(), includeExteriorTrivia, trim));

            return tree.IsMultiLineSpan(span, cancellationToken);
        }

        /// <summary>
        /// Creates a new list with the elements in the specified range replaced with new nodes.
        /// </summary>
        /// <typeparam name="TNode"></typeparam>
        /// <param name="list"></param>
        /// <param name="index"></param>
        /// <param name="count"></param>
        /// <param name="newNodes"></param>
        /// <returns></returns>
        public static SeparatedSyntaxList<TNode> ReplaceRange<TNode>(
            this SeparatedSyntaxList<TNode> list,
            int index,
            int count,
            IEnumerable<TNode> newNodes) where TNode : SyntaxNode
        {
            if (index < 0)
                throw new ArgumentOutOfRangeException(nameof(index), index, "");

            if (count < 0
                || index + count > list.Count)
            {
                throw new ArgumentOutOfRangeException(nameof(count), count, "");
            }

            if (newNodes == null)
                throw new ArgumentNullException(nameof(newNodes));

            return SeparatedList(ReplaceRange());

            IEnumerable<TNode> ReplaceRange()
            {
                SeparatedSyntaxList<TNode>.Enumerator en = list.GetEnumerator();

                int i = 0;

                while (i < index
                    && en.MoveNext())
                {
                    yield return en.Current;
                    i++;
                }

                int endIndex = index + count;

                while (i < endIndex
                    && en.MoveNext())
                {
                    i++;
                }

                if ((newNodes as ICollection<TNode>)?.Count != 0)
                {
                    foreach (TNode newNode in newNodes)
                        yield return newNode;
                }

                while (en.MoveNext())
                    yield return en.Current;
            }
        }

        /// <summary>
        /// Creates a new list with elements in the specified range removed.
        /// </summary>
        /// <typeparam name="TNode"></typeparam>
        /// <param name="list"></param>
        /// <param name="index">An index of the first element to remove.</param>
        /// <param name="count">A number of elements to remove.</param>
        /// <returns></returns>
        public static SeparatedSyntaxList<TNode> RemoveRange<TNode>(
            this SeparatedSyntaxList<TNode> list,
            int index,
            int count) where TNode : SyntaxNode
        {
            return ReplaceRange(list, index, count, Empty.ReadOnlyList<TNode>());
        }
        #endregion SeparatedSyntaxList<T>

        #region StatementSyntax
        /// <summary>
        /// Gets the previous statement of the specified statement.
        /// If the specified statement is not contained in the list, or if there is no previous statement, then this method returns null.
        /// </summary>
        /// <param name="statement"></param>
        /// <returns></returns>
        public static StatementSyntax PreviousStatement(this StatementSyntax statement)
        {
            if (statement == null)
                throw new ArgumentNullException(nameof(statement));

            SyntaxList<StatementSyntax> statements = SyntaxInfo.StatementListInfo(statement).Statements;

            if (statements.Any())
            {
                int index = statements.IndexOf(statement);

                if (index > 0)
                    return statements[index - 1];
            }

            return null;
        }

        /// <summary>
        /// Gets the next statement of the specified statement.
        /// If the specified statement is not contained in the list, or if there is no next statement, then this method returns null.
        /// </summary>
        /// <param name="statement"></param>
        /// <returns></returns>
        public static StatementSyntax NextStatement(this StatementSyntax statement)
        {
            if (statement == null)
                throw new ArgumentNullException(nameof(statement));

            SyntaxList<StatementSyntax> statements = SyntaxInfo.StatementListInfo(statement).Statements;

            if (statements.Any())
            {
                int index = statements.IndexOf(statement);

                if (index < statements.Count - 1)
                    return statements[index + 1];
            }

            return null;
        }

        /// <summary>
        /// Gets a list the specified statement is contained in.
        /// This method succeeds if the statement is in a block's statements or a switch section's statements.
        /// </summary>
        /// <param name="statement"></param>
        /// <param name="statements"></param>
        /// <returns>True if the statement is contained in the list; otherwise, false.</returns>
        public static bool TryGetContainingList(this StatementSyntax statement, out SyntaxList<StatementSyntax> statements)
        {
            statements = SyntaxInfo.StatementListInfo(statement).Statements;

            return statements.Any();
        }

        internal static StatementSyntax SingleNonBlockStatementOrDefault(this StatementSyntax statement, bool recursive = false)
        {
            return (statement.Kind() == SyntaxKind.Block)
                ? SingleNonBlockStatementOrDefault((BlockSyntax)statement, recursive)
                : statement;
        }

        /// <summary>
        /// Returns true if the specified statement is an embedded statement.
        /// </summary>
        /// <param name="statement"></param>
        /// <param name="canBeBlock">Block can be considered as embedded statement</param>
        /// <param name="canBeIfInsideElse">If statement that is a child of an else statement can be considered as an embedded statement.</param>
        /// <param name="canBeUsingInsideUsing">Using statement that is a child of an using statement can be considered as en embedded statement.</param>
        /// <returns></returns>
        public static bool IsEmbedded(
            this StatementSyntax statement,
            bool canBeBlock = false,
            bool canBeIfInsideElse = true,
            bool canBeUsingInsideUsing = true)
        {
            if (statement == null)
                throw new ArgumentNullException(nameof(statement));

            SyntaxKind kind = statement.Kind();

            if (!canBeBlock
                && kind == SyntaxKind.Block)
            {
                return false;
            }

            if (!CSharpFacts.CanBeEmbeddedStatement(kind))
                return false;

            SyntaxNode parent = statement.Parent;

            if (parent == null)
                return false;

            SyntaxKind parentKind = parent.Kind();

            return CSharpFacts.CanHaveEmbeddedStatement(parentKind)
                && (canBeIfInsideElse
                    || kind != SyntaxKind.IfStatement
                    || parentKind != SyntaxKind.ElseClause)
                && (canBeUsingInsideUsing
                    || kind != SyntaxKind.UsingStatement
                    || parentKind != SyntaxKind.UsingStatement);
        }
        #endregion StatementSyntax

        #region StructDeclarationSyntax
        /// <summary>
        /// Creates a new <see cref="StructDeclarationSyntax"/> with the members updated.
        /// </summary>
        /// <param name="structDeclaration"></param>
        /// <param name="member"></param>
        /// <returns></returns>
        public static StructDeclarationSyntax WithMembers(
            this StructDeclarationSyntax structDeclaration,
            MemberDeclarationSyntax member)
        {
            if (structDeclaration == null)
                throw new ArgumentNullException(nameof(structDeclaration));

            return structDeclaration.WithMembers(SingletonList(member));
        }

        /// <summary>
        /// Creates a new <see cref="StructDeclarationSyntax"/> with the members updated.
        /// </summary>
        /// <param name="structDeclaration"></param>
        /// <param name="members"></param>
        /// <returns></returns>
        public static StructDeclarationSyntax WithMembers(
            this StructDeclarationSyntax structDeclaration,
            IEnumerable<MemberDeclarationSyntax> members)
        {
            if (structDeclaration == null)
                throw new ArgumentNullException(nameof(structDeclaration));

            return structDeclaration.WithMembers(List(members));
        }

        /// <summary>
        /// The absolute span of the braces, not including its leading and trailing trivia.
        /// </summary>
        /// <param name="structDeclaration"></param>
        /// <returns></returns>
        public static TextSpan BracesSpan(this StructDeclarationSyntax structDeclaration)
        {
            if (structDeclaration == null)
                throw new ArgumentNullException(nameof(structDeclaration));

            return TextSpan.FromBounds(
                structDeclaration.OpenBraceToken.SpanStart,
                structDeclaration.CloseBraceToken.Span.End);
        }

        /// <summary>
        /// Creates a new struct declaration with the specified attribute lists added.
        /// </summary>
        /// <param name="structDeclaration"></param>
        /// <param name="keepDocumentationCommentOnTop">If the declaration has no attribute lists and has a documentation comment the specified attribute lists will be inserted after the documentation comment.</param>
        /// <param name="attributeLists"></param>
        /// <returns></returns>
        public static StructDeclarationSyntax AddAttributeLists(
            this StructDeclarationSyntax structDeclaration,
            bool keepDocumentationCommentOnTop,
            params AttributeListSyntax[] attributeLists)
        {
            return AddAttributeLists(
                structDeclaration,
                keepDocumentationCommentOnTop,
                attributeLists,
                withAttributeLists: (f, g) => f.WithAttributeLists(g),
                addAttributeLists: (f, g) => f.AddAttributeLists(g));
        }
        #endregion StructDeclarationSyntax

        #region SwitchSectionSyntax
        /// <summary>
        /// Returns true if the specified switch section contains default switch label.
        /// </summary>
        /// <param name="switchSection"></param>
        /// <returns></returns>
        public static bool ContainsDefaultLabel(this SwitchSectionSyntax switchSection)
        {
            return switchSection?.Labels.Any(f => f.IsKind(SyntaxKind.DefaultSwitchLabel)) == true;
        }
        #endregion SwitchSectionSyntax

        #region SwitchStatementSyntax
        /// <summary>
        /// Returns a section that contains default label, or null if the specified swtich statement does not contains section with default label.
        /// </summary>
        /// <param name="switchStatement"></param>
        /// <returns></returns>
        public static SwitchSectionSyntax DefaultSection(this SwitchStatementSyntax switchStatement)
        {
            if (switchStatement == null)
                throw new ArgumentNullException(nameof(switchStatement));

            foreach (SwitchSectionSyntax section in switchStatement.Sections)
            {
                if (section.Labels.Any(SyntaxKind.DefaultSwitchLabel))
                    return section;
            }

            return null;
        }
        #endregion SwitchStatementSyntax

        #region SyntaxList<T>
        /// <summary>
        /// Searches for a node of the specified kind and returns the zero-based index of the last occurrence within the entire <see cref="SyntaxList{TNode}"/>.
        /// </summary>
        /// <typeparam name="TNode"></typeparam>
        /// <param name="list"></param>
        /// <param name="kind"></param>
        /// <returns></returns>
        public static int LastIndexOf<TNode>(this SyntaxList<TNode> list, SyntaxKind kind) where TNode : SyntaxNode
        {
            return list.LastIndexOf(f => f.IsKind(kind));
        }

        /// <summary>
        /// Returns true if a node of the specified kind is in the <see cref="SyntaxList{TNode}"/>.
        /// </summary>
        /// <typeparam name="TNode"></typeparam>
        /// <param name="list"></param>
        /// <param name="kind"></param>
        /// <returns></returns>
        public static bool Contains<TNode>(this SyntaxList<TNode> list, SyntaxKind kind) where TNode : SyntaxNode
        {
            return list.IndexOf(kind) != -1;
        }

        /// <summary>
        /// Searches for a node of the specified kind and returns the first occurrence within the entire <see cref="SyntaxList{TNode}"/>.
        /// </summary>
        /// <typeparam name="TNode"></typeparam>
        /// <param name="list"></param>
        /// <param name="kind"></param>
        /// <returns></returns>
        public static TNode Find<TNode>(this SyntaxList<TNode> list, SyntaxKind kind) where TNode : SyntaxNode
        {
            int index = list.IndexOf(kind);

            if (index != -1)
                return list[index];

            return default(TNode);
        }

        internal static bool IsSingleLine<TNode>(
            this SyntaxList<TNode> list,
            bool includeExteriorTrivia = true,
            bool trim = true,
            CancellationToken cancellationToken = default(CancellationToken)) where TNode : SyntaxNode
        {
            int count = list.Count;

            if (count == 0)
                return false;

            TNode firstNode = list.First();

            if (count == 1)
                return IsSingleLine(firstNode, includeExteriorTrivia, trim, cancellationToken);

            SyntaxTree tree = firstNode.SyntaxTree;

            if (tree == null)
                return false;

            TextSpan span = TextSpan.FromBounds(
                GetStartIndex(firstNode, includeExteriorTrivia, trim),
                GetEndIndex(list.Last(), includeExteriorTrivia, trim));

            return tree.IsSingleLineSpan(span, cancellationToken);
        }

        internal static bool IsMultiLine<TNode>(
            this SyntaxList<TNode> list,
            bool includeExteriorTrivia = true,
            bool trim = true,
            CancellationToken cancellationToken = default(CancellationToken)) where TNode : SyntaxNode
        {
            int count = list.Count;

            if (count == 0)
                return false;

            TNode firstNode = list.First();

            if (count == 1)
                return IsMultiLine(firstNode, includeExteriorTrivia, trim, cancellationToken);

            SyntaxTree tree = firstNode.SyntaxTree;

            if (tree == null)
                return false;

            TextSpan span = TextSpan.FromBounds(
                GetStartIndex(firstNode, includeExteriorTrivia, trim),
                GetEndIndex(list.Last(), includeExteriorTrivia, trim));

            return tree.IsMultiLineSpan(span, cancellationToken);
        }

        internal static StatementSyntax SingleOrDefault(this SyntaxList<StatementSyntax> statements, bool ignoreLocalFunctions, bool shouldThrow)
        {
            return (ignoreLocalFunctions)
                ? statements.SingleOrDefault(statement => statement.Kind() != SyntaxKind.LocalFunctionStatement, shouldThrow: shouldThrow)
                : statements.SingleOrDefault(shouldThrow: shouldThrow);
        }

        /// <summary>
        /// Returns true if the specified statement is a last statement in the list.
        /// </summary>
        /// <param name="statements"></param>
        /// <param name="statement"></param>
        /// <param name="ignoreLocalFunctions">Ignore local function statements at the end of the list.</param>
        /// <returns></returns>
        public static bool IsLast(
            this SyntaxList<StatementSyntax> statements,
            StatementSyntax statement,
            bool ignoreLocalFunctions)
        {
            if (!ignoreLocalFunctions)
                return statements.IsLast(statement);

            for (int i = statements.Count - 1; i >= 0; i--)
            {
                StatementSyntax s = statements[i];

                if (!s.IsKind(SyntaxKind.LocalFunctionStatement))
                    return s == statement;
            }

            return false;
        }

        /// <summary>
        /// Creates a new list with the specified node added or inserted.
        /// </summary>
        /// <param name="statements"></param>
        /// <param name="statement"></param>
        /// <param name="ignoreLocalFunctions">Insert statement before local function statements at the end of the list.</param>
        /// <returns></returns>
        public static SyntaxList<StatementSyntax> Add(
            this SyntaxList<StatementSyntax> statements,
            StatementSyntax statement,
            bool ignoreLocalFunctions)
        {
            if (statement == null)
                throw new ArgumentNullException(nameof(statement));

            if (!ignoreLocalFunctions)
                return statements.Add(statement);

            int count = statements.Count;

            int index = count;

            for (int i = count - 1; i >= 0; i--)
            {
                if (statements[i].IsKind(SyntaxKind.LocalFunctionStatement))
                    index--;
            }

            return statements.Insert(index, statement);
        }

        /// <summary>
        /// Creates a new list with the elements in the specified range replaced with new nodes.
        /// </summary>
        /// <typeparam name="TNode"></typeparam>
        /// <param name="list"></param>
        /// <param name="index"></param>
        /// <param name="count"></param>
        /// <param name="newNodes"></param>
        /// <returns></returns>
        public static SyntaxList<TNode> ReplaceRange<TNode>(
            this SyntaxList<TNode> list,
            int index,
            int count,
            IEnumerable<TNode> newNodes) where TNode : SyntaxNode
        {
            if (index < 0)
                throw new ArgumentOutOfRangeException(nameof(index), index, "");

            if (count < 0
                || index + count > list.Count)
            {
                throw new ArgumentOutOfRangeException(nameof(count), count, "");
            }

            if (newNodes == null)
                throw new ArgumentNullException(nameof(newNodes));

            return List(ReplaceRange());

            IEnumerable<TNode> ReplaceRange()
            {
                SyntaxList<TNode>.Enumerator en = list.GetEnumerator();

                int i = 0;

                while (i < index
                    && en.MoveNext())
                {
                    yield return en.Current;
                    i++;
                }

                int endIndex = index + count;

                while (i < endIndex
                    && en.MoveNext())
                {
                    i++;
                }

                if ((newNodes as ICollection<TNode>)?.Count != 0)
                {
                    foreach (TNode newNode in newNodes)
                        yield return newNode;
                }

                while (en.MoveNext())
                    yield return en.Current;
            }
        }

        /// <summary>
        /// Creates a new list with elements in the specified range removed.
        /// </summary>
        /// <typeparam name="TNode"></typeparam>
        /// <param name="list"></param>
        /// <param name="index">An index of the first element to remove.</param>
        /// <param name="count">A number of elements to remove.</param>
        /// <returns></returns>
        public static SyntaxList<TNode> RemoveRange<TNode>(
            this SyntaxList<TNode> list,
            int index,
            int count) where TNode : SyntaxNode
        {
            return ReplaceRange(list, index, count, Empty.ReadOnlyList<TNode>());
        }
        #endregion SyntaxList<T>

        #region SyntaxNode
        internal static IEnumerable<DirectiveTriviaSyntax> DescendantPreprocessorDirectives(this SyntaxNode node, Func<DirectiveTriviaSyntax, bool> predicate = null)
        {
            return DescendantPreprocessorDirectives(node, node.FullSpan, predicate);
        }

        internal static IEnumerable<DirectiveTriviaSyntax> DescendantPreprocessorDirectives(this SyntaxNode node, TextSpan span, Func<DirectiveTriviaSyntax, bool> predicate = null)
        {
            foreach (SyntaxTrivia trivia in node.DescendantTrivia(span: span, descendIntoTrivia: true))
            {
                if (trivia.IsDirective
                    && trivia.HasStructure
                    && (trivia.GetStructure() is DirectiveTriviaSyntax directive))
                {
                    if (predicate == null
                        || predicate(directive))
                    {
                        yield return directive;
                    }
                }
            }
        }

        internal static IEnumerable<DirectiveTriviaSyntax> DescendantRegionDirectives(this SyntaxNode node)
        {
            return DescendantPreprocessorDirectives(node, predicate: f => f.IsKind(SyntaxKind.RegionDirectiveTrivia, SyntaxKind.EndRegionDirectiveTrivia));
        }

        internal static IEnumerable<DirectiveTriviaSyntax> DescendantRegionDirectives(this SyntaxNode node, TextSpan span)
        {
            return DescendantPreprocessorDirectives(node, span, predicate: f => f.IsKind(SyntaxKind.RegionDirectiveTrivia, SyntaxKind.EndRegionDirectiveTrivia));
        }

        /// <summary>
        /// Returns true if a node is a descendant of a node with the specified kind.
        /// </summary>
        /// <param name="node"></param>
        /// <param name="kind"></param>
        /// <param name="ascendOutOfTrivia"></param>
        /// <returns></returns>
        public static bool IsDescendantOf(this SyntaxNode node, SyntaxKind kind, bool ascendOutOfTrivia = true)
        {
            if (node == null)
                throw new ArgumentNullException(nameof(node));

            return node.Ancestors(ascendOutOfTrivia).Any(f => f.IsKind(kind));
        }

        /// <summary>
        /// Returns true if a node's kind is one of the specified kinds.
        /// </summary>
        /// <param name="node"></param>
        /// <param name="kind1"></param>
        /// <param name="kind2"></param>
        /// <returns></returns>
        public static bool IsKind(this SyntaxNode node, SyntaxKind kind1, SyntaxKind kind2)
        {
            if (node == null)
                return false;

            SyntaxKind kind = node.Kind();

            return kind == kind1
                || kind == kind2;
        }

        /// <summary>
        /// Returns true if a node's kind is one of the specified kinds.
        /// </summary>
        /// <param name="node"></param>
        /// <param name="kind1"></param>
        /// <param name="kind2"></param>
        /// <param name="kind3"></param>
        /// <returns></returns>
        public static bool IsKind(this SyntaxNode node, SyntaxKind kind1, SyntaxKind kind2, SyntaxKind kind3)
        {
            if (node == null)
                return false;

            SyntaxKind kind = node.Kind();

            return kind == kind1
                || kind == kind2
                || kind == kind3;
        }

        /// <summary>
        /// Returns true if a node's kind is one of the specified kinds.
        /// </summary>
        /// <param name="node"></param>
        /// <param name="kind1"></param>
        /// <param name="kind2"></param>
        /// <param name="kind3"></param>
        /// <param name="kind4"></param>
        /// <returns></returns>
        public static bool IsKind(this SyntaxNode node, SyntaxKind kind1, SyntaxKind kind2, SyntaxKind kind3, SyntaxKind kind4)
        {
            if (node == null)
                return false;

            SyntaxKind kind = node.Kind();

            return kind == kind1
                || kind == kind2
                || kind == kind3
                || kind == kind4;
        }

        /// <summary>
        /// Returns true if a node's kind is one of the specified kinds.
        /// </summary>
        /// <param name="node"></param>
        /// <param name="kind1"></param>
        /// <param name="kind2"></param>
        /// <param name="kind3"></param>
        /// <param name="kind4"></param>
        /// <param name="kind5"></param>
        /// <returns></returns>
        public static bool IsKind(this SyntaxNode node, SyntaxKind kind1, SyntaxKind kind2, SyntaxKind kind3, SyntaxKind kind4, SyntaxKind kind5)
        {
            if (node == null)
                return false;

            SyntaxKind kind = node.Kind();

            return kind == kind1
                || kind == kind2
                || kind == kind3
                || kind == kind4
                || kind == kind5;
        }

        /// <summary>
        /// Returns true if a node's kind is one of the specified kinds.
        /// </summary>
        /// <param name="node"></param>
        /// <param name="kind1"></param>
        /// <param name="kind2"></param>
        /// <param name="kind3"></param>
        /// <param name="kind4"></param>
        /// <param name="kind5"></param>
        /// <param name="kind6"></param>
        /// <returns></returns>
        public static bool IsKind(this SyntaxNode node, SyntaxKind kind1, SyntaxKind kind2, SyntaxKind kind3, SyntaxKind kind4, SyntaxKind kind5, SyntaxKind kind6)
        {
            if (node == null)
                return false;

            SyntaxKind kind = node.Kind();

            return kind == kind1
                || kind == kind2
                || kind == kind3
                || kind == kind4
                || kind == kind5
                || kind == kind6;
        }

        /// <summary>
        /// Returns true if a node parent's kind is the specified kind.
        /// </summary>
        /// <param name="node"></param>
        /// <param name="kind"></param>
        /// <returns></returns>
        public static bool IsParentKind(this SyntaxNode node, SyntaxKind kind)
        {
            return node?.Parent.IsKind(kind) == true;
        }

        /// <summary>
        /// Returns true if a node parent's kind is one of the specified kinds.
        /// </summary>
        /// <param name="node"></param>
        /// <param name="kind1"></param>
        /// <param name="kind2"></param>
        /// <returns></returns>
        public static bool IsParentKind(this SyntaxNode node, SyntaxKind kind1, SyntaxKind kind2)
        {
            return IsKind(node?.Parent, kind1, kind2);
        }

        /// <summary>
        /// Returns true if a node parent's kind is one of the specified kinds.
        /// </summary>
        /// <param name="node"></param>
        /// <param name="kind1"></param>
        /// <param name="kind2"></param>
        /// <param name="kind3"></param>
        /// <returns></returns>
        public static bool IsParentKind(this SyntaxNode node, SyntaxKind kind1, SyntaxKind kind2, SyntaxKind kind3)
        {
            return IsKind(node?.Parent, kind1, kind2, kind3);
        }

        /// <summary>
        /// Returns true if a node parent's kind is one of the specified kinds.
        /// </summary>
        /// <param name="node"></param>
        /// <param name="kind1"></param>
        /// <param name="kind2"></param>
        /// <param name="kind3"></param>
        /// <param name="kind4"></param>
        /// <returns></returns>
        public static bool IsParentKind(this SyntaxNode node, SyntaxKind kind1, SyntaxKind kind2, SyntaxKind kind3, SyntaxKind kind4)
        {
            return IsKind(node?.Parent, kind1, kind2, kind3, kind4);
        }

        /// <summary>
        /// Returns true if a node parent's kind is one of the specified kinds.
        /// </summary>
        /// <param name="node"></param>
        /// <param name="kind1"></param>
        /// <param name="kind2"></param>
        /// <param name="kind3"></param>
        /// <param name="kind4"></param>
        /// <param name="kind5"></param>
        /// <returns></returns>
        public static bool IsParentKind(this SyntaxNode node, SyntaxKind kind1, SyntaxKind kind2, SyntaxKind kind3, SyntaxKind kind4, SyntaxKind kind5)
        {
            return IsKind(node?.Parent, kind1, kind2, kind3, kind4, kind5);
        }

        /// <summary>
        /// Returns true if a node parent's kind is one of the specified kinds.
        /// </summary>
        /// <param name="node"></param>
        /// <param name="kind1"></param>
        /// <param name="kind2"></param>
        /// <param name="kind3"></param>
        /// <param name="kind4"></param>
        /// <param name="kind5"></param>
        /// <param name="kind6"></param>
        /// <returns></returns>
        public static bool IsParentKind(this SyntaxNode node, SyntaxKind kind1, SyntaxKind kind2, SyntaxKind kind3, SyntaxKind kind4, SyntaxKind kind5, SyntaxKind kind6)
        {
            return IsKind(node?.Parent, kind1, kind2, kind3, kind4, kind5, kind6);
        }

        internal static bool IsSingleLine(
            this SyntaxNode node,
            bool includeExteriorTrivia = true,
            bool trim = true,
            CancellationToken cancellationToken = default(CancellationToken))
        {
            if (node == null)
                throw new ArgumentNullException(nameof(node));

            SyntaxTree syntaxTree = node.SyntaxTree;

            if (syntaxTree != null)
            {
                TextSpan span = GetSpan(node, includeExteriorTrivia, trim);

                return syntaxTree.IsSingleLineSpan(span, cancellationToken);
            }
            else
            {
                return false;
            }
        }

        internal static bool IsMultiLine(
            this SyntaxNode node,
            bool includeExteriorTrivia = true,
            bool trim = true,
            CancellationToken cancellationToken = default(CancellationToken))
        {
            if (node == null)
                throw new ArgumentNullException(nameof(node));

            SyntaxTree syntaxTree = node.SyntaxTree;

            if (syntaxTree != null)
            {
                TextSpan span = GetSpan(node, includeExteriorTrivia, trim);

                return syntaxTree.IsMultiLineSpan(span, cancellationToken);
            }
            else
            {
                return false;
            }
        }

        private static TextSpan GetSpan(SyntaxNode node, bool includeExteriorTrivia, bool trim)
        {
            return TextSpan.FromBounds(
                GetStartIndex(node, includeExteriorTrivia, trim),
                GetEndIndex(node, includeExteriorTrivia, trim));
        }

        private static int GetStartIndex(SyntaxNode node, bool includeExteriorTrivia, bool trim)
        {
            if (!includeExteriorTrivia)
                return node.SpanStart;

            int start = node.FullSpan.Start;

            if (trim)
            {
                SyntaxTriviaList leading = node.GetLeadingTrivia();

                for (int i = 0; i < leading.Count; i++)
                {
                    if (!leading[i].IsWhitespaceOrEndOfLineTrivia())
                        break;

                    start = leading[i].Span.End;
                }
            }

            return start;
        }

        private static int GetEndIndex(SyntaxNode node, bool includeExteriorTrivia, bool trim)
        {
            if (!includeExteriorTrivia)
                return node.Span.End;

            int end = node.FullSpan.End;

            if (trim)
            {
                SyntaxTriviaList trailing = node.GetTrailingTrivia();

                for (int i = trailing.Count - 1; i >= 0; i--)
                {
                    if (!trailing[i].IsWhitespaceOrEndOfLineTrivia())
                        break;

                    end = trailing[i].SpanStart;
                }
            }

            return end;
        }

        /// <summary>
        /// Removes all leading whitespace from the leading trivia and returns a new node with the new leading trivia.
        /// <see cref="SyntaxKind.WhitespaceTrivia"/> and <see cref="SyntaxKind.EndOfLineTrivia"/> is considered to be a whitespace.
        /// Returns the same node if there is nothing to trim.
        /// </summary>
        /// <typeparam name="TNode"></typeparam>
        /// <param name="node"></param>
        /// <returns></returns>
        public static TNode TrimLeadingTrivia<TNode>(this TNode node) where TNode : SyntaxNode
        {
            if (node == null)
                throw new ArgumentNullException(nameof(node));

            SyntaxTriviaList leadingTrivia = node.GetLeadingTrivia();

            int count = leadingTrivia.Count;

            if (count == 0)
                return node;

            for (int i = 0; i < count; i++)
            {
                if (!leadingTrivia[i].IsWhitespaceOrEndOfLineTrivia())
                {
                    if (i == 0)
                    {
                        return node;
                    }
                    else
                    {
                        return node.WithLeadingTrivia(leadingTrivia.Skip(i));
                    }
                }
            }

            return node.WithoutLeadingTrivia();
        }

        /// <summary>
        /// Removes all trailing whitespace from the trailing trivia and returns a new node with the new trailing trivia.
        /// <see cref="SyntaxKind.WhitespaceTrivia"/> and <see cref="SyntaxKind.EndOfLineTrivia"/> is considered to be a whitespace.
        /// Returns the same node if there is nothing to trim.
        /// </summary>
        /// <typeparam name="TNode"></typeparam>
        /// <param name="node"></param>
        /// <returns></returns>
        public static TNode TrimTrailingTrivia<TNode>(this TNode node) where TNode : SyntaxNode
        {
            if (node == null)
                throw new ArgumentNullException(nameof(node));

            SyntaxTriviaList trailingTrivia = node.GetTrailingTrivia();

            int count = trailingTrivia.Count;

            if (count == 0)
                return node;

            for (int i = count - 1; i >= 0; i--)
            {
                if (!trailingTrivia[i].IsWhitespaceOrEndOfLineTrivia())
                {
                    if (i == count - 1)
                    {
                        return node;
                    }
                    else
                    {
                        return node.WithTrailingTrivia(trailingTrivia.Take(i + 1));
                    }
                }
            }

            return node.WithoutTrailingTrivia();
        }

        /// <summary>
        /// Removes all leading whitespace from the leading trivia and all trailing whitespace from the trailing trivia and returns a new node with the new trivia.
        /// <see cref="SyntaxKind.WhitespaceTrivia"/> and <see cref="SyntaxKind.EndOfLineTrivia"/> is considered to be a whitespace.
        /// Returns the same node if there is nothing to trim.
        /// </summary>
        /// <typeparam name="TNode"></typeparam>
        /// <param name="node"></param>
        /// <returns></returns>
        public static TNode TrimTrivia<TNode>(this TNode node) where TNode : SyntaxNode
        {
            if (node == null)
                throw new ArgumentNullException(nameof(node));

            return node
                .TrimLeadingTrivia()
                .TrimTrailingTrivia();
        }

        internal static TextSpan TrimmedSpan(this SyntaxNode node)
        {
            if (node == null)
                throw new ArgumentNullException(nameof(node));

            return TextSpan.FromBounds(
                GetStartIndex(node, includeExteriorTrivia: true, trim: true),
                GetEndIndex(node, includeExteriorTrivia: true, trim: true));
        }

        /// <summary>
        /// Gets the first ancestor of the specified kind.
        /// </summary>
        /// <param name="node"></param>
        /// <param name="kind"></param>
        /// <param name="ascendOutOfTrivia"></param>
        /// <returns></returns>
        public static SyntaxNode FirstAncestor(
            this SyntaxNode node,
            SyntaxKind kind,
            bool ascendOutOfTrivia = true)
        {
            return FirstAncestor(node, f => f.IsKind(kind), ascendOutOfTrivia);
        }

        /// <summary>
        /// Gets the first ancestor of the specified kinds.
        /// </summary>
        /// <param name="node"></param>
        /// <param name="kind1"></param>
        /// <param name="kind2"></param>
        /// <param name="ascendOutOfTrivia"></param>
        /// <returns></returns>
        public static SyntaxNode FirstAncestor(
            this SyntaxNode node,
            SyntaxKind kind1,
            SyntaxKind kind2,
            bool ascendOutOfTrivia = true)
        {
            return FirstAncestor(node, f => f.IsKind(kind1, kind2), ascendOutOfTrivia);
        }

        /// <summary>
        /// Gets the first ancestor of the specified kinds.
        /// </summary>
        /// <param name="node"></param>
        /// <param name="kind1"></param>
        /// <param name="kind2"></param>
        /// <param name="kind3"></param>
        /// <param name="ascendOutOfTrivia"></param>
        /// <returns></returns>
        public static SyntaxNode FirstAncestor(
            this SyntaxNode node,
            SyntaxKind kind1,
            SyntaxKind kind2,
            SyntaxKind kind3,
            bool ascendOutOfTrivia = true)
        {
            return FirstAncestor(node, f => f.IsKind(kind1, kind2, kind3), ascendOutOfTrivia);
        }

        /// <summary>
        /// Gets the first ancestor that matches the predicate.
        /// </summary>
        /// <param name="node"></param>
        /// <param name="predicate"></param>
        /// <param name="ascendOutOfTrivia"></param>
        /// <returns></returns>
        public static SyntaxNode FirstAncestor(this SyntaxNode node, Func<SyntaxNode, bool> predicate, bool ascendOutOfTrivia = true)
        {
            if (node == null)
                throw new ArgumentNullException(nameof(node));

            if (predicate == null)
                throw new ArgumentNullException(nameof(predicate));

            SyntaxNode parent = GetParent(node, ascendOutOfTrivia);

            if (parent != null)
            {
                return FirstAncestorOrSelf(parent, predicate, ascendOutOfTrivia);
            }
            else
            {
                return null;
            }
        }

        /// <summary>
        /// Gets the first ancestor of the specified kind.
        /// </summary>
        /// <param name="node"></param>
        /// <param name="kind"></param>
        /// <param name="ascendOutOfTrivia"></param>
        /// <returns></returns>
        public static SyntaxNode FirstAncestorOrSelf(
            this SyntaxNode node,
            SyntaxKind kind,
            bool ascendOutOfTrivia = true)
        {
            return FirstAncestorOrSelf(node, f => f.IsKind(kind), ascendOutOfTrivia);
        }

        /// <summary>
        /// Gets the first ancestor of the specified kinds.
        /// </summary>
        /// <param name="node"></param>
        /// <param name="kind1"></param>
        /// <param name="kind2"></param>
        /// <param name="ascendOutOfTrivia"></param>
        /// <returns></returns>
        public static SyntaxNode FirstAncestorOrSelf(
            this SyntaxNode node,
            SyntaxKind kind1,
            SyntaxKind kind2,
            bool ascendOutOfTrivia = true)
        {
            return FirstAncestorOrSelf(node, f => f.IsKind(kind1, kind2), ascendOutOfTrivia);
        }

        /// <summary>
        /// Gets the first ancestor of the specified kinds.
        /// </summary>
        /// <param name="node"></param>
        /// <param name="kind1"></param>
        /// <param name="kind2"></param>
        /// <param name="kind3"></param>
        /// <param name="ascendOutOfTrivia"></param>
        /// <returns></returns>
        public static SyntaxNode FirstAncestorOrSelf(
            this SyntaxNode node,
            SyntaxKind kind1,
            SyntaxKind kind2,
            SyntaxKind kind3,
            bool ascendOutOfTrivia = true)
        {
            return FirstAncestorOrSelf(node, f => f.IsKind(kind1, kind2, kind3), ascendOutOfTrivia);
        }

        /// <summary>
        /// Gets the first ancestor that matches the predicate.
        /// </summary>
        /// <param name="node"></param>
        /// <param name="predicate"></param>
        /// <param name="ascendOutOfTrivia"></param>
        /// <returns></returns>
        public static SyntaxNode FirstAncestorOrSelf(this SyntaxNode node, Func<SyntaxNode, bool> predicate, bool ascendOutOfTrivia = true)
        {
            if (node == null)
                throw new ArgumentNullException(nameof(node));

            if (predicate == null)
                throw new ArgumentNullException(nameof(predicate));

            while (node != null)
            {
                if (predicate(node))
                    return node;

                node = GetParent(node, ascendOutOfTrivia);
            }

            return null;
        }

        internal static SyntaxNode GetParent(this SyntaxNode node, bool ascendOutOfTrivia)
        {
            SyntaxNode parent = node.Parent;

            if (parent == null
                && ascendOutOfTrivia
                && (node is IStructuredTriviaSyntax structuredTrivia))
            {
                parent = structuredTrivia.ParentTrivia.Token.Parent;
            }

            return parent;
        }

        internal static TRoot RemoveNode<TRoot>(this TRoot root, SyntaxNode node) where TRoot : SyntaxNode
        {
            return SyntaxRemover.RemoveNode(root, node);
        }

        internal static TNode RemoveStatement<TNode>(this TNode node, StatementSyntax statement) where TNode : SyntaxNode
        {
            if (node == null)
                throw new ArgumentNullException(nameof(node));

            if (statement == null)
                throw new ArgumentNullException(nameof(statement));

            return node.RemoveNode(statement);
        }

        internal static TNode RemoveModifier<TNode>(this TNode node, SyntaxKind modifierKind) where TNode : SyntaxNode
        {
            return ModifierList.Remove(node, modifierKind);
        }

        internal static TNode RemoveModifiers<TNode>(this TNode node, SyntaxKind modifierKind1, SyntaxKind modifierKind2) where TNode : SyntaxNode
        {
            return node
                .RemoveModifier(modifierKind1)
                .RemoveModifier(modifierKind2);
        }

        internal static TNode RemoveModifiers<TNode>(this TNode node, SyntaxKind modifierKind1, SyntaxKind modifierKind2, SyntaxKind modifierKind3) where TNode : SyntaxNode
        {
            return node
                .RemoveModifier(modifierKind1)
                .RemoveModifier(modifierKind2)
                .RemoveModifier(modifierKind3);
        }

        internal static TNode RemoveModifier<TNode>(this TNode node, SyntaxToken modifier) where TNode : SyntaxNode
        {
            return ModifierList.Remove(node, modifier);
        }

        internal static TNode InsertModifier<TNode>(this TNode node, SyntaxKind modifierKind, IComparer<SyntaxKind> comparer = null) where TNode : SyntaxNode
        {
            return ModifierList.Insert(node, modifierKind, comparer);
        }

        internal static TNode InsertModifier<TNode>(this TNode node, SyntaxToken modifier, IComparer<SyntaxToken> comparer = null) where TNode : SyntaxNode
        {
            return ModifierList.Insert(node, modifier, comparer);
        }

        /// <summary>
        /// Creates a new node with the trivia removed.
        /// </summary>
        /// <typeparam name="TNode"></typeparam>
        /// <param name="node"></param>
        /// <param name="span"></param>
        /// <returns></returns>
        public static TNode RemoveTrivia<TNode>(this TNode node, TextSpan? span = null) where TNode : SyntaxNode
        {
            if (node == null)
                throw new ArgumentNullException(nameof(node));

            return SyntaxRemover.RemoveTrivia(node, span);
        }

        /// <summary>
        /// Creates a new node with the whitespace removed.
        /// </summary>
        /// <typeparam name="TNode"></typeparam>
        /// <param name="node"></param>
        /// <param name="span"></param>
        /// <returns></returns>
        public static TNode RemoveWhitespace<TNode>(this TNode node, TextSpan? span = null) where TNode : SyntaxNode
        {
            if (node == null)
                throw new ArgumentNullException(nameof(node));

            return SyntaxRemover.RemoveWhitespace(node, span);
        }

        /// <summary>
        /// Creates a new node with the whitespace replaced.
        /// </summary>
        /// <typeparam name="TNode"></typeparam>
        /// <param name="node"></param>
        /// <param name="replacement"></param>
        /// <param name="span"></param>
        /// <returns></returns>
        public static TNode ReplaceWhitespace<TNode>(this TNode node, SyntaxTrivia replacement, TextSpan? span = null) where TNode : SyntaxNode
        {
            if (node == null)
                throw new ArgumentNullException(nameof(node));

            var replacer = new WhitespaceReplacer(replacement, span);

            return (TNode)replacer.Visit(node);
        }

        internal static bool IsPartOfDocumentationComment(this SyntaxNode node)
        {
            while (node != null)
            {
                if (node.IsStructuredTrivia
                    && SyntaxFacts.IsDocumentationCommentTrivia(node.Kind()))
                {
                    return true;
                }

                node = node.Parent;
            }

            return false;
        }

        internal static bool IsInExpressionTree(
            this SyntaxNode node,
            SemanticModel semanticModel,
            CancellationToken cancellationToken = default(CancellationToken))
        {
            for (SyntaxNode current = node; current != null; current = current.Parent)
            {
                if (CSharpFacts.IsLambdaExpression(current.Kind())
                    && semanticModel
                        .GetTypeInfo(current, cancellationToken)
                        .ConvertedType?
                        .OriginalDefinition
<<<<<<< HEAD
                        .HasFullyQualifiedMetadataName(FullyQualifiedMetadataNames.System_Linq_Expressions_Expression_1) == true)
=======
                        .HasMetadataName(MetadataNames.System_Linq_Expressions_Expression_1) == true)
>>>>>>> 1738e1a8
                {
                    return true;
                }
            }

            return false;
        }

        internal static bool IsInExpressionTree(
            this SyntaxNode node,
            INamedTypeSymbol expressionType,
            SemanticModel semanticModel,
            CancellationToken cancellationToken = default(CancellationToken))
        {
            if (expressionType == null)
                return false;

            for (SyntaxNode current = node; current != null; current = current.Parent)
            {
                if (CSharpFacts.IsLambdaExpression(current.Kind())
                    && semanticModel
                        .GetTypeInfo(current, cancellationToken)
                        .ConvertedType?
                        .OriginalDefinition
                        .Equals(expressionType) == true)
                {
                    return true;
                }
            }

            return false;
        }

        internal static SyntaxTrivia GetIndentation(this SyntaxNode node, CancellationToken cancellationToken = default(CancellationToken))
        {
            SyntaxTree tree = node.SyntaxTree;

            if (tree != null)
            {
                TextSpan span = node.Span;

                int lineStartIndex = span.Start - tree.GetLineSpan(span, cancellationToken).StartLinePosition.Character;

                while (!node.FullSpan.Contains(lineStartIndex))
                    node = GetParent(node, ascendOutOfTrivia: true);

                if (node.IsKind(SyntaxKind.SingleLineDocumentationCommentTrivia))
                {
                    if (((DocumentationCommentTriviaSyntax)node)
                        .ParentTrivia
                        .TryGetContainingList(out SyntaxTriviaList leading, allowTrailing: false))
                    {
                        SyntaxTrivia trivia = leading.Last();

                        if (trivia.IsWhitespaceTrivia())
                            return trivia;
                    }
                }
                else
                {
                    SyntaxToken token = node.FindToken(lineStartIndex);

                    SyntaxTriviaList leading = token.LeadingTrivia;

                    if (leading.Any()
                        && leading.FullSpan.Contains(lineStartIndex))
                    {
                        SyntaxTrivia trivia = leading.Last();

                        if (trivia.IsWhitespaceTrivia())
                            return trivia;
                    }
                }
            }

            return EmptyWhitespace();
        }

        internal static SyntaxTriviaList GetIncreasedIndentation(this SyntaxNode node, CancellationToken cancellationToken = default(CancellationToken))
        {
            SyntaxTrivia trivia = GetIndentation(node, cancellationToken);

            return IncreaseIndentation(trivia);
        }

        internal static SyntaxNode WalkUp(this SyntaxNode node, SyntaxKind kind)
        {
            while (node.Parent?.Kind() == kind)
                node = node.Parent;

            return node;
        }
        #endregion SyntaxNode

        #region SyntaxToken
        /// <summary>
        /// Returns true if a token's kind is one of the specified kinds.
        /// </summary>
        /// <param name="token"></param>
        /// <param name="kind1"></param>
        /// <param name="kind2"></param>
        /// <returns></returns>
        public static bool IsKind(this SyntaxToken token, SyntaxKind kind1, SyntaxKind kind2)
        {
            SyntaxKind kind = token.Kind();

            return kind == kind1
                || kind == kind2;
        }

        /// <summary>
        /// Returns true if a token's kind is one of the specified kinds.
        /// </summary>
        /// <param name="token"></param>
        /// <param name="kind1"></param>
        /// <param name="kind2"></param>
        /// <param name="kind3"></param>
        /// <returns></returns>
        public static bool IsKind(this SyntaxToken token, SyntaxKind kind1, SyntaxKind kind2, SyntaxKind kind3)
        {
            SyntaxKind kind = token.Kind();

            return kind == kind1
                || kind == kind2
                || kind == kind3;
        }

        /// <summary>
        /// Returns true if a token's kind is one of the specified kinds.
        /// </summary>
        /// <param name="token"></param>
        /// <param name="kind1"></param>
        /// <param name="kind2"></param>
        /// <param name="kind3"></param>
        /// <param name="kind4"></param>
        /// <returns></returns>
        public static bool IsKind(this SyntaxToken token, SyntaxKind kind1, SyntaxKind kind2, SyntaxKind kind3, SyntaxKind kind4)
        {
            SyntaxKind kind = token.Kind();

            return kind == kind1
                || kind == kind2
                || kind == kind3
                || kind == kind4;
        }

        /// <summary>
        /// Returns true if a token's kind is one of the specified kinds.
        /// </summary>
        /// <param name="token"></param>
        /// <param name="kind1"></param>
        /// <param name="kind2"></param>
        /// <param name="kind3"></param>
        /// <param name="kind4"></param>
        /// <param name="kind5"></param>
        /// <returns></returns>
        public static bool IsKind(this SyntaxToken token, SyntaxKind kind1, SyntaxKind kind2, SyntaxKind kind3, SyntaxKind kind4, SyntaxKind kind5)
        {
            SyntaxKind kind = token.Kind();

            return kind == kind1
                || kind == kind2
                || kind == kind3
                || kind == kind4
                || kind == kind5;
        }

        /// <summary>
        /// Returns true if a token's kind is one of the specified kinds.
        /// </summary>
        /// <param name="token"></param>
        /// <param name="kind1"></param>
        /// <param name="kind2"></param>
        /// <param name="kind3"></param>
        /// <param name="kind4"></param>
        /// <param name="kind5"></param>
        /// <param name="kind6"></param>
        /// <returns></returns>
        public static bool IsKind(this SyntaxToken token, SyntaxKind kind1, SyntaxKind kind2, SyntaxKind kind3, SyntaxKind kind4, SyntaxKind kind5, SyntaxKind kind6)
        {
            SyntaxKind kind = token.Kind();

            return kind == kind1
                || kind == kind2
                || kind == kind3
                || kind == kind4
                || kind == kind5
                || kind == kind6;
        }

        /// <summary>
        /// Removes all leading whitespace from the leading trivia and returns a new token with the new leading trivia.
        /// <see cref="SyntaxKind.WhitespaceTrivia"/> and <see cref="SyntaxKind.EndOfLineTrivia"/> is considered to be a whitespace.
        /// Returns the same token if there is nothing to trim.
        /// </summary>
        /// <param name="token"></param>
        /// <returns></returns>
        public static SyntaxToken TrimLeadingTrivia(this SyntaxToken token)
        {
            SyntaxTriviaList leadingTrivia = token.LeadingTrivia;

            int count = leadingTrivia.Count;

            if (count == 0)
                return token;

            for (int i = 0; i < count; i++)
            {
                if (!leadingTrivia[i].IsWhitespaceOrEndOfLineTrivia())
                {
                    if (i == 0)
                    {
                        return token;
                    }
                    else
                    {
                        return token.WithLeadingTrivia(leadingTrivia.Skip(i));
                    }
                }
            }

            return token.WithoutLeadingTrivia();
        }

        /// <summary>
        /// Removes all trailing whitespace from the trailing trivia and returns a new token with the new trailing trivia.
        /// <see cref="SyntaxKind.WhitespaceTrivia"/> and <see cref="SyntaxKind.EndOfLineTrivia"/> is considered to be a whitespace.
        /// Returns the same token if there is nothing to trim.
        /// </summary>
        /// <param name="token"></param>
        /// <returns></returns>
        public static SyntaxToken TrimTrailingTrivia(this SyntaxToken token)
        {
            SyntaxTriviaList trailingTrivia = token.TrailingTrivia;

            int count = trailingTrivia.Count;

            if (count == 0)
                return token;

            for (int i = count - 1; i >= 0; i--)
            {
                if (!trailingTrivia[i].IsWhitespaceOrEndOfLineTrivia())
                {
                    if (i == count - 1)
                    {
                        return token;
                    }
                    else
                    {
                        return token.WithTrailingTrivia(trailingTrivia.Take(i + 1));
                    }
                }
            }

            return token.WithoutTrailingTrivia();
        }

        /// <summary>
        /// Removes all leading whitespace from the leading trivia and all trailing whitespace from the trailing trivia and returns a new token with the new trivia.
        /// <see cref="SyntaxKind.WhitespaceTrivia"/> and <see cref="SyntaxKind.EndOfLineTrivia"/> is considered to be a whitespace.
        /// Returns the same token if there is nothing to trim.
        /// </summary>
        /// <param name="token"></param>
        /// <returns></returns>
        public static SyntaxToken TrimTrivia(this SyntaxToken token)
        {
            return token
                .TrimLeadingTrivia()
                .TrimTrailingTrivia();
        }

        /// <summary>
        /// Returns true if a token of the specified kind is in the <see cref="SyntaxTokenList"/>.
        /// </summary>
        /// <param name="tokenList"></param>
        /// <param name="kind"></param>
        /// <returns></returns>
        public static bool Contains(this SyntaxTokenList tokenList, SyntaxKind kind)
        {
            return tokenList.IndexOf(kind) != -1;
        }

        /// <summary>
        /// Returns true if a token of the specified kinds is in the <see cref="SyntaxTokenList"/>.
        /// </summary>
        /// <param name="tokenList"></param>
        /// <param name="kind1"></param>
        /// <param name="kind2"></param>
        /// <returns></returns>
        public static bool ContainsAny(this SyntaxTokenList tokenList, SyntaxKind kind1, SyntaxKind kind2)
        {
            return ContainsAny(tokenList, (int)kind1, (int)kind2);
        }

        /// <summary>
        /// Returns true if a token of the specified kinds is in the <see cref="SyntaxTokenList"/>.
        /// </summary>
        /// <param name="tokenList"></param>
        /// <param name="kind1"></param>
        /// <param name="kind2"></param>
        /// <param name="kind3"></param>
        /// <returns></returns>
        public static bool ContainsAny(this SyntaxTokenList tokenList, SyntaxKind kind1, SyntaxKind kind2, SyntaxKind kind3)
        {
            return ContainsAny(tokenList, (int)kind1, (int)kind2, (int)kind3);
        }

        /// <summary>
        /// Returns true if a token of the specified kinds is in the <see cref="SyntaxTokenList"/>.
        /// </summary>
        /// <param name="tokenList"></param>
        /// <param name="kind1"></param>
        /// <param name="kind2"></param>
        /// <param name="kind3"></param>
        /// <param name="kind4"></param>
        /// <returns></returns>
        public static bool ContainsAny(this SyntaxTokenList tokenList, SyntaxKind kind1, SyntaxKind kind2, SyntaxKind kind3, SyntaxKind kind4)
        {
            return ContainsAny(tokenList, (int)kind1, (int)kind2, (int)kind3, (int)kind4);
        }

        /// <summary>
        /// Returns true if a token of the specified kinds is in the <see cref="SyntaxTokenList"/>.
        /// </summary>
        /// <param name="tokenList"></param>
        /// <param name="kind1"></param>
        /// <param name="kind2"></param>
        /// <param name="kind3"></param>
        /// <param name="kind4"></param>
        /// <param name="kind5"></param>
        /// <returns></returns>
        public static bool ContainsAny(this SyntaxTokenList tokenList, SyntaxKind kind1, SyntaxKind kind2, SyntaxKind kind3, SyntaxKind kind4, SyntaxKind kind5)
        {
            return ContainsAny(tokenList, (int)kind1, (int)kind2, (int)kind3, (int)kind4, (int)kind5);
        }

        internal static bool ContainsAny(this SyntaxTokenList tokenList, int rawKind1, int rawKind2)
        {
            foreach (SyntaxToken token in tokenList)
            {
                int rawKind = token.RawKind;

                if (rawKind == rawKind1
                    || rawKind == rawKind2)
                {
                    return true;
                }
            }

            return false;
        }

        internal static bool ContainsAny(this SyntaxTokenList tokenList, int rawKind1, int rawKind2, int rawKind3)
        {
            foreach (SyntaxToken token in tokenList)
            {
                int rawKind = token.RawKind;

                if (rawKind == rawKind1
                    || rawKind == rawKind2
                    || rawKind == rawKind3)
                {
                    return true;
                }
            }

            return false;
        }

        internal static bool ContainsAny(this SyntaxTokenList tokenList, int rawKind1, int rawKind2, int rawKind3, int rawKind4)
        {
            foreach (SyntaxToken token in tokenList)
            {
                int rawKind = token.RawKind;

                if (rawKind == rawKind1
                    || rawKind == rawKind2
                    || rawKind == rawKind3
                    || rawKind == rawKind4)
                {
                    return true;
                }
            }

            return false;
        }

        internal static bool ContainsAny(this SyntaxTokenList tokenList, int rawKind1, int rawKind2, int rawKind3, int rawKind4, int rawKind5)
        {
            foreach (SyntaxToken token in tokenList)
            {
                int rawKind = token.RawKind;

                if (rawKind == rawKind1
                    || rawKind == rawKind2
                    || rawKind == rawKind3
                    || rawKind == rawKind4
                    || rawKind == rawKind5)
                {
                    return true;
                }
            }

            return false;
        }

        /// <summary>
        /// Returns true if a token parent's kind is the specified kind.
        /// </summary>
        /// <param name="token"></param>
        /// <param name="kind"></param>
        /// <returns></returns>
        public static bool IsParentKind(this SyntaxToken token, SyntaxKind kind)
        {
            return token.Parent.IsKind(kind);
        }

        /// <summary>
        /// Returns true if a token parent's kind is one of the specified kinds.
        /// </summary>
        /// <param name="token"></param>
        /// <param name="kind1"></param>
        /// <param name="kind2"></param>
        /// <returns></returns>
        public static bool IsParentKind(this SyntaxToken token, SyntaxKind kind1, SyntaxKind kind2)
        {
            return IsKind(token.Parent, kind1, kind2);
        }

        /// <summary>
        /// Returns true if a token parent's kind is one of the specified kinds.
        /// </summary>
        /// <param name="token"></param>
        /// <param name="kind1"></param>
        /// <param name="kind2"></param>
        /// <param name="kind3"></param>
        /// <returns></returns>
        public static bool IsParentKind(this SyntaxToken token, SyntaxKind kind1, SyntaxKind kind2, SyntaxKind kind3)
        {
            return IsKind(token.Parent, kind1, kind2, kind3);
        }

        /// <summary>
        /// Returns true if a token parent's kind is one of the specified kinds.
        /// </summary>
        /// <param name="token"></param>
        /// <param name="kind1"></param>
        /// <param name="kind2"></param>
        /// <param name="kind3"></param>
        /// <param name="kind4"></param>
        /// <returns></returns>
        public static bool IsParentKind(this SyntaxToken token, SyntaxKind kind1, SyntaxKind kind2, SyntaxKind kind3, SyntaxKind kind4)
        {
            return IsKind(token.Parent, kind1, kind2, kind3, kind4);
        }

        /// <summary>
        /// Returns true if a token parent's kind is one of the specified kinds.
        /// </summary>
        /// <param name="token"></param>
        /// <param name="kind1"></param>
        /// <param name="kind2"></param>
        /// <param name="kind3"></param>
        /// <param name="kind4"></param>
        /// <param name="kind5"></param>
        /// <returns></returns>
        public static bool IsParentKind(this SyntaxToken token, SyntaxKind kind1, SyntaxKind kind2, SyntaxKind kind3, SyntaxKind kind4, SyntaxKind kind5)
        {
            return IsKind(token.Parent, kind1, kind2, kind3, kind4, kind5);
        }

        /// <summary>
        /// Returns true if a token parent's kind is one of the specified kinds.
        /// </summary>
        /// <param name="token"></param>
        /// <param name="kind1"></param>
        /// <param name="kind2"></param>
        /// <param name="kind3"></param>
        /// <param name="kind4"></param>
        /// <param name="kind5"></param>
        /// <param name="kind6"></param>
        /// <returns></returns>
        public static bool IsParentKind(this SyntaxToken token, SyntaxKind kind1, SyntaxKind kind2, SyntaxKind kind3, SyntaxKind kind4, SyntaxKind kind5, SyntaxKind kind6)
        {
            return IsKind(token.Parent, kind1, kind2, kind3, kind4, kind5, kind6);
        }
        #endregion SyntaxToken

        #region SyntaxTokenList
        /// <summary>
        /// Searches for a token of the specified kind and returns the first occurrence within the entire <see cref="SyntaxTokenList"/>.
        /// </summary>
        /// <param name="tokenList"></param>
        /// <param name="kind"></param>
        /// <returns></returns>
        public static SyntaxToken Find(this SyntaxTokenList tokenList, SyntaxKind kind)
        {
            foreach (SyntaxToken token in tokenList)
            {
                if (token.IsKind(kind))
                    return token;
            }

            return default(SyntaxToken);
        }

        internal static SyntaxTokenList Replace(this SyntaxTokenList tokens, SyntaxKind kind, SyntaxToken newToken)
        {
            int i = 0;
            foreach (SyntaxToken token in tokens)
            {
                if (token.Kind() == kind)
                    return tokens.ReplaceAt(i, newToken.WithTriviaFrom(token));

                i++;
            }

            return tokens;
        }

        internal static SyntaxTokenList Replace(this SyntaxTokenList tokens, SyntaxKind kind, SyntaxKind newKind)
        {
            int i = 0;
            foreach (SyntaxToken token in tokens)
            {
                if (token.Kind() == kind)
                    return tokens.ReplaceAt(i, Token(newKind).WithTriviaFrom(token));

                i++;
            }

            return tokens;
        }

        /// <summary>
        /// Creates a new list with tokens in the specified range removed.
        /// </summary>
        /// <param name="list"></param>
        /// <param name="index">An index of the first element to remove.</param>
        /// <param name="count">A number of elements to remove.</param>
        /// <returns></returns>
        public static SyntaxTokenList RemoveRange(
            this SyntaxTokenList list,
            int index,
            int count)
        {
            return ReplaceRange(list, index, count, Empty.ReadOnlyList<SyntaxToken>());
        }

        /// <summary>
        /// Creates a new list with the tokens in the specified range replaced with new tokens.
        /// </summary>
        /// <param name="list"></param>
        /// <param name="index"></param>
        /// <param name="count"></param>
        /// <param name="newTokens"></param>
        /// <returns></returns>
        public static SyntaxTokenList ReplaceRange(
            this SyntaxTokenList list,
            int index,
            int count,
            IEnumerable<SyntaxToken> newTokens)
        {
            if (index < 0)
                throw new ArgumentOutOfRangeException(nameof(index), index, "");

            if (count < 0
                || index + count > list.Count)
            {
                throw new ArgumentOutOfRangeException(nameof(count), count, "");
            }

            if (newTokens == null)
                throw new ArgumentNullException(nameof(newTokens));

            return TokenList(ReplaceRange());

            IEnumerable<SyntaxToken> ReplaceRange()
            {
                SyntaxTokenList.Enumerator en = list.GetEnumerator();

                int i = 0;

                while (i < index
                    && en.MoveNext())
                {
                    yield return en.Current;
                    i++;
                }

                int endIndex = index + count;

                while (i < endIndex
                    && en.MoveNext())
                {
                    i++;
                }

                if ((newTokens as ICollection<SyntaxToken>)?.Count != 0)
                {
                    foreach (SyntaxToken token in newTokens)
                        yield return token;
                }

                while (en.MoveNext())
                    yield return en.Current;
            }
        }
        #endregion SyntaxTokenList

        #region SyntaxTrivia
        /// <summary>
        /// Returns true if a trivia's kind is one of the specified kinds.
        /// </summary>
        /// <param name="trivia"></param>
        /// <param name="kind1"></param>
        /// <param name="kind2"></param>
        /// <returns></returns>
        public static bool IsKind(this SyntaxTrivia trivia, SyntaxKind kind1, SyntaxKind kind2)
        {
            SyntaxKind kind = trivia.Kind();

            return kind == kind1
                || kind == kind2;
        }

        /// <summary>
        /// Returns true if a token's kind is one of the specified kinds.
        /// </summary>
        /// <param name="trivia"></param>
        /// <param name="kind1"></param>
        /// <param name="kind2"></param>
        /// <param name="kind3"></param>
        /// <returns></returns>
        public static bool IsKind(this SyntaxTrivia trivia, SyntaxKind kind1, SyntaxKind kind2, SyntaxKind kind3)
        {
            SyntaxKind kind = trivia.Kind();

            return kind == kind1
                || kind == kind2
                || kind == kind3;
        }

        /// <summary>
        /// Returns true if a token's kind is one of the specified kinds.
        /// </summary>
        /// <param name="trivia"></param>
        /// <param name="kind1"></param>
        /// <param name="kind2"></param>
        /// <param name="kind3"></param>
        /// <param name="kind4"></param>
        /// <returns></returns>
        public static bool IsKind(this SyntaxTrivia trivia, SyntaxKind kind1, SyntaxKind kind2, SyntaxKind kind3, SyntaxKind kind4)
        {
            SyntaxKind kind = trivia.Kind();

            return kind == kind1
                || kind == kind2
                || kind == kind3
                || kind == kind4;
        }

        /// <summary>
        /// Returns true if a token's kind is one of the specified kinds.
        /// </summary>
        /// <param name="trivia"></param>
        /// <param name="kind1"></param>
        /// <param name="kind2"></param>
        /// <param name="kind3"></param>
        /// <param name="kind4"></param>
        /// <param name="kind5"></param>
        /// <returns></returns>
        public static bool IsKind(this SyntaxTrivia trivia, SyntaxKind kind1, SyntaxKind kind2, SyntaxKind kind3, SyntaxKind kind4, SyntaxKind kind5)
        {
            SyntaxKind kind = trivia.Kind();

            return kind == kind1
                || kind == kind2
                || kind == kind3
                || kind == kind4
                || kind == kind5;
        }

        /// <summary>
        /// Returns true if a token's kind is one of the specified kinds.
        /// </summary>
        /// <param name="trivia"></param>
        /// <param name="kind1"></param>
        /// <param name="kind2"></param>
        /// <param name="kind3"></param>
        /// <param name="kind4"></param>
        /// <param name="kind5"></param>
        /// <param name="kind6"></param>
        /// <returns></returns>
        public static bool IsKind(this SyntaxTrivia trivia, SyntaxKind kind1, SyntaxKind kind2, SyntaxKind kind3, SyntaxKind kind4, SyntaxKind kind5, SyntaxKind kind6)
        {
            SyntaxKind kind = trivia.Kind();

            return kind == kind1
                || kind == kind2
                || kind == kind3
                || kind == kind4
                || kind == kind5
                || kind == kind6;
        }

        /// <summary>
        /// Returns true if the trivia is <see cref="SyntaxKind.WhitespaceTrivia"/>.
        /// </summary>
        /// <param name="trivia"></param>
        /// <returns></returns>
        public static bool IsWhitespaceTrivia(this SyntaxTrivia trivia)
        {
            return trivia.IsKind(SyntaxKind.WhitespaceTrivia);
        }

        /// <summary>
        /// Returns true if the trivia is <see cref="SyntaxKind.EndOfLineTrivia"/>.
        /// </summary>
        /// <param name="trivia"></param>
        /// <returns></returns>
        public static bool IsEndOfLineTrivia(this SyntaxTrivia trivia)
        {
            return trivia.IsKind(SyntaxKind.EndOfLineTrivia);
        }

        /// <summary>
        /// Returns true if the trivia is either <see cref="SyntaxKind.WhitespaceTrivia"/> or <see cref="SyntaxKind.EndOfLineTrivia"/>.
        /// </summary>
        /// <param name="trivia"></param>
        /// <returns></returns>
        public static bool IsWhitespaceOrEndOfLineTrivia(this SyntaxTrivia trivia)
        {
            return trivia.IsKind(SyntaxKind.WhitespaceTrivia, SyntaxKind.EndOfLineTrivia);
        }

        /// <summary>
        /// Returns true if the trivia is a documentation comment trivia.
        /// </summary>
        /// <param name="trivia"></param>
        /// <returns></returns>
        internal static bool IsDocumentationCommentTrivia(this SyntaxTrivia trivia)
        {
            return SyntaxFacts.IsDocumentationCommentTrivia(trivia.Kind());
        }

        internal static bool IsElasticMarker(this SyntaxTrivia trivia)
        {
            return trivia.IsWhitespaceTrivia()
                && trivia.Span.IsEmpty
                && trivia.HasAnnotation(SyntaxAnnotation.ElasticAnnotation);
        }
        #endregion SyntaxTrivia

        #region SyntaxTriviaList
        /// <summary>
        /// Searches for a trivia of the specified kind and returns the zero-based index of the last occurrence within the entire <see cref="SyntaxTriviaList"/>.
        /// </summary>
        /// <param name="triviaList"></param>
        /// <param name="kind"></param>
        /// <returns></returns>
        public static int LastIndexOf(this SyntaxTriviaList triviaList, SyntaxKind kind)
        {
            for (int i = triviaList.Count - 1; i >= 0; i--)
            {
                if (triviaList[i].IsKind(kind))
                    return i;
            }

            return -1;
        }

        /// <summary>
        /// Returns true if a trivia of the specified kind is in the <see cref="SyntaxTriviaList"/>.
        /// </summary>
        /// <param name="triviaList"></param>
        /// <param name="kind"></param>
        /// <returns></returns>
        public static bool Contains(this SyntaxTriviaList triviaList, SyntaxKind kind)
        {
            return triviaList.IndexOf(kind) != -1;
        }

        /// <summary>
        /// Searches for a trivia of the specified kind and returns the first occurrence within the entire <see cref="SyntaxList{TNode}"/>.
        /// </summary>
        /// <param name="triviaList"></param>
        /// <param name="kind"></param>
        /// <returns></returns>
        public static SyntaxTrivia Find(this SyntaxTriviaList triviaList, SyntaxKind kind)
        {
            foreach (SyntaxTrivia trivia in triviaList)
            {
                if (trivia.IsKind(kind))
                    return trivia;
            }

            return default(SyntaxTrivia);
        }

        /// <summary>
        /// Returns true if the list of either empty or contains only whitespace.
        /// </summary>
        /// <param name="triviaList"></param>
        /// <returns></returns>
        public static bool IsEmptyOrWhitespace(this SyntaxTriviaList triviaList)
        {
            foreach (SyntaxTrivia trivia in triviaList)
            {
                if (!trivia.IsWhitespaceOrEndOfLineTrivia())
                    return false;
            }

            return true;
        }

        internal static SyntaxTriviaList EmptyIfWhitespace(this SyntaxTriviaList triviaList)
        {
            return (triviaList.IsEmptyOrWhitespace()) ? default(SyntaxTriviaList) : triviaList;
        }

        internal static bool IsSingleElasticMarker(this SyntaxTriviaList triviaList)
        {
            return triviaList.Count == 1
                && triviaList[0].IsElasticMarker();
        }

        /// <summary>
        /// Creates a new list with trivia in the specified range removed.
        /// </summary>
        /// <param name="list"></param>
        /// <param name="index">An index of the first element to remove.</param>
        /// <param name="count">A number of elements to remove.</param>
        /// <returns></returns>
        public static SyntaxTriviaList RemoveRange(
            this SyntaxTriviaList list,
            int index,
            int count)
        {
            return ReplaceRange(list, index, count, Empty.ReadOnlyList<SyntaxTrivia>());
        }

        /// <summary>
        /// Creates a new list with the trivia in the specified range replaced with new trivia.
        /// </summary>
        /// <param name="list"></param>
        /// <param name="index"></param>
        /// <param name="count"></param>
        /// <param name="newTrivia"></param>
        /// <returns></returns>
        public static SyntaxTriviaList ReplaceRange(
            this SyntaxTriviaList list,
            int index,
            int count,
            IEnumerable<SyntaxTrivia> newTrivia)
        {
            if (index < 0)
                throw new ArgumentOutOfRangeException(nameof(index), index, "");

            if (count < 0
                || index + count > list.Count)
            {
                throw new ArgumentOutOfRangeException(nameof(count), count, "");
            }

            if (newTrivia == null)
                throw new ArgumentNullException(nameof(newTrivia));

            return TriviaList(ReplaceRange());

            IEnumerable<SyntaxTrivia> ReplaceRange()
            {
                SyntaxTriviaList.Enumerator en = list.GetEnumerator();

                int i = 0;

                while (i < index
                    && en.MoveNext())
                {
                    yield return en.Current;
                    i++;
                }

                int endIndex = index + count;

                while (i < endIndex
                    && en.MoveNext())
                {
                    i++;
                }

                if ((newTrivia as ICollection<SyntaxTrivia>)?.Count != 0)
                {
                    foreach (SyntaxTrivia trivia in newTrivia)
                        yield return trivia;
                }

                while (en.MoveNext())
                    yield return en.Current;
            }
        }
        #endregion SyntaxTriviaList

        #region TypeDeclarationSyntax
        internal static TypeDeclarationSyntax WithMembers(this TypeDeclarationSyntax typeDeclaration, SyntaxList<MemberDeclarationSyntax> newMembers)
        {
            if (typeDeclaration == null)
                throw new ArgumentNullException(nameof(typeDeclaration));

            switch (typeDeclaration.Kind())
            {
                case SyntaxKind.ClassDeclaration:
                    return ((ClassDeclarationSyntax)typeDeclaration).WithMembers(newMembers);
                case SyntaxKind.StructDeclaration:
                    return ((StructDeclarationSyntax)typeDeclaration).WithMembers(newMembers);
                case SyntaxKind.InterfaceDeclaration:
                    return ((InterfaceDeclarationSyntax)typeDeclaration).WithMembers(newMembers);
                default:
                    {
                        Debug.Fail(typeDeclaration.Kind().ToString());
                        return typeDeclaration;
                    }
            }
        }

        private static T AddAttributeLists<T>(
            this T typeDeclaration,
            bool keepDocumentationCommentOnTop,
            AttributeListSyntax[] attributeLists,
            Func<T, SyntaxList<AttributeListSyntax>, T> withAttributeLists,
            Func<T, AttributeListSyntax[], T> addAttributeLists) where T : TypeDeclarationSyntax
        {
            if (attributeLists == null)
                throw new ArgumentNullException(nameof(attributeLists));

            if (typeDeclaration == null)
                throw new ArgumentNullException(nameof(typeDeclaration));

            if (keepDocumentationCommentOnTop
                && !typeDeclaration.AttributeLists.Any()
                && attributeLists.Length > 0)
            {
                SyntaxTriviaList leadingTrivia = typeDeclaration.GetLeadingTrivia();

                for (int i = 0; i < leadingTrivia.Count; i++)
                {
                    if (leadingTrivia[i].IsDocumentationCommentTrivia())
                    {
                        attributeLists[0] = attributeLists[0].PrependToLeadingTrivia(leadingTrivia.Take(i + 1));

                        typeDeclaration = typeDeclaration.WithLeadingTrivia(leadingTrivia.Skip(i + 1));

                        return withAttributeLists(typeDeclaration, List(attributeLists));
                    }
                }
            }

            return addAttributeLists(typeDeclaration, attributeLists);
        }
        #endregion TypeDeclarationSyntax

        #region TypeParameterConstraintClauseSyntax
        internal static SyntaxList<TypeParameterConstraintClauseSyntax> GetContainingList(this TypeParameterConstraintClauseSyntax constraintClause)
        {
            SyntaxNode parent = constraintClause.Parent;

            switch (parent?.Kind())
            {
                case SyntaxKind.ClassDeclaration:
                    return ((ClassDeclarationSyntax)parent).ConstraintClauses;
                case SyntaxKind.DelegateDeclaration:
                    return ((DelegateDeclarationSyntax)parent).ConstraintClauses;
                case SyntaxKind.InterfaceDeclaration:
                    return ((InterfaceDeclarationSyntax)parent).ConstraintClauses;
                case SyntaxKind.LocalFunctionStatement:
                    return ((LocalFunctionStatementSyntax)parent).ConstraintClauses;
                case SyntaxKind.MethodDeclaration:
                    return ((MethodDeclarationSyntax)parent).ConstraintClauses;
                case SyntaxKind.StructDeclaration:
                    return ((StructDeclarationSyntax)parent).ConstraintClauses;
            }

            return default(SyntaxList<TypeParameterConstraintClauseSyntax>);
        }
        #endregion TypeParameterConstraintClauseSyntax

        #region TypeParameterListSyntax
        internal static TypeParameterSyntax GetTypeParameterByName(this TypeParameterListSyntax typeParameterList, string name)
        {
            foreach (TypeParameterSyntax typeParameter in typeParameterList.Parameters)
            {
                if (string.Equals(typeParameter.Identifier.ValueText, name, StringComparison.Ordinal))
                    return typeParameter;
            }

            return null;
        }
        #endregion TypeParameterListSyntax

        #region TypeSyntax
        /// <summary>
        /// Returns true if the type is <see cref="void"/>.
        /// </summary>
        /// <param name="type"></param>
        /// <returns></returns>
        public static bool IsVoid(this TypeSyntax type)
        {
            return type.IsKind(SyntaxKind.PredefinedType)
                && ((PredefinedTypeSyntax)type).Keyword.IsKind(SyntaxKind.VoidKeyword);
        }
        #endregion TypeSyntax

        #region UsingStatementSyntax
        /// <summary>
        /// Returns using statement's declaration or an expression if the declaration is null.
        /// </summary>
        /// <param name="usingStatement"></param>
        /// <returns></returns>
        public static CSharpSyntaxNode DeclarationOrExpression(this UsingStatementSyntax usingStatement)
        {
            if (usingStatement == null)
                throw new ArgumentNullException(nameof(usingStatement));

            return usingStatement.Declaration ?? (CSharpSyntaxNode)usingStatement.Expression;
        }

        internal static StatementSyntax EmbeddedStatement(this UsingStatementSyntax usingStatement, bool allowUsingStatement = true)
        {
            StatementSyntax statement = usingStatement.Statement;

            if (statement == null)
                return null;

            SyntaxKind kind = statement.Kind();

            if (kind == SyntaxKind.Block)
                return null;

            if (!allowUsingStatement
                && kind == SyntaxKind.UsingStatement)
            {
                return null;
            }

            return statement;
        }
        #endregion UsingStatementSyntax

        #region WhileStatementSyntax
        internal static StatementSyntax EmbeddedStatement(this WhileStatementSyntax whileStatement)
        {
            StatementSyntax statement = whileStatement.Statement;

            return (statement?.Kind() == SyntaxKind.Block) ? null : statement;
        }
        #endregion WhileStatementSyntax

        #region XmlElementSyntax
        internal static bool IsLocalName(this XmlElementSyntax xmlElement, string localName, StringComparison comparison = StringComparison.Ordinal)
        {
            return xmlElement.StartTag?.Name?.IsLocalName(localName, comparison) == true;
        }

        internal static bool IsLocalName(this XmlElementSyntax xmlElement, string localName1, string localName2, StringComparison comparison = StringComparison.Ordinal)
        {
            return xmlElement.StartTag?.Name?.IsLocalName(localName1, localName2, comparison) == true;
        }
        #endregion XmlElementSyntax

        #region XmlEmptyElementSyntax
        internal static bool IsLocalName(this XmlEmptyElementSyntax xmlEmptyElement, string localName, StringComparison comparison = StringComparison.Ordinal)
        {
            return xmlEmptyElement.Name?.IsLocalName(localName, comparison) == true;
        }

        internal static bool IsLocalName(this XmlEmptyElementSyntax xmlEmptyElement, string localName1, string localName2, StringComparison comparison = StringComparison.Ordinal)
        {
            return xmlEmptyElement.Name?.IsLocalName(localName1, localName2, comparison) == true;
        }
        #endregion XmlEmptyElementSyntax

        #region XmlNameSyntax
        internal static bool IsLocalName(this XmlNameSyntax xmlName, string localName, StringComparison comparison = StringComparison.Ordinal)
        {
            string name = xmlName.LocalName.ValueText;

            return string.Equals(name, localName, comparison);
        }

        internal static bool IsLocalName(this XmlNameSyntax xmlName, string localName1, string localName2, StringComparison comparison = StringComparison.Ordinal)
        {
            string name = xmlName.LocalName.ValueText;

            return string.Equals(name, localName1, comparison)
                || string.Equals(name, localName2, comparison);
        }
        #endregion XmlNameSyntax

        #region YieldStatementSyntax
        /// <summary>
        /// Returns true if the specified statement is a yield break statement.
        /// </summary>
        /// <param name="yieldStatement"></param>
        /// <returns></returns>
        public static bool IsYieldBreak(this YieldStatementSyntax yieldStatement)
        {
            return yieldStatement.IsKind(SyntaxKind.YieldBreakStatement);
        }

        /// <summary>
        /// Returns true if the specified statement is a yield return statement.
        /// </summary>
        /// <param name="yieldStatement"></param>
        /// <returns></returns>
        public static bool IsYieldReturn(this YieldStatementSyntax yieldStatement)
        {
            return yieldStatement.IsKind(SyntaxKind.YieldReturnStatement);
        }
        #endregion YieldStatementSyntax
    }
}<|MERGE_RESOLUTION|>--- conflicted
+++ resolved
@@ -2886,11 +2886,7 @@
                         .GetTypeInfo(current, cancellationToken)
                         .ConvertedType?
                         .OriginalDefinition
-<<<<<<< HEAD
-                        .HasFullyQualifiedMetadataName(FullyQualifiedMetadataNames.System_Linq_Expressions_Expression_1) == true)
-=======
                         .HasMetadataName(MetadataNames.System_Linq_Expressions_Expression_1) == true)
->>>>>>> 1738e1a8
                 {
                     return true;
                 }
