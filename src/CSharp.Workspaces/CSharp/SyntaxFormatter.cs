﻿// Copyright (c) Josef Pihrt. All rights reserved. Licensed under the Apache License, Version 2.0. See License.txt in the project root for license information.

using System;
using System.Collections.Generic;
using System.Collections.ObjectModel;
using System.Diagnostics;
using System.Linq;
using System.Threading;
using System.Threading.Tasks;
using Microsoft.CodeAnalysis;
using Microsoft.CodeAnalysis.CSharp;
using Microsoft.CodeAnalysis.CSharp.Syntax;
using Microsoft.CodeAnalysis.Text;
using Roslynator.CSharp.SyntaxRewriters;
using Roslynator.Text;
using static Microsoft.CodeAnalysis.CSharp.SyntaxFactory;
using static Roslynator.CSharp.CSharpFactory;

namespace Roslynator.CSharp
{
    internal static class SyntaxFormatter
    {
        public static Task<Document> ToSingleLineAsync<TNode>(
            Document document,
            TNode node,
            CancellationToken cancellationToken = default(CancellationToken)) where TNode : SyntaxNode
        {
            TNode newNode = ToSingleLine(node);

            return document.ReplaceNodeAsync(node, newNode, cancellationToken);
        }

        private static TNode ToSingleLine<TNode>(TNode node) where TNode : SyntaxNode
        {
            return node
                .RemoveWhitespace(node.Span)
                .WithFormatterAnnotation();
        }

        public static Task<Document> ToSingleLineAsync(
            Document document,
            InitializerExpressionSyntax initializer,
            CancellationToken cancellationToken = default(CancellationToken))
        {
            InitializerExpressionSyntax newInitializer = initializer
                .ReplaceWhitespace(ElasticSpace, TextSpan.FromBounds(initializer.FullSpan.Start, initializer.Span.End))
                .WithFormatterAnnotation();

            SyntaxNode parent = initializer.Parent;

            SyntaxNode newParent;

            switch (parent.Kind())
            {
                case SyntaxKind.ObjectCreationExpression:
                    {
                        var expression = (ObjectCreationExpressionSyntax)parent;

                        expression = expression.WithInitializer(newInitializer);

                        ArgumentListSyntax argumentList = expression.ArgumentList;

                        if (argumentList != null)
                        {
                            newParent = expression.WithArgumentList(argumentList.WithoutTrailingTrivia());
                        }
                        else
                        {
                            newParent = expression.WithType(expression.Type.WithoutTrailingTrivia());
                        }

                        break;
                    }
                case SyntaxKind.ArrayCreationExpression:
                    {
                        var expression = (ArrayCreationExpressionSyntax)parent;

                        newParent = expression
                            .WithInitializer(newInitializer)
                            .WithType(expression.Type.WithoutTrailingTrivia());

                        break;
                    }
                case SyntaxKind.ImplicitArrayCreationExpression:
                    {
                        var expression = (ImplicitArrayCreationExpressionSyntax)parent;

                        newParent = expression
                            .WithInitializer(newInitializer)
                            .WithCloseBracketToken(expression.CloseBracketToken.WithoutTrailingTrivia());

                        break;
                    }
                default:
                    {
                        Debug.Fail(parent.Kind().ToString());

                        return document.ReplaceNodeAsync(initializer, newInitializer, cancellationToken);
                    }
            }

            return document.ReplaceNodeAsync(parent, newParent, cancellationToken);
        }

        public static Task<Document> ToMultiLineAsync(
            Document document,
            ConditionalExpressionSyntax conditionalExpression,
            CancellationToken cancellationToken = default(CancellationToken))
        {
            ConditionalExpressionSyntax newNode = ToMultiLine(conditionalExpression, cancellationToken);

            return document.ReplaceNodeAsync(conditionalExpression, newNode, cancellationToken);
        }

        public static ConditionalExpressionSyntax ToMultiLine(ConditionalExpressionSyntax conditionalExpression, CancellationToken cancellationToken = default(CancellationToken))
        {
            SyntaxTriviaList leadingTrivia = conditionalExpression.GetIncreasedIndentation(cancellationToken);

            leadingTrivia = leadingTrivia.Insert(0, NewLine());

            return ConditionalExpression(
                    conditionalExpression.Condition.WithoutTrailingTrivia(),
                    Token(leadingTrivia, SyntaxKind.QuestionToken, TriviaList(Space)),
                    conditionalExpression.WhenTrue.WithoutTrailingTrivia(),
                    Token(leadingTrivia, SyntaxKind.ColonToken, TriviaList(Space)),
                    conditionalExpression.WhenFalse.WithoutTrailingTrivia());
        }

        public static Task<Document> ToMultiLineAsync(
            Document document,
            ParameterListSyntax parameterList,
            CancellationToken cancellationToken = default(CancellationToken))
        {
            ParameterListSyntax newNode = ToMultiLine(parameterList);

            return document.ReplaceNodeAsync(parameterList, newNode, cancellationToken);
        }

        public static ParameterListSyntax ToMultiLine(ParameterListSyntax parameterList, CancellationToken cancellationToken = default(CancellationToken))
        {
            SyntaxTriviaList leadingTrivia = parameterList.GetIncreasedIndentation(cancellationToken);

            var nodesAndTokens = new List<SyntaxNodeOrToken>();

            SeparatedSyntaxList<ParameterSyntax>.Enumerator en = parameterList.Parameters.GetEnumerator();

            if (en.MoveNext())
            {
                nodesAndTokens.Add(en.Current.WithLeadingTrivia(leadingTrivia));

                while (en.MoveNext())
                {
                    nodesAndTokens.Add(CommaToken().WithTrailingTrivia(NewLine()));

                    nodesAndTokens.Add(en.Current.WithLeadingTrivia(leadingTrivia));
                }
            }

            return ParameterList(
                OpenParenToken().WithTrailingTrivia(NewLine()),
                SeparatedList<ParameterSyntax>(nodesAndTokens),
                parameterList.CloseParenToken);
        }

        public static Task<Document> ToMultiLineAsync(
            Document document,
            InitializerExpressionSyntax initializer,
            CancellationToken cancellationToken = default(CancellationToken))
        {
            InitializerExpressionSyntax newNode = ToMultiLine(initializer, cancellationToken)
                .WithFormatterAnnotation();

            return document.ReplaceNodeAsync(initializer, newNode, cancellationToken);
        }

        public static InitializerExpressionSyntax ToMultiLine(InitializerExpressionSyntax initializer, CancellationToken cancellationToken)
        {
            SyntaxNode parent = initializer.Parent;

            if (parent.IsKind(SyntaxKind.ObjectCreationExpression)
                && !initializer.IsKind(SyntaxKind.CollectionInitializerExpression))
            {
                return initializer
                    .WithExpressions(
                        SeparatedList(
                            initializer.Expressions.Select(expression => expression.WithLeadingTrivia(NewLine()))));
            }
            else
            {
                SyntaxTrivia trivia = initializer.GetIndentation(cancellationToken);

                SyntaxTriviaList braceTrivia = TriviaList(NewLine(), trivia);
                SyntaxTriviaList expressionTrivia = TriviaList(NewLine(), trivia, SingleIndentation(trivia));

                return initializer
                    .WithExpressions(
                        SeparatedList(
                            initializer.Expressions.Select(expression => expression.WithLeadingTrivia(expressionTrivia))))
                    .WithOpenBraceToken(initializer.OpenBraceToken.WithLeadingTrivia(braceTrivia))
                    .WithCloseBraceToken(initializer.CloseBraceToken.WithLeadingTrivia(braceTrivia));
            }
        }

        public static Task<Document> ToMultiLineAsync(
            Document document,
            ArgumentListSyntax argumentList,
            CancellationToken cancellationToken = default(CancellationToken))
        {
            ArgumentListSyntax newNode = ToMultiLine(argumentList);

            return document.ReplaceNodeAsync(argumentList, newNode, cancellationToken);
        }

        public static ArgumentListSyntax ToMultiLine(ArgumentListSyntax argumentList, CancellationToken cancellationToken = default(CancellationToken))
        {
            SyntaxTriviaList leadingTrivia = argumentList.GetIncreasedIndentation(cancellationToken);

            var nodesAndTokens = new List<SyntaxNodeOrToken>();

            SeparatedSyntaxList<ArgumentSyntax>.Enumerator en = argumentList.Arguments.GetEnumerator();

            if (en.MoveNext())
            {
                nodesAndTokens.Add(en.Current
                    .TrimTrailingTrivia()
                    .WithLeadingTrivia(leadingTrivia));

                while (en.MoveNext())
                {
                    nodesAndTokens.Add(CommaToken().WithTrailingTrivia(NewLine()));

                    nodesAndTokens.Add(en.Current
                        .TrimTrailingTrivia()
                        .WithLeadingTrivia(leadingTrivia));
                }
            }

            return ArgumentList(
                OpenParenToken().WithTrailingTrivia(NewLine()),
                SeparatedList<ArgumentSyntax>(nodesAndTokens),
                argumentList.CloseParenToken.WithoutLeadingTrivia());
        }

        public static Task<Document> ToMultiLineAsync(
            Document document,
            ExpressionSyntax expression,
            SemanticModel semanticModel,
            CancellationToken cancellationToken = default(CancellationToken))
        {
<<<<<<< HEAD
            string trivia = Environment.NewLine + expression.GetIncreasedIndentation(cancellationToken).ToString();

            var builder = new SyntaxNodeTextBuilder(expression, StringBuilderCache.GetInstance());

            int lastPos = builder.FullSpan.Start;

            foreach (SyntaxNode node in CSharpUtility.EnumerateExpressionChain(expression).Reverse())
            {
                switch (node.Kind())
                {
                    case SyntaxKind.SimpleMemberAccessExpression:
                        {
                            var memberAccess = (MemberAccessExpressionSyntax)node;

                            if (memberAccess.Expression.IsKind(SyntaxKind.ThisExpression))
                                break;

                            if (semanticModel
                                .GetSymbol(memberAccess.Expression, cancellationToken)?
                                .Kind == SymbolKind.Namespace)
                            {
                                break;
                            }

                            int index = memberAccess.OperatorToken.SpanStart;

                            builder.Append(TextSpan.FromBounds(lastPos, index));
                            builder.Append(trivia);

                            lastPos = index;
                            break;
                        }
                    case SyntaxKind.MemberBindingExpression:
                        {
                            var memberBinding = (MemberBindingExpressionSyntax)node;

                            int index = memberBinding.OperatorToken.SpanStart;

                            builder.Append(TextSpan.FromBounds(lastPos, index));
                            builder.Append(trivia);

                            lastPos = index;
                            break;
                        }
                }
            }

            builder.Append(TextSpan.FromBounds(lastPos, builder.FullSpan.End));

            string text = StringBuilderCache.GetStringAndFree(builder.StringBuilder);

            ExpressionSyntax newExpression = ParseExpression(text);

            return document.ReplaceNodeAsync(expression, newExpression, cancellationToken);
=======
            SyntaxTrivia trivia = expression.GetIndentation(cancellationToken);

            string indentation = Environment.NewLine + trivia.ToString() + SingleIndentation(trivia).ToString();

            TextChange? textChange = null;
            List<TextChange> textChanges = null;

            foreach (SyntaxNode node in CSharpUtility.EnumerateExpressionChain(expression))
            {
                switch (node.Kind())
                {
                    case SyntaxKind.SimpleMemberAccessExpression:
                        {
                            var memberAccess = (MemberAccessExpressionSyntax)node;

                            if (memberAccess.Expression.IsKind(SyntaxKind.ThisExpression))
                                break;

                            if (semanticModel
                                .GetSymbol(memberAccess.Expression, cancellationToken)?
                                .Kind == SymbolKind.Namespace)
                            {
                                break;
                            }

                            AddTextChange(memberAccess.OperatorToken);
                            break;
                        }
                    case SyntaxKind.MemberBindingExpression:
                        {
                            var memberBinding = (MemberBindingExpressionSyntax)node;

                            AddTextChange(memberBinding.OperatorToken);
                            break;
                        }
                }
            }

            if (textChanges != null)
            {
                TextChange[] arr = textChanges.ToArray();
                Array.Reverse(arr);
                return document.WithTextChangesAsync(arr, cancellationToken);
            }
            else
            {
                return document.WithTextChangeAsync(textChange.Value, cancellationToken);
            }

            void AddTextChange(SyntaxToken operatorToken)
            {
                var tc = new TextChange(new TextSpan(operatorToken.SpanStart, 0), indentation);

                if (textChange == null)
                {
                    textChange = tc;
                }
                else
                {
                    (textChanges ?? (textChanges = new List<TextChange>() { textChange.Value })).Add(tc);
                }
            }
>>>>>>> 868b3c79
        }

        public static Task<Document> ToMultiLineAsync(
            Document document,
            AttributeArgumentListSyntax argumentList,
            CancellationToken cancellationToken = default(CancellationToken))
        {
            AttributeArgumentListSyntax newNode = ToMultiLine(argumentList, cancellationToken);

            return document.ReplaceNodeAsync(argumentList, newNode, cancellationToken);
        }

        private static AttributeArgumentListSyntax ToMultiLine(AttributeArgumentListSyntax argumentList, CancellationToken cancellationToken = default(CancellationToken))
        {
            SyntaxTriviaList leadingTrivia = argumentList.GetIncreasedIndentation(cancellationToken);

            var nodesAndTokens = new List<SyntaxNodeOrToken>();

            SeparatedSyntaxList<AttributeArgumentSyntax>.Enumerator en = argumentList.Arguments.GetEnumerator();

            if (en.MoveNext())
            {
                nodesAndTokens.Add(en.Current
                    .TrimTrailingTrivia()
                    .WithLeadingTrivia(leadingTrivia));

                while (en.MoveNext())
                {
                    nodesAndTokens.Add(CommaToken().WithTrailingTrivia(NewLine()));

                    nodesAndTokens.Add(en.Current
                        .TrimTrailingTrivia()
                        .WithLeadingTrivia(leadingTrivia));
                }
            }

            return AttributeArgumentList(
                OpenParenToken().WithTrailingTrivia(NewLine()),
                SeparatedList<AttributeArgumentSyntax>(nodesAndTokens),
                argumentList.CloseParenToken.WithoutLeadingTrivia());
        }

        public static Task<Document> ToMultiLineAsync(
            Document document,
            BinaryExpressionSyntax condition,
            CancellationToken cancellationToken = default(CancellationToken))
        {
            SyntaxTriviaList leadingTrivia = condition.GetIncreasedIndentation(cancellationToken);

            leadingTrivia = leadingTrivia.Insert(0, NewLine());

            var rewriter = new BinaryExpressionToMultiLineRewriter(leadingTrivia);

            var newCondition = (ExpressionSyntax)rewriter.Visit(condition);

            return document.ReplaceNodeAsync(condition, newCondition, cancellationToken);
        }

        public static Task<Document> ToMultiLineAsync(
            Document document,
            AccessorDeclarationSyntax accessor,
            CancellationToken cancellationToken = default(CancellationToken))
        {
            AccessorDeclarationSyntax newAccessor = ToMultiLine(accessor);

            return document.ReplaceNodeAsync(accessor, newAccessor, cancellationToken);
        }

        private static AccessorDeclarationSyntax ToMultiLine(AccessorDeclarationSyntax accessor)
        {
            BlockSyntax body = accessor.Body;

            if (body != null)
            {
                SyntaxToken closeBrace = body.CloseBraceToken;

                if (!closeBrace.IsMissing)
                {
                    AccessorDeclarationSyntax newAccessor = accessor
                   .WithBody(
                       body.WithCloseBraceToken(
                           closeBrace.WithLeadingTrivia(
                               closeBrace.LeadingTrivia.Add(NewLine()))));

                    return newAccessor.WithFormatterAnnotation();
                }
            }

            return accessor;
        }
    }
}<|MERGE_RESOLUTION|>--- conflicted
+++ resolved
@@ -12,7 +12,6 @@
 using Microsoft.CodeAnalysis.CSharp.Syntax;
 using Microsoft.CodeAnalysis.Text;
 using Roslynator.CSharp.SyntaxRewriters;
-using Roslynator.Text;
 using static Microsoft.CodeAnalysis.CSharp.SyntaxFactory;
 using static Roslynator.CSharp.CSharpFactory;
 
@@ -247,14 +246,14 @@
             SemanticModel semanticModel,
             CancellationToken cancellationToken = default(CancellationToken))
         {
-<<<<<<< HEAD
-            string trivia = Environment.NewLine + expression.GetIncreasedIndentation(cancellationToken).ToString();
-
-            var builder = new SyntaxNodeTextBuilder(expression, StringBuilderCache.GetInstance());
-
-            int lastPos = builder.FullSpan.Start;
-
-            foreach (SyntaxNode node in CSharpUtility.EnumerateExpressionChain(expression).Reverse())
+            SyntaxTrivia trivia = expression.GetIndentation(cancellationToken);
+
+            string indentation = Environment.NewLine + trivia.ToString() + SingleIndentation(trivia).ToString();
+
+            TextChange? textChange = null;
+            List<TextChange> textChanges = null;
+
+            foreach (SyntaxNode node in CSharpUtility.EnumerateExpressionChain(expression))
             {
                 switch (node.Kind())
                 {
@@ -272,62 +271,6 @@
                                 break;
                             }
 
-                            int index = memberAccess.OperatorToken.SpanStart;
-
-                            builder.Append(TextSpan.FromBounds(lastPos, index));
-                            builder.Append(trivia);
-
-                            lastPos = index;
-                            break;
-                        }
-                    case SyntaxKind.MemberBindingExpression:
-                        {
-                            var memberBinding = (MemberBindingExpressionSyntax)node;
-
-                            int index = memberBinding.OperatorToken.SpanStart;
-
-                            builder.Append(TextSpan.FromBounds(lastPos, index));
-                            builder.Append(trivia);
-
-                            lastPos = index;
-                            break;
-                        }
-                }
-            }
-
-            builder.Append(TextSpan.FromBounds(lastPos, builder.FullSpan.End));
-
-            string text = StringBuilderCache.GetStringAndFree(builder.StringBuilder);
-
-            ExpressionSyntax newExpression = ParseExpression(text);
-
-            return document.ReplaceNodeAsync(expression, newExpression, cancellationToken);
-=======
-            SyntaxTrivia trivia = expression.GetIndentation(cancellationToken);
-
-            string indentation = Environment.NewLine + trivia.ToString() + SingleIndentation(trivia).ToString();
-
-            TextChange? textChange = null;
-            List<TextChange> textChanges = null;
-
-            foreach (SyntaxNode node in CSharpUtility.EnumerateExpressionChain(expression))
-            {
-                switch (node.Kind())
-                {
-                    case SyntaxKind.SimpleMemberAccessExpression:
-                        {
-                            var memberAccess = (MemberAccessExpressionSyntax)node;
-
-                            if (memberAccess.Expression.IsKind(SyntaxKind.ThisExpression))
-                                break;
-
-                            if (semanticModel
-                                .GetSymbol(memberAccess.Expression, cancellationToken)?
-                                .Kind == SymbolKind.Namespace)
-                            {
-                                break;
-                            }
-
                             AddTextChange(memberAccess.OperatorToken);
                             break;
                         }
@@ -365,7 +308,6 @@
                     (textChanges ?? (textChanges = new List<TextChange>() { textChange.Value })).Add(tc);
                 }
             }
->>>>>>> 868b3c79
         }
 
         public static Task<Document> ToMultiLineAsync(
