﻿// Copyright (c) Josef Pihrt. All rights reserved. Licensed under the Apache License, Version 2.0. See License.txt in the project root for license information.

using System.Collections.Immutable;
using System.Composition;
using System.Threading.Tasks;
using Microsoft.CodeAnalysis;
using Microsoft.CodeAnalysis.CodeActions;
using Microsoft.CodeAnalysis.CodeFixes;
using Microsoft.CodeAnalysis.CSharp;
using Microsoft.CodeAnalysis.CSharp.Syntax;
using Roslynator.CodeFixes;
using Roslynator.CSharp.Refactorings;

namespace Roslynator.CSharp.CodeFixes
{
    [ExportCodeFixProvider(LanguageNames.CSharp, Name = nameof(ReturnStatementCodeFixProvider))]
    [Shared]
    public class ReturnStatementCodeFixProvider : BaseCodeFixProvider
    {
        public sealed override ImmutableArray<string> FixableDiagnosticIds
        {
            get
            {
                return ImmutableArray.Create(
                    CompilerDiagnosticIdentifiers.CannotReturnValueFromIterator,
                    CompilerDiagnosticIdentifiers.SinceMethodReturnsVoidReturnKeywordMustNotBeFollowedByObjectExpression,
                    CompilerDiagnosticIdentifiers.SinceMethodIsAsyncMethodThatReturnsTaskReturnKeywordMustNotBeFollowedByObjectExpression);
            }
        }

        public sealed override async Task RegisterCodeFixesAsync(CodeFixContext context)
        {
            if (!Settings.IsAnyCodeFixEnabled(
                CodeFixIdentifiers.UseYieldReturnInsteadOfReturn,
                CodeFixIdentifiers.RemoveReturnKeyword,
                CodeFixIdentifiers.RemoveReturnExpression,
                CodeFixIdentifiers.ChangeMemberTypeAccordingToReturnExpression))
            {
                return;
            }

            SyntaxNode root = await context.GetSyntaxRootAsync().ConfigureAwait(false);

            if (!TryFindFirstAncestorOrSelf(root, context.Span, out ReturnStatementSyntax returnStatement))
                return;

            foreach (Diagnostic diagnostic in context.Diagnostics)
            {
                switch (diagnostic.Id)
                {
                    case CompilerDiagnosticIdentifiers.CannotReturnValueFromIterator:
                        {
                            if (!Settings.IsCodeFixEnabled(CodeFixIdentifiers.UseYieldReturnInsteadOfReturn))
                                break;

                            ExpressionSyntax expression = returnStatement.Expression;

                            if (expression != null)
                            {
                                SemanticModel semanticModel = await context.GetSemanticModelAsync().ConfigureAwait(false);

                                ISymbol containingSymbol = semanticModel.GetEnclosingSymbol(returnStatement.SpanStart, context.CancellationToken);

                                if (containingSymbol?.Kind == SymbolKind.Method)
                                {
                                    var methodSymbol = (IMethodSymbol)containingSymbol;

                                    ITypeSymbol returnType = methodSymbol.ReturnType;

                                    var replacementKind = SyntaxKind.None;

                                    if (returnType.SpecialType == SpecialType.System_Collections_IEnumerable)
                                    {
                                        if (semanticModel
                                            .GetTypeSymbol(expression, context.CancellationToken)
                                            .OriginalDefinition
                                            .IsIEnumerableOrIEnumerableOfT())
                                        {
                                            replacementKind = SyntaxKind.ForEachStatement;
                                        }
                                        else
                                        {
                                            replacementKind = SyntaxKind.YieldReturnStatement;
                                        }
                                    }
                                    else if (returnType.Kind == SymbolKind.NamedType)
                                    {
                                        var namedTypeSymbol = (INamedTypeSymbol)returnType;

                                        if (namedTypeSymbol.OriginalDefinition.IsIEnumerableOfT())
                                        {
                                            if (semanticModel.IsImplicitConversion(expression, namedTypeSymbol.TypeArguments[0]))
                                            {
                                                replacementKind = SyntaxKind.YieldReturnStatement;
                                            }
                                            else
                                            {
                                                replacementKind = SyntaxKind.ForEachStatement;
                                            }
                                        }
                                    }

                                    if (replacementKind == SyntaxKind.YieldReturnStatement
                                        || (replacementKind == SyntaxKind.ForEachStatement && !returnStatement.SpanContainsDirectives()))
                                    {
                                        CodeAction codeAction = CodeAction.Create(
                                            "Use yield return instead of return",
                                            cancellationToken => UseYieldReturnInsteadOfReturnRefactoring.RefactorAsync(context.Document, returnStatement, replacementKind, semanticModel, cancellationToken),
                                            GetEquivalenceKey(diagnostic));

                                        context.RegisterCodeFix(codeAction, diagnostic);
                                    }
                                }
                            }

                            break;
                        }
                    case CompilerDiagnosticIdentifiers.SinceMethodReturnsVoidReturnKeywordMustNotBeFollowedByObjectExpression:
                    case CompilerDiagnosticIdentifiers.SinceMethodIsAsyncMethodThatReturnsTaskReturnKeywordMustNotBeFollowedByObjectExpression:
                        {
                            SemanticModel semanticModel = await context.GetSemanticModelAsync().ConfigureAwait(false);

                            if (Settings.IsCodeFixEnabled(CodeFixIdentifiers.ChangeMemberTypeAccordingToReturnExpression))
                            {
                                ChangeMemberTypeRefactoring.ComputeCodeFix(context, diagnostic, returnStatement.Expression, semanticModel);
                            }

                            if (Settings.IsCodeFixEnabled(CodeFixIdentifiers.RemoveReturnExpression))
                            {
                                ISymbol symbol = semanticModel.GetEnclosingSymbol(returnStatement.SpanStart, context.CancellationToken);

                                if (symbol?.Kind == SymbolKind.Method)
                                {
                                    var methodSymbol = (IMethodSymbol)symbol;

                                    if (methodSymbol.ReturnsVoid
<<<<<<< HEAD
                                        || methodSymbol.ReturnType.HasFullyQualifiedMetadataName(FullyQualifiedMetadataNames.System_Threading_Tasks_Task))
=======
                                        || methodSymbol.ReturnType.HasMetadataName(MetadataNames.System_Threading_Tasks_Task))
>>>>>>> 1738e1a8
                                    {
                                        CodeAction codeAction = CodeAction.Create(
                                            "Remove return expression",
                                            cancellationToken =>
                                            {
                                                ReturnStatementSyntax newNode = returnStatement
                                                    .WithExpression(null)
                                                    .WithFormatterAnnotation();

                                                return context.Document.ReplaceNodeAsync(returnStatement, newNode, cancellationToken);
                                            },
                                            GetEquivalenceKey(diagnostic, CodeFixIdentifiers.RemoveReturnExpression));

                                        context.RegisterCodeFix(codeAction, diagnostic);
                                    }
                                }
                            }

                            if (Settings.IsCodeFixEnabled(CodeFixIdentifiers.RemoveReturnKeyword))
                            {
                                ExpressionSyntax expression = returnStatement.Expression;

                                if (expression.IsKind(
                                        SyntaxKind.InvocationExpression,
                                        SyntaxKind.ObjectCreationExpression,
                                        SyntaxKind.PreDecrementExpression,
                                        SyntaxKind.PreIncrementExpression,
                                        SyntaxKind.PostDecrementExpression,
                                        SyntaxKind.PostIncrementExpression)
                                    || expression is AssignmentExpressionSyntax)
                                {
                                    CodeAction codeAction = CodeAction.Create(
                                        "Remove 'return'",
                                        cancellationToken =>
                                        {
                                            SyntaxTriviaList leadingTrivia = returnStatement
                                                .GetLeadingTrivia()
                                                .AddRange(returnStatement.ReturnKeyword.TrailingTrivia.EmptyIfWhitespace())
                                                .AddRange(expression.GetLeadingTrivia().EmptyIfWhitespace());

                                            ExpressionStatementSyntax newNode = SyntaxFactory.ExpressionStatement(
                                                expression.WithLeadingTrivia(leadingTrivia),
                                                returnStatement.SemicolonToken);

                                            return context.Document.ReplaceNodeAsync(returnStatement, newNode, cancellationToken);
                                        },
                                        GetEquivalenceKey(diagnostic, CodeFixIdentifiers.RemoveReturnKeyword));

                                    context.RegisterCodeFix(codeAction, diagnostic);
                                }
                            }

                            break;
                        }
                }
            }
        }
    }
}<|MERGE_RESOLUTION|>--- conflicted
+++ resolved
@@ -134,11 +134,7 @@
                                     var methodSymbol = (IMethodSymbol)symbol;
 
                                     if (methodSymbol.ReturnsVoid
-<<<<<<< HEAD
-                                        || methodSymbol.ReturnType.HasFullyQualifiedMetadataName(FullyQualifiedMetadataNames.System_Threading_Tasks_Task))
-=======
                                         || methodSymbol.ReturnType.HasMetadataName(MetadataNames.System_Threading_Tasks_Task))
->>>>>>> 1738e1a8
                                     {
                                         CodeAction codeAction = CodeAction.Create(
                                             "Remove return expression",
