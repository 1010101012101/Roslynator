--- conflicted
+++ resolved
@@ -50,11 +50,7 @@
             string language,
             bool allowNewCompilerDiagnostics = false)
         {
-<<<<<<< HEAD
             Assert.True(codeFixProvider.FixableDiagnosticIds.Intersect(analyzer.SupportedDiagnostics.Select(f => f.Id)).Any(), $"Code fix provider '{codeFixProvider.GetType().Name}' cannot fix any diagnostic supported by analyzer '{analyzer}'.");
-=======
-            Debug.Assert(codeFixProvider.FixableDiagnosticIds.Intersect(analyzer.SupportedDiagnostics.Select(f => f.Id)).Any(), $"Code fix provider '{codeFixProvider.GetType().Name}' cannot fix any diagnostic supported by analyzer '{analyzer}'.");
->>>>>>> db79e5a9
 
             Document document = WorkspaceUtility.CreateDocument(source, language);
 
