﻿// Copyright (c) Josef Pihrt. All rights reserved. Licensed under the Apache License, Version 2.0. See License.txt in the project root for license information.

using System;
using System.Collections.Immutable;
using Microsoft.CodeAnalysis;
using Microsoft.CodeAnalysis.CSharp;
using Microsoft.CodeAnalysis.CSharp.Syntax;
using Microsoft.CodeAnalysis.Diagnostics;

namespace Roslynator.CSharp.Analysis
{
    [DiagnosticAnalyzer(LanguageNames.CSharp)]
    public class UseGenericEventHandlerAnalyzer : BaseDiagnosticAnalyzer
    {
        public override ImmutableArray<DiagnosticDescriptor> SupportedDiagnostics
        {
            get { return ImmutableArray.Create(DiagnosticDescriptors.UseGenericEventHandler); }
        }

        public override void Initialize(AnalysisContext context)
        {
            if (context == null)
                throw new ArgumentNullException(nameof(context));

            base.Initialize(context);

            context.RegisterSymbolAction(AnalyzeEvent, SymbolKind.Event);
        }

        public static void AnalyzeEvent(SymbolAnalysisContext context)
        {
            var eventSymbol = (IEventSymbol)context.Symbol;

            if (eventSymbol.IsImplicitlyDeclared)
                return;

            if (eventSymbol.IsOverride)
                return;

            if (!eventSymbol.ExplicitInterfaceImplementations.IsDefaultOrEmpty)
                return;

            var namedType = eventSymbol.Type as INamedTypeSymbol;

            if (namedType?.Arity != 0)
                return;

<<<<<<< HEAD
            if (namedType.HasFullyQualifiedMetadataName(FullyQualifiedMetadataNames.System_EventHandler))
=======
            if (namedType.HasMetadataName(MetadataNames.System_EventHandler))
>>>>>>> 1738e1a8
                return;

            IMethodSymbol delegateInvokeMethod = namedType.DelegateInvokeMethod;

            if (delegateInvokeMethod == null)
                return;

            ImmutableArray<IParameterSymbol> parameters = delegateInvokeMethod.Parameters;

            if (parameters.Length != 2)
                return;

            if (!parameters[0].Type.IsObject())
                return;

            if (eventSymbol.ImplementsInterfaceMember<IEventSymbol>(allInterfaces: true))
                return;

            SyntaxNode node = eventSymbol.GetSyntax(context.CancellationToken);

            TypeSyntax type = GetTypeSyntax(node);

            context.ReportDiagnostic(DiagnosticDescriptors.UseGenericEventHandler, type);
        }

        private static TypeSyntax GetTypeSyntax(SyntaxNode node)
        {
            switch (node.Kind())
            {
                case SyntaxKind.EventDeclaration:
                    {
                        return ((EventDeclarationSyntax)node).Type;
                    }
                case SyntaxKind.VariableDeclarator:
                    {
                        var declarator = (VariableDeclaratorSyntax)node;

                        SyntaxNode parent = declarator.Parent;

                        if (parent?.Kind() == SyntaxKind.VariableDeclaration)
                        {
                            var declaration = (VariableDeclarationSyntax)parent;

                            return declaration.Type;
                        }

                        break;
                    }
            }

            throw new InvalidOperationException();
        }
    }
}<|MERGE_RESOLUTION|>--- conflicted
+++ resolved
@@ -45,11 +45,7 @@
             if (namedType?.Arity != 0)
                 return;
 
-<<<<<<< HEAD
-            if (namedType.HasFullyQualifiedMetadataName(FullyQualifiedMetadataNames.System_EventHandler))
-=======
             if (namedType.HasMetadataName(MetadataNames.System_EventHandler))
->>>>>>> 1738e1a8
                 return;
 
             IMethodSymbol delegateInvokeMethod = namedType.DelegateInvokeMethod;
