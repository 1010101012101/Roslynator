﻿// Copyright (c) Josef Pihrt. All rights reserved. Licensed under the Apache License, Version 2.0. See License.txt in the project root for license information.

using System;
using System.Collections.Generic;
using System.Diagnostics;
using Microsoft.CodeAnalysis;
using Microsoft.CodeAnalysis.CSharp;
using Microsoft.CodeAnalysis.CSharp.Syntax;

namespace Roslynator.CSharp.Syntax
{
    /// <summary>
    /// Provides information about a <see cref="XmlElementSyntax"/> or <see cref="XmlEmptyElementSyntax"/>.
    /// </summary>
    [DebuggerDisplay("{DebuggerDisplay,nq}")]
    public readonly struct XmlElementInfo : IEquatable<XmlElementInfo>
    {
        private XmlElementInfo(XmlNodeSyntax element, string localName)
        {
            Element = element;
            LocalName = localName;
        }

        /// <summary>
        /// The xml element.
        /// </summary>
        public XmlNodeSyntax Element { get; }

        /// <summary>
        /// Local name of the element.
        /// </summary>
        public string LocalName { get; }

        /// <summary>
        /// Element kind.
        /// </summary>
        public SyntaxKind Kind
        {
            get { return Element?.Kind() ?? SyntaxKind.None; }
        }

        /// <summary>
        /// Determines whether the element is <see cref="SyntaxKind.XmlEmptyElement"/>.
        /// </summary>
        public bool IsEmptyElement
        {
            get { return Kind == SyntaxKind.XmlEmptyElement; }
        }

        internal bool IsContentEmptyOrWhitespace
        {
            get
            {
                if (!Success)
                    return false;

                if (IsEmptyElement)
                    return true;

                var element = (XmlElementSyntax)Element;

                SyntaxList<XmlNodeSyntax> content = element.Content;

                int count = content.Count;

                if (count == 0)
                    return true;

                if (count == 1)
                {
                    XmlNodeSyntax node = content[0];

                    if (node.IsKind(SyntaxKind.XmlText))
                    {
                        var xmlText = (XmlTextSyntax)node;

                        return xmlText.TextTokens.All(IsWhitespaceOrNewLine);
                    }
                }

                return false;

                bool IsWhitespaceOrNewLine(SyntaxToken token)
                {
                    switch (token.Kind())
                    {
                        case SyntaxKind.XmlTextLiteralNewLineToken:
                            return true;
                        case SyntaxKind.XmlTextLiteralToken:
                            return string.IsNullOrWhiteSpace(token.ValueText);
                        default:
                            return false;
                    }
                }
            }
        }

        /// <summary>
        /// Determines whether this struct was initialized with an actual syntax.
        /// </summary>
        public bool Success
        {
            get { return Element != null; }
        }

        [DebuggerBrowsable(DebuggerBrowsableState.Never)]
        private string DebuggerDisplay
        {
            get { return SyntaxInfoHelpers.ToDebugString(Success, this, Element); }
        }

        internal XmlElementKind GetElementKind()
        {
            return XmlElementNameKindMapper.GetKindOrDefault(LocalName);
        }

        internal static XmlElementInfo Create(XmlNodeSyntax node)
        {
            switch (node)
            {
                case XmlElementSyntax element:
                    {
                        string localName = element.StartTag?.Name?.LocalName.ValueText;

                        if (localName == null)
                            return default;

                        return new XmlElementInfo(element, localName);
                    }
                case XmlEmptyElementSyntax element:
                    {
                        string localName = element.Name?.LocalName.ValueText;

                        if (localName == null)
                            return default;

                        return new XmlElementInfo(element, localName);
                    }
            }

            return default;
        }

<<<<<<< HEAD
        private static XmlElementKind GetXmlElementKind(string localName)
        {
            switch (localName)
            {
                case "include":
                case "INCLUDE":
                    return XmlElementKind.Include;
                case "exclude":
                case "EXCLUDE":
                    return XmlElementKind.Exclude;
                case "inheritdoc":
                case "INHERITDOC":
                    return XmlElementKind.InheritDoc;
                case "summary":
                case "SUMMARY":
                    return XmlElementKind.Summary;
                case "exception":
                case "EXCEPTION":
                    return XmlElementKind.Exception;
                case "returns":
                case "RETURNS":
                    return XmlElementKind.Returns;
                default:
                    return XmlElementKind.None;
            }
        }

=======
>>>>>>> 1e30494c
        internal bool IsLocalName(string localName, StringComparison comparison = StringComparison.Ordinal)
        {
            return string.Equals(LocalName, localName, comparison);
        }

        internal bool IsLocalName(string localName1, string localName2, StringComparison comparison = StringComparison.Ordinal)
        {
            return IsLocalName(localName1, comparison)
                || IsLocalName(localName2, comparison);
        }

        /// <summary>
        /// Returns the string representation of the underlying syntax, not including its leading and trailing trivia.
        /// </summary>
        /// <returns></returns>
        public override string ToString()
        {
            return Element?.ToString() ?? "";
        }

        /// <summary>
        /// Determines whether this instance and a specified object are equal.
        /// </summary>
        /// <param name="obj">The object to compare with the current instance. </param>
        /// <returns>true if <paramref name="obj" /> and this instance are the same type and represent the same value; otherwise, false. </returns>
        public override bool Equals(object obj)
        {
            return obj is XmlElementInfo other && Equals(other);
        }

        /// <summary>
        /// Determines whether this instance is equal to another object of the same type.
        /// </summary>
        /// <param name="other">An object to compare with this object.</param>
        /// <returns>true if the current object is equal to the <paramref name="other" /> parameter; otherwise, false.</returns>
        public bool Equals(XmlElementInfo other)
        {
            return EqualityComparer<XmlNodeSyntax>.Default.Equals(Element, other.Element);
        }

        /// <summary>
        /// Returns the hash code for this instance.
        /// </summary>
        /// <returns>A 32-bit signed integer that is the hash code for this instance.</returns>
        public override int GetHashCode()
        {
            return EqualityComparer<XmlNodeSyntax>.Default.GetHashCode(Element);
        }

        public static bool operator ==(in XmlElementInfo info1, in XmlElementInfo info2)
        {
            return info1.Equals(info2);
        }

        public static bool operator !=(in XmlElementInfo info1, in XmlElementInfo info2)
        {
            return !(info1 == info2);
        }
    }
}<|MERGE_RESOLUTION|>--- conflicted
+++ resolved
@@ -141,36 +141,6 @@
             return default;
         }
 
-<<<<<<< HEAD
-        private static XmlElementKind GetXmlElementKind(string localName)
-        {
-            switch (localName)
-            {
-                case "include":
-                case "INCLUDE":
-                    return XmlElementKind.Include;
-                case "exclude":
-                case "EXCLUDE":
-                    return XmlElementKind.Exclude;
-                case "inheritdoc":
-                case "INHERITDOC":
-                    return XmlElementKind.InheritDoc;
-                case "summary":
-                case "SUMMARY":
-                    return XmlElementKind.Summary;
-                case "exception":
-                case "EXCEPTION":
-                    return XmlElementKind.Exception;
-                case "returns":
-                case "RETURNS":
-                    return XmlElementKind.Returns;
-                default:
-                    return XmlElementKind.None;
-            }
-        }
-
-=======
->>>>>>> 1e30494c
         internal bool IsLocalName(string localName, StringComparison comparison = StringComparison.Ordinal)
         {
             return string.Equals(LocalName, localName, comparison);
