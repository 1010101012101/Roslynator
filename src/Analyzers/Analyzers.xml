<?xml version="1.0" encoding="utf-8"?>
<Analyzers>
  <Analyzer Identifier="AddBracesWhenExpressionSpansOverMultipleLines">
    <Id>RCS1001</Id>
    <Title>Add braces (when expression spans over multiple lines).</Title>
    <MessageFormat>Add braces to {0} (when expression spans over multiple lines).</MessageFormat>
    <Category>Style</Category>
    <DefaultSeverity>Info</DefaultSeverity>
    <IsEnabledByDefault>true</IsEnabledByDefault>
    <SupportsFadeOut>false</SupportsFadeOut>
    <SupportsFadeOutAnalyzer>false</SupportsFadeOutAnalyzer>
    <Samples>
      <Sample>
        <Before><![CDATA[if (condition)
    Foo( // RCS1001
        x,
        y);]]></Before>
        <After><![CDATA[if (condition)
{
    Foo(
        x,
        y);
}]]></After>
      </Sample>
    </Samples>
  </Analyzer>
  <Analyzer Identifier="RemoveBraces">
    <Id>RCS1002</Id>
    <Title>Remove braces.</Title>
    <MessageFormat>Remove braces from {0}.</MessageFormat>
    <Category>Style</Category>
    <DefaultSeverity>Hidden</DefaultSeverity>
    <IsEnabledByDefault>false</IsEnabledByDefault>
    <SupportsFadeOut>false</SupportsFadeOut>
    <SupportsFadeOutAnalyzer>true</SupportsFadeOutAnalyzer>
    <Samples>
      <Sample>
        <Before><![CDATA[if (condition)
{ // RCS1002
    Foo();
}]]></Before>
        <After>
          <![CDATA[if (condition)
    Foo();]]></After>
      </Sample>
    </Samples>
  </Analyzer>
  <Analyzer Identifier="AddBracesToIfElseWhenExpressionSpansOverMultipleLines">
    <Id>RCS1003</Id>
    <Title>Add braces to if-else (when expression spans over multiple lines).</Title>
    <MessageFormat>Add braces to if-else (when expression spans over multiple lines).</MessageFormat>
    <Category>Style</Category>
    <DefaultSeverity>Info</DefaultSeverity>
    <IsEnabledByDefault>true</IsEnabledByDefault>
    <SupportsFadeOut>false</SupportsFadeOut>
    <SupportsFadeOutAnalyzer>false</SupportsFadeOutAnalyzer>
    <Samples>
      <Sample>
        <Before><![CDATA[if (condition) // RCS1003
    WhenTrue(
        x,
        y);
else
    WhenFalse(
        x,
        y);]]></Before>
        <After><![CDATA[if (condition)
{
    WhenTrue(
        x,
        y);
}
else
{
    WhenFalse(
        x,
        y);
}]]></After>
      </Sample>
    </Samples>
  </Analyzer>
  <Analyzer Identifier="RemoveBracesFromIfElse">
    <Id>RCS1004</Id>
    <Title>Remove braces from if-else.</Title>
    <MessageFormat>Remove braces from if-else.</MessageFormat>
    <Category>Style</Category>
    <DefaultSeverity>Hidden</DefaultSeverity>
    <IsEnabledByDefault>false</IsEnabledByDefault>
    <SupportsFadeOut>false</SupportsFadeOut>
    <SupportsFadeOutAnalyzer>true</SupportsFadeOutAnalyzer>
    <Samples>
      <Sample>
        <Before><![CDATA[if (condition) // RCS1004
{
    WhenTrue();
}
else
{
    WhenFalse();
}]]></Before>
        <After><![CDATA[if (condition)
    WhenTrue();
else
    WhenFalse();]]></After>
      </Sample>
    </Samples>
  </Analyzer>
  <Analyzer Identifier="SimplifyNestedUsingStatement">
    <Id>RCS1005</Id>
    <Title>Simplify nested using statement.</Title>
    <MessageFormat>Simplify nested using statement.</MessageFormat>
    <Category>Simplification</Category>
    <DefaultSeverity>Hidden</DefaultSeverity>
    <IsEnabledByDefault>true</IsEnabledByDefault>
    <SupportsFadeOut>false</SupportsFadeOut>
    <SupportsFadeOutAnalyzer>true</SupportsFadeOutAnalyzer>
    <Samples>
      <Sample>
        <Before><![CDATA[using (var fs = new FileStream("path", FileMode.OpenOrCreate))
{ // RCS1005
    using (var sr = new StreamReader(fs))
    {
    }
}]]></Before>
        <After><![CDATA[using (var fs = new FileStream("path", FileMode.OpenOrCreate))
using (var sr = new StreamReader(fs))
{
}]]></After>
      </Sample>
    </Samples>
  </Analyzer>
  <Analyzer Identifier="MergeElseClauseWithNestedIfStatement">
    <Id>RCS1006</Id>
    <Title>Merge else clause with nested if statement.</Title>
    <MessageFormat>Merge else clause with nested if statement.</MessageFormat>
    <Category>Simplification</Category>
    <DefaultSeverity>Hidden</DefaultSeverity>
    <IsEnabledByDefault>true</IsEnabledByDefault>
    <SupportsFadeOut>false</SupportsFadeOut>
    <SupportsFadeOutAnalyzer>true</SupportsFadeOutAnalyzer>
    <Samples>
      <Sample>
        <Before><![CDATA[if (condition1)
{
    Foo1();
}
else
{ // RCS1006
    if (condition2)
    {
        Foo2();
    }
}]]></Before>
        <After><![CDATA[if (condition1)
{
    Foo1();
}
else if (condition2)
{
    Foo2();
}]]></After>
      </Sample>
    </Samples>
  </Analyzer>
  <Analyzer Identifier="AddBraces">
    <Id>RCS1007</Id>
    <Title>Add braces.</Title>
    <MessageFormat>Add braces to {0}.</MessageFormat>
    <Category>Style</Category>
    <DefaultSeverity>Info</DefaultSeverity>
    <IsEnabledByDefault>false</IsEnabledByDefault>
    <SupportsFadeOut>false</SupportsFadeOut>
    <SupportsFadeOutAnalyzer>false</SupportsFadeOutAnalyzer>
    <Samples>
      <Sample>
        <Before><![CDATA[if (condition)
    Foo(); // RCS1007]]></Before>
        <After><![CDATA[if (condition)
{
    Foo();
}]]></After>
      </Sample>
    </Samples>
  </Analyzer>
  <Analyzer Identifier="UseExplicitTypeInsteadOfVarWhenTypeIsNotObvious">
    <Id>RCS1008</Id>
    <Title>Use explicit type instead of 'var' (when the type is not obvious).</Title>
    <MessageFormat>Use explicit type instead of 'var'.</MessageFormat>
    <Category>Readability</Category>
    <DefaultSeverity>Hidden</DefaultSeverity>
    <IsEnabledByDefault>false</IsEnabledByDefault>
    <SupportsFadeOut>false</SupportsFadeOut>
    <SupportsFadeOutAnalyzer>false</SupportsFadeOutAnalyzer>
    <Samples>
      <Sample>
        <Before><![CDATA[var s = GetValue(); // RCS1008]]></Before>
        <After><![CDATA[string s = GetValue();]]></After>
      </Sample>
    </Samples>
  </Analyzer>
  <Analyzer Identifier="UseExplicitTypeInsteadOfVarInForEach">
    <Id>RCS1009</Id>
    <Title>Use explicit type instead of 'var' (foreach variable).</Title>
    <MessageFormat>Use explicit type instead of 'var'.</MessageFormat>
    <Category>Readability</Category>
    <DefaultSeverity>Hidden</DefaultSeverity>
    <IsEnabledByDefault>false</IsEnabledByDefault>
    <SupportsFadeOut>false</SupportsFadeOut>
    <SupportsFadeOutAnalyzer>false</SupportsFadeOutAnalyzer>
    <Samples>
      <Sample>
        <Before><![CDATA[var items = new List<string>();

// ...

foreach (var item in items) // RCS1009
{
}]]></Before>
        <After><![CDATA[foreach (string item in items)
{
}]]></After>
      </Sample>
    </Samples>
  </Analyzer>
  <Analyzer Identifier="UseVarInsteadOfExplicitTypeWhenTypeIsObvious">
    <Id>RCS1010</Id>
    <Title>Use 'var' instead of explicit type (when the type is obvious).</Title>
    <MessageFormat>Use 'var' instead of explicit type.</MessageFormat>
    <Category>Simplification</Category>
    <DefaultSeverity>Hidden</DefaultSeverity>
    <IsEnabledByDefault>false</IsEnabledByDefault>
    <SupportsFadeOut>true</SupportsFadeOut>
    <SupportsFadeOutAnalyzer>false</SupportsFadeOutAnalyzer>
    <Samples>
      <Sample>
        <Before><![CDATA[Foo foo = new Foo(); // RCS1010]]></Before>
        <After><![CDATA[var foo = new Foo();]]></After>
      </Sample>
    </Samples>
  </Analyzer>
  <Analyzer Identifier="UseExplicitTypeInsteadOfVarWhenTypeIsObvious">
    <Id>RCS1012</Id>
    <Title>Use explicit type instead of 'var' (when the type is obvious).</Title>
    <MessageFormat>Use explicit type instead of 'var'.</MessageFormat>
    <Category>Readability</Category>
    <DefaultSeverity>Hidden</DefaultSeverity>
    <IsEnabledByDefault>false</IsEnabledByDefault>
    <SupportsFadeOut>false</SupportsFadeOut>
    <SupportsFadeOutAnalyzer>false</SupportsFadeOutAnalyzer>
    <Samples>
      <Sample>
        <Before><![CDATA[var foo = new Foo(); // RCS1012]]></Before>
        <After><![CDATA[Foo foo = new Foo();]]></After>
      </Sample>
    </Samples>
  </Analyzer>
  <Analyzer Identifier="UsePredefinedType">
    <Id>RCS1013</Id>
    <Title>Use predefined type.</Title>
    <MessageFormat>Use predefined type.</MessageFormat>
    <Category>Usage</Category>
    <DefaultSeverity>Info</DefaultSeverity>
    <IsEnabledByDefault>false</IsEnabledByDefault>
    <SupportsFadeOut>true</SupportsFadeOut>
    <SupportsFadeOutAnalyzer>false</SupportsFadeOutAnalyzer>
    <Samples>
      <Sample>
        <Before><![CDATA[String s = null; // RCS1013]]></Before>
        <After><![CDATA[string s = null;]]></After>
      </Sample>
    </Samples>
  </Analyzer>
  <Analyzer Identifier="AvoidImplicitlyTypedArray">
    <Id>RCS1014</Id>
    <Title>Avoid implicitly-typed array.</Title>
    <MessageFormat>Declare explicit type when creating an array.</MessageFormat>
    <Category>Readability</Category>
    <DefaultSeverity>Info</DefaultSeverity>
    <IsEnabledByDefault>false</IsEnabledByDefault>
    <SupportsFadeOut>false</SupportsFadeOut>
    <SupportsFadeOutAnalyzer>false</SupportsFadeOutAnalyzer>
    <Samples>
      <Sample>
        <Before><![CDATA[var items = new[] { "" }; // RCS1014]]></Before>
        <After><![CDATA[var items = new string[] { "" };]]></After>
      </Sample>
    </Samples>
  </Analyzer>
  <Analyzer Identifier="UseNameOfOperator">
    <Id>RCS1015</Id>
    <Title>Use nameof operator.</Title>
    <MessageFormat>Use nameof operator.</MessageFormat>
    <Category>Maintainability</Category>
    <DefaultSeverity>Info</DefaultSeverity>
    <IsEnabledByDefault>true</IsEnabledByDefault>
    <SupportsFadeOut>false</SupportsFadeOut>
    <SupportsFadeOutAnalyzer>true</SupportsFadeOutAnalyzer>
    <Samples>
      <Sample>
        <Before><![CDATA[public void Foo(object parameter)
{
    if (parameter == null)
    {
        throw new ArgumentNullException("parameter", "message"); // RCS1015
    }
}]]></Before>
        <After>
          <![CDATA[public void Foo(object parameter)
{
    if (parameter == null)
    {
        throw new ArgumentNullException(nameof(parameter), "message");
    }
}]]></After>
      </Sample>
    </Samples>
  </Analyzer>
  <Analyzer Identifier="UseExpressionBodiedMember">
    <Id>RCS1016</Id>
    <Title>Use expression-bodied member.</Title>
    <MessageFormat>Use expression bodied member.</MessageFormat>
    <Category>Usage</Category>
    <DefaultSeverity>Hidden</DefaultSeverity>
    <IsEnabledByDefault>false</IsEnabledByDefault>
    <SupportsFadeOut>false</SupportsFadeOut>
    <SupportsFadeOutAnalyzer>true</SupportsFadeOutAnalyzer>
    <Samples>
      <Sample>
        <Before><![CDATA[public object Foo()
{ // RCS1016
    return null;
}]]></Before>
        <After><![CDATA[public object Foo() => null;]]></After>
      </Sample>
    </Samples>
  </Analyzer>
  <Analyzer Identifier="AvoidMultilineExpressionBody">
    <Id>RCS1017</Id>
    <Title>Avoid multiline expression body.</Title>
    <MessageFormat>Expand expression body with multiline expression.</MessageFormat>
    <Category>Style</Category>
    <DefaultSeverity>Info</DefaultSeverity>
    <IsEnabledByDefault>false</IsEnabledByDefault>
    <SupportsFadeOut>false</SupportsFadeOut>
    <SupportsFadeOutAnalyzer>false</SupportsFadeOutAnalyzer>
    <Samples>
      <Sample>
        <Before><![CDATA[public string[] Foo() => new string[] // RCS1017
{
    "a",
    "b",
    "c"
};]]></Before>
        <After><![CDATA[public string[] Foo()
{
    return new string[]
    {
        "a",
        "b",
        "c"
    };
}]]></After>
      </Sample>
    </Samples>
  </Analyzer>
  <Analyzer Identifier="AddDefaultAccessModifier">
    <Id>RCS1018</Id>
    <Title>Add default access modifier.</Title>
    <MessageFormat>Add default access modifier.</MessageFormat>
    <Category>Readability</Category>
    <DefaultSeverity>Info</DefaultSeverity>
    <IsEnabledByDefault>true</IsEnabledByDefault>
    <SupportsFadeOut>false</SupportsFadeOut>
    <SupportsFadeOutAnalyzer>false</SupportsFadeOutAnalyzer>
    <Samples>
      <Sample>
        <Before><![CDATA[class Foo // RCS1018
{
    void Bar() // RCS1018
    {
    }
}]]></Before>
        <After><![CDATA[internal class Foo
{
    private void Bar()
    {
    }
}]]></After>
      </Sample>
    </Samples>
  </Analyzer>
  <Analyzer Identifier="ReorderModifiers">
    <Id>RCS1019</Id>
    <Title>Reorder modifiers.</Title>
    <MessageFormat>Reorder modifiers.</MessageFormat>
    <Category>Readability</Category>
    <DefaultSeverity>Info</DefaultSeverity>
    <IsEnabledByDefault>false</IsEnabledByDefault>
    <SupportsFadeOut>false</SupportsFadeOut>
    <SupportsFadeOutAnalyzer>false</SupportsFadeOutAnalyzer>
    <Samples>
      <Sample>
        <Before><![CDATA[private readonly static object _f; // RCS1019

internal protected class Foo // RCS1019
{
}]]></Before>
        <After><![CDATA[private static readonly object _f;

protected internal class Foo
{
}]]></After>
      </Sample>
    </Samples>
  </Analyzer>
  <Analyzer Identifier="SimplifyNullableOfT">
    <Id>RCS1020</Id>
    <Title>Simplify Nullable&lt;T&gt; to T?.</Title>
    <MessageFormat>Simplify Nullable&lt;T&gt; to T?.</MessageFormat>
    <Category>Simplification</Category>
    <DefaultSeverity>Info</DefaultSeverity>
    <IsEnabledByDefault>true</IsEnabledByDefault>
    <SupportsFadeOut>true</SupportsFadeOut>
    <SupportsFadeOutAnalyzer>false</SupportsFadeOutAnalyzer>
    <Samples>
      <Sample>
        <Before><![CDATA[Nullable<int> x = null; // RCS1020]]></Before>
        <After><![CDATA[int? x = null;]]></After>
      </Sample>
    </Samples>
  </Analyzer>
  <Analyzer Identifier="SimplifyLambdaExpression">
    <Id>RCS1021</Id>
    <Title>Simplify lambda expression.</Title>
    <MessageFormat>Simplify lambda expression.</MessageFormat>
    <Category>Simplification</Category>
    <DefaultSeverity>Info</DefaultSeverity>
    <IsEnabledByDefault>true</IsEnabledByDefault>
    <SupportsFadeOut>false</SupportsFadeOut>
    <SupportsFadeOutAnalyzer>true</SupportsFadeOutAnalyzer>
    <Samples>
      <Sample>
        <Before><![CDATA[var x = items.Select(f =>
{ // RCS1021
    return f.ToString();
});]]></Before>
        <After><![CDATA[var x = items.Select(f => f.ToString());]]></After>
      </Sample>
    </Samples>
  </Analyzer>
  <Analyzer Identifier="SimplifyLambdaExpressionParameterList" IsObsolete="true">
    <Id>RCS1022</Id>
    <Title>Simplify lambda expression parameter list.</Title>
    <MessageFormat>Simplify lambda expression parameter list.</MessageFormat>
    <Category>Simplification</Category>
    <DefaultSeverity>Hidden</DefaultSeverity>
    <IsEnabledByDefault>false</IsEnabledByDefault>
    <SupportsFadeOut>false</SupportsFadeOut>
    <SupportsFadeOutAnalyzer>true</SupportsFadeOutAnalyzer>
  </Analyzer>
  <Analyzer Identifier="FormatEmptyBlock">
    <Id>RCS1023</Id>
    <Title>Format empty block.</Title>
    <MessageFormat>Format empty block.</MessageFormat>
    <Category>Formatting</Category>
    <DefaultSeverity>Info</DefaultSeverity>
    <IsEnabledByDefault>false</IsEnabledByDefault>
    <SupportsFadeOut>false</SupportsFadeOut>
    <SupportsFadeOutAnalyzer>false</SupportsFadeOutAnalyzer>
    <Samples>
      <Sample>
        <Before><![CDATA[public void Foo()
{ } // RCS1023]]></Before>
        <After><![CDATA[public void Foo()
{
}]]></After>
      </Sample>
    </Samples>
  </Analyzer>
  <Analyzer Identifier="FormatAccessorList">
    <Id>RCS1024</Id>
    <Title>Format accessor list.</Title>
    <MessageFormat>Format accessor list.</MessageFormat>
    <Category>Formatting</Category>
    <DefaultSeverity>Info</DefaultSeverity>
    <IsEnabledByDefault>false</IsEnabledByDefault>
    <SupportsFadeOut>false</SupportsFadeOut>
    <SupportsFadeOutAnalyzer>false</SupportsFadeOutAnalyzer>
    <Samples>
      <Sample>
        <Before><![CDATA[public string Foo { get { return _foo; } set { _foo = value; } } // RCS1024]]></Before>
        <After>
          <![CDATA[public string Foo
{
    get { return _foo; }
    set { _foo = value; }
}]]></After>
      </Sample>
    </Samples>
  </Analyzer>
  <Analyzer Identifier="FormatEachEnumMemberOnSeparateLine">
    <Id>RCS1025</Id>
    <Title>Format each enum member on a separate line.</Title>
    <MessageFormat>Format each enum member on a separate line.</MessageFormat>
    <Category>Formatting</Category>
    <DefaultSeverity>Info</DefaultSeverity>
    <IsEnabledByDefault>false</IsEnabledByDefault>
    <SupportsFadeOut>false</SupportsFadeOut>
    <SupportsFadeOutAnalyzer>false</SupportsFadeOutAnalyzer>
    <Samples>
      <Sample>
        <Before><![CDATA[public enum Foo { A, B, C, } // RCS1025]]></Before>
        <After><![CDATA[public enum Foo
{
    A,
    B,
    C,
}]]></After>
      </Sample>
    </Samples>
  </Analyzer>
  <Analyzer Identifier="FormatEachStatementOnSeparateLine">
    <Id>RCS1026</Id>
    <Title>Format each statement on a separate line.</Title>
    <MessageFormat>Format each statement on a separate line.</MessageFormat>
    <Category>Formatting</Category>
    <DefaultSeverity>Info</DefaultSeverity>
    <IsEnabledByDefault>false</IsEnabledByDefault>
    <SupportsFadeOut>false</SupportsFadeOut>
    <SupportsFadeOutAnalyzer>false</SupportsFadeOutAnalyzer>
    <Samples>
      <Sample>
        <Before><![CDATA[string s = ""; Foo(s); // RCS1026]]></Before>
        <After><![CDATA[string s = "";
Foo(s);]]></After>
      </Sample>
    </Samples>
  </Analyzer>
  <Analyzer Identifier="FormatEmbeddedStatementOnSeparateLine">
    <Id>RCS1027</Id>
    <Title>Format embedded statement on a separate line.</Title>
    <MessageFormat>Format embedded statement on a separate line.</MessageFormat>
    <Category>Formatting</Category>
    <DefaultSeverity>Info</DefaultSeverity>
    <IsEnabledByDefault>false</IsEnabledByDefault>
    <SupportsFadeOut>false</SupportsFadeOut>
    <SupportsFadeOutAnalyzer>false</SupportsFadeOutAnalyzer>
    <Samples>
      <Sample>
        <Before><![CDATA[if (condition) Foo(); // RCS1027]]></Before>
        <After><![CDATA[if (condition)
{
    Foo();
}]]></After>
      </Sample>
    </Samples>
  </Analyzer>
  <Analyzer Identifier="FormatSwitchSectionStatementOnSeparateLine">
    <Id>RCS1028</Id>
    <Title>Format switch section's statement on a separate line.</Title>
    <MessageFormat>Format switch section's statement on a separate line.</MessageFormat>
    <Category>Formatting</Category>
    <DefaultSeverity>Info</DefaultSeverity>
    <IsEnabledByDefault>false</IsEnabledByDefault>
    <SupportsFadeOut>false</SupportsFadeOut>
    <SupportsFadeOutAnalyzer>false</SupportsFadeOutAnalyzer>
    <Samples>
      <Sample>
        <Before><![CDATA[switch (s)
{
    case "a": return Foo(); // RCS1028
    case "b": return Bar();
}]]></Before>
        <After><![CDATA[switch (s)
{
    case "a":
        return Foo();
    case "b":
        return Bar();
}]]></After>
      </Sample>
    </Samples>
  </Analyzer>
  <Analyzer Identifier="FormatBinaryOperatorOnNextLine">
    <Id>RCS1029</Id>
    <Title>Format binary operator on next line.</Title>
    <MessageFormat>Format binary operator on next line.</MessageFormat>
    <Category>Formatting</Category>
    <DefaultSeverity>Info</DefaultSeverity>
    <IsEnabledByDefault>true</IsEnabledByDefault>
    <SupportsFadeOut>false</SupportsFadeOut>
    <SupportsFadeOutAnalyzer>false</SupportsFadeOutAnalyzer>
    <Samples>
      <Sample>
        <Before><![CDATA[if (x && // RCS1029
    y &&
    z)
{

}]]></Before>
        <After><![CDATA[if (x
    && y
    && z)
{

}]]></After>
      </Sample>
    </Samples>
  </Analyzer>
  <Analyzer Identifier="AddEmptyLineAfterEmbeddedStatement">
    <Id>RCS1030</Id>
    <Title>Add empty line after embedded statement.</Title>
    <MessageFormat>Add empty line after embedded statement.</MessageFormat>
    <Category>Formatting</Category>
    <DefaultSeverity>Info</DefaultSeverity>
    <IsEnabledByDefault>false</IsEnabledByDefault>
    <SupportsFadeOut>false</SupportsFadeOut>
    <SupportsFadeOutAnalyzer>false</SupportsFadeOutAnalyzer>
    <Samples>
      <Sample>
        <Before><![CDATA[if (x)
    Foo(); // RCS1030
if (y)
    Bar();]]></Before>
        <After><![CDATA[if (x)
    Foo();

if (y)
    Bar();]]></After>
      </Sample>
    </Samples>
  </Analyzer>
  <Analyzer Identifier="RemoveRedundantBraces" IsObsolete="true">
    <Id>RCS1031</Id>
    <Title>Remove redundant braces.</Title>
    <MessageFormat>Remove redundant braces.</MessageFormat>
    <Category>Redundancy</Category>
    <DefaultSeverity>Info</DefaultSeverity>
    <IsEnabledByDefault>true</IsEnabledByDefault>
    <SupportsFadeOut>false</SupportsFadeOut>
    <SupportsFadeOutAnalyzer>true</SupportsFadeOutAnalyzer>
  </Analyzer>
  <Analyzer Identifier="RemoveRedundantParentheses">
    <Id>RCS1032</Id>
    <Title>Remove redundant parentheses.</Title>
    <MessageFormat>Remove redundant parentheses.</MessageFormat>
    <Category>Redundancy</Category>
    <DefaultSeverity>Info</DefaultSeverity>
    <IsEnabledByDefault>true</IsEnabledByDefault>
    <SupportsFadeOut>false</SupportsFadeOut>
    <SupportsFadeOutAnalyzer>true</SupportsFadeOutAnalyzer>
    <Samples>
      <Sample>
        <Before><![CDATA[if ((x)) // RCS1032
{
    return (y); // RCS1032
}]]></Before>
        <After><![CDATA[if (x)
{
    return y;
}]]></After>
      </Sample>
    </Samples>
  </Analyzer>
  <Analyzer Identifier="RemoveRedundantBooleanLiteral">
    <Id>RCS1033</Id>
    <Title>Remove redundant boolean literal.</Title>
    <MessageFormat>Remove redundant '{0}'.</MessageFormat>
    <Category>Redundancy</Category>
    <DefaultSeverity>Info</DefaultSeverity>
    <IsEnabledByDefault>true</IsEnabledByDefault>
    <SupportsFadeOut>true</SupportsFadeOut>
    <SupportsFadeOutAnalyzer>false</SupportsFadeOutAnalyzer>
    <Samples>
      <Sample>
        <Before><![CDATA[if (f == true) // RCS1033
{
}

if (f != false) // RCS1033
{
}]]></Before>
        <After><![CDATA[if (f)
{
}

if (f)
{
}]]></After>
      </Sample>
    </Samples>
  </Analyzer>
  <Analyzer Identifier="RemoveRedundantSealedModifier">
    <Id>RCS1034</Id>
    <Title>Remove redundant 'sealed' modifier.</Title>
    <MessageFormat>Remove redundant 'sealed' modifier.</MessageFormat>
    <Category>Redundancy</Category>
    <DefaultSeverity>Hidden</DefaultSeverity>
    <IsEnabledByDefault>true</IsEnabledByDefault>
    <SupportsFadeOut>true</SupportsFadeOut>
    <SupportsFadeOutAnalyzer>false</SupportsFadeOutAnalyzer>
    <Samples>
      <Sample>
        <Before>
          <![CDATA[public sealed class Foo
{
    public sealed override string ToString() // RCS1034
    {
        return "";
    }
}]]></Before>
        <After><![CDATA[public override string ToString()
{
    return "";
}]]></After>
      </Sample>
    </Samples>
  </Analyzer>
  <Analyzer Identifier="RemoveRedundantCommaInInitializer">
    <Id>RCS1035</Id>
    <Title>Remove redundant comma in initializer.</Title>
    <MessageFormat>Remove redundant comma in initializer.</MessageFormat>
    <Category>Redundancy</Category>
    <DefaultSeverity>Hidden</DefaultSeverity>
    <IsEnabledByDefault>false</IsEnabledByDefault>
    <SupportsFadeOut>true</SupportsFadeOut>
    <SupportsFadeOutAnalyzer>false</SupportsFadeOutAnalyzer>
    <Samples>
      <Sample>
        <Before><![CDATA[public void Foo()
{
    var arr = new string[] { "a", "b", "c", }; // RCS1035
}]]></Before>
        <After><![CDATA[public void Foo()
{
    var arr = new string[] { "a", "b", "c" };
}]]></After>
      </Sample>
    </Samples>
  </Analyzer>
  <Analyzer Identifier="RemoveRedundantEmptyLine">
    <Id>RCS1036</Id>
    <Title>Remove redundant empty line.</Title>
    <MessageFormat>Remove redundant empty line.</MessageFormat>
    <Category>Redundancy</Category>
    <DefaultSeverity>Info</DefaultSeverity>
    <IsEnabledByDefault>true</IsEnabledByDefault>
    <SupportsFadeOut>false</SupportsFadeOut>
    <SupportsFadeOutAnalyzer>false</SupportsFadeOutAnalyzer>
    <Samples>
      <Sample>
        <Before><![CDATA[public class Foo
{

    private string _f;


    public bool Bar()
    {

        return false;

    }

}]]></Before>
        <After><![CDATA[public class Foo
{
    private string _f;

    public bool Bar()
    {
        return false;
    }
}]]></After>
      </Sample>
    </Samples>
  </Analyzer>
  <Analyzer Identifier="RemoveTrailingWhitespace">
    <Id>RCS1037</Id>
    <Title>Remove trailing white-space.</Title>
    <MessageFormat>Remove trailing white-space.</MessageFormat>
    <Category>Redundancy</Category>
    <DefaultSeverity>Info</DefaultSeverity>
    <IsEnabledByDefault>true</IsEnabledByDefault>
    <SupportsFadeOut>false</SupportsFadeOut>
    <SupportsFadeOutAnalyzer>false</SupportsFadeOutAnalyzer>
  </Analyzer>
  <Analyzer Identifier="RemoveEmptyStatement">
    <Id>RCS1038</Id>
    <Title>Remove empty statement.</Title>
    <MessageFormat>Remove empty statement.</MessageFormat>
    <Category>Redundancy</Category>
    <DefaultSeverity>Info</DefaultSeverity>
    <IsEnabledByDefault>true</IsEnabledByDefault>
    <SupportsFadeOut>true</SupportsFadeOut>
    <SupportsFadeOutAnalyzer>false</SupportsFadeOutAnalyzer>
    <Samples>
      <Sample>
        <Before><![CDATA[public void Foo()
{
    ; // RCS1038
}]]></Before>
        <After><![CDATA[public void Foo()
{
}]]></After>
      </Sample>
    </Samples>
  </Analyzer>
  <Analyzer Identifier="RemoveArgumentListFromAttribute">
    <Id>RCS1039</Id>
    <Title>Remove argument list from attribute.</Title>
    <MessageFormat>Remove argument list from attribute.</MessageFormat>
    <Category>Redundancy</Category>
    <DefaultSeverity>Hidden</DefaultSeverity>
    <IsEnabledByDefault>true</IsEnabledByDefault>
    <SupportsFadeOut>true</SupportsFadeOut>
    <SupportsFadeOutAnalyzer>false</SupportsFadeOutAnalyzer>
    <Samples>
      <Sample>
        <Before><![CDATA[[Obsolete()] // RCS1039
public void Foo()
{
}]]></Before>
        <After><![CDATA[[Obsolete]
public void Foo()
{
}]]></After>
      </Sample>
    </Samples>
  </Analyzer>
  <Analyzer Identifier="RemoveEmptyElseClause">
    <Id>RCS1040</Id>
    <Title>Remove empty else clause.</Title>
    <MessageFormat>Remove empty else clause.</MessageFormat>
    <Category>Redundancy</Category>
    <DefaultSeverity>Hidden</DefaultSeverity>
    <IsEnabledByDefault>true</IsEnabledByDefault>
    <SupportsFadeOut>true</SupportsFadeOut>
    <SupportsFadeOutAnalyzer>false</SupportsFadeOutAnalyzer>
    <Samples>
      <Sample>
        <Before><![CDATA[if (condition)
{
    Foo();
}
else // RCS1040
{
}]]></Before>
        <After><![CDATA[if (condition)
{
    Foo();
}]]></After>
      </Sample>
    </Samples>
  </Analyzer>
  <Analyzer Identifier="RemoveEmptyInitializer">
    <Id>RCS1041</Id>
    <Title>Remove empty initializer.</Title>
    <MessageFormat>Remove empty initializer.</MessageFormat>
    <Category>Redundancy</Category>
    <DefaultSeverity>Info</DefaultSeverity>
    <IsEnabledByDefault>true</IsEnabledByDefault>
    <SupportsFadeOut>true</SupportsFadeOut>
    <SupportsFadeOutAnalyzer>false</SupportsFadeOutAnalyzer>
    <Samples>
      <Sample>
        <Before><![CDATA[var items = new List<object>() { }; // RCS1041]]></Before>
        <After><![CDATA[var items = new List<object>();]]></After>
      </Sample>
    </Samples>
  </Analyzer>
  <Analyzer Identifier="RemoveEnumDefaultUnderlyingType">
    <Id>RCS1042</Id>
    <Title>Remove enum default underlying type.</Title>
    <MessageFormat>Remove enum default underlying type.</MessageFormat>
    <Category>Redundancy</Category>
    <DefaultSeverity>Hidden</DefaultSeverity>
    <IsEnabledByDefault>true</IsEnabledByDefault>
    <SupportsFadeOut>true</SupportsFadeOut>
    <SupportsFadeOutAnalyzer>false</SupportsFadeOutAnalyzer>
    <Samples>
      <Sample>
        <Before><![CDATA[public enum Foo : int // RCS1042
{
}]]></Before>
        <After><![CDATA[public enum Foo
{
}]]></After>
      </Sample>
    </Samples>
  </Analyzer>
  <Analyzer Identifier="RemovePartialModifierFromTypeWithSinglePart">
    <Id>RCS1043</Id>
    <Title>Remove 'partial' modifier from type with a single part.</Title>
    <MessageFormat>Remove 'partial' modifier from type with a single part.</MessageFormat>
    <Category>Redundancy</Category>
    <DefaultSeverity>Hidden</DefaultSeverity>
    <IsEnabledByDefault>true</IsEnabledByDefault>
    <SupportsFadeOut>true</SupportsFadeOut>
    <SupportsFadeOutAnalyzer>false</SupportsFadeOutAnalyzer>
    <Samples>
      <Sample>
        <Before><![CDATA[public partial class Foo // RCS1043
{
}]]></Before>
        <After><![CDATA[public class Foo
{
}]]></After>
      </Sample>
    </Samples>
  </Analyzer>
  <Analyzer Identifier="RemoveOriginalExceptionFromThrowStatement">
    <Id>RCS1044</Id>
    <Title>Remove original exception from throw statement.</Title>
    <MessageFormat>Remove original exception from throw statement.</MessageFormat>
    <Category>Maintainability</Category>
    <DefaultSeverity>Warning</DefaultSeverity>
    <IsEnabledByDefault>true</IsEnabledByDefault>
    <SupportsFadeOut>true</SupportsFadeOut>
    <SupportsFadeOutAnalyzer>false</SupportsFadeOutAnalyzer>
    <Samples>
      <Sample>
        <Before><![CDATA[try
{
    Foo();
}
catch (Exception ex)
{
    throw ex; // RCS1044
}]]></Before>
        <After><![CDATA[try
{
    Foo();
}
catch (Exception ex)
{
    throw;
}]]></After>
      </Sample>
    </Samples>
  </Analyzer>
  <Analyzer Identifier="RenamePrivateFieldAccordingToCamelCaseWithUnderscore">
    <Id>RCS1045</Id>
    <Title>Rename private field according to camel case with underscore.</Title>
    <MessageFormat>Rename private field to camel case with underscore.</MessageFormat>
    <Category>Naming</Category>
    <DefaultSeverity>Info</DefaultSeverity>
    <IsEnabledByDefault>false</IsEnabledByDefault>
    <SupportsFadeOut>false</SupportsFadeOut>
    <SupportsFadeOutAnalyzer>false</SupportsFadeOutAnalyzer>
    <Samples>
      <Sample>
        <Before><![CDATA[private string f; // RCS1045]]></Before>
        <After><![CDATA[private string _f;]]></After>
      </Sample>
    </Samples>
  </Analyzer>
  <Analyzer Identifier="AsynchronousMethodNameShouldEndWithAsync">
    <Id>RCS1046</Id>
    <Title>Asynchronous method name should end with 'Async'.</Title>
    <MessageFormat>Add suffix 'Async' to asynchronous method name.</MessageFormat>
    <Category>Naming</Category>
    <DefaultSeverity>Info</DefaultSeverity>
    <IsEnabledByDefault>false</IsEnabledByDefault>
    <SupportsFadeOut>false</SupportsFadeOut>
    <SupportsFadeOutAnalyzer>false</SupportsFadeOutAnalyzer>
    <Samples>
      <Sample>
        <Before><![CDATA[public static async Task<bool> Foo() // RCS1046
{
    return await Task.FromResult(false);
}]]></Before>
        <After><![CDATA[public static async Task<bool> FooAsync()
{
    return await Task.FromResult(false);
}]]></After>
      </Sample>
    </Samples>
  </Analyzer>
  <Analyzer Identifier="NonAsynchronousMethodNameShouldNotEndWithAsync">
    <Id>RCS1047</Id>
    <Title>Non-asynchronous method name should not end with 'Async'.</Title>
    <MessageFormat>Remove suffix 'Async' from non-asynchronous method name.</MessageFormat>
    <Category>Naming</Category>
    <DefaultSeverity>Info</DefaultSeverity>
    <IsEnabledByDefault>true</IsEnabledByDefault>
    <SupportsFadeOut>false</SupportsFadeOut>
    <SupportsFadeOutAnalyzer>true</SupportsFadeOutAnalyzer>
    <Samples>
      <Sample>
        <Before><![CDATA[public void FooAsync() // RCS1047
{
}]]></Before>
        <After>
          <![CDATA[public void Foo()
{
}]]></After>
      </Sample>
    </Samples>
  </Analyzer>
  <Analyzer Identifier="UseLambdaExpressionInsteadOfAnonymousMethod">
    <Id>RCS1048</Id>
    <Title>Use lambda expression instead of anonymous method.</Title>
    <MessageFormat>Use lambda expression instead of anonymous method.</MessageFormat>
    <Category>Usage</Category>
    <DefaultSeverity>Info</DefaultSeverity>
    <IsEnabledByDefault>true</IsEnabledByDefault>
    <SupportsFadeOut>false</SupportsFadeOut>
    <SupportsFadeOutAnalyzer>true</SupportsFadeOutAnalyzer>
    <Samples>
      <Sample>
        <Before><![CDATA[var x = items.Select(delegate (object f) // RCS1048
{
    return f.ToString();
});]]></Before>
        <After><![CDATA[var x = items.Select((object f) =>
{
    return f.ToString();
});]]></After>
      </Sample>
    </Samples>
  </Analyzer>
  <Analyzer Identifier="SimplifyBooleanComparison">
    <Id>RCS1049</Id>
    <Title>Simplify boolean comparison.</Title>
    <MessageFormat>Simplify boolean comparison.</MessageFormat>
    <Category>Simplification</Category>
    <DefaultSeverity>Info</DefaultSeverity>
    <IsEnabledByDefault>true</IsEnabledByDefault>
    <SupportsFadeOut>false</SupportsFadeOut>
    <SupportsFadeOutAnalyzer>true</SupportsFadeOutAnalyzer>
    <Samples>
      <Sample>
        <Before>
          <![CDATA[bool f = false;

// ...

if (f == false) // RCS1049
{
}

if (f != true) // RCS1049
{
}]]></Before>
        <After><![CDATA[if (!f)
{
}

if (!f)
{
}]]></After>
      </Sample>
    </Samples>
  </Analyzer>
  <Analyzer Identifier="AddArgumentListToObjectCreation">
    <Id>RCS1050</Id>
    <Title>Add argument list to object creation expression.</Title>
    <MessageFormat>Add argument list to object creation expression.</MessageFormat>
    <Category>Style</Category>
    <DefaultSeverity>Info</DefaultSeverity>
    <IsEnabledByDefault>false</IsEnabledByDefault>
    <SupportsFadeOut>false</SupportsFadeOut>
    <SupportsFadeOutAnalyzer>false</SupportsFadeOutAnalyzer>
    <Samples>
      <Sample>
        <Before><![CDATA[var items = new List<string> { "a", "b", "c"  }; // RCS1050]]></Before>
        <After><![CDATA[var items = new List<string>() { "a", "b", "c"  };]]></After>
      </Sample>
    </Samples>
  </Analyzer>
  <Analyzer Identifier="ParenthesizeConditionInConditionalExpression">
    <Id>RCS1051</Id>
    <Title>Parenthesize condition in conditional expression.</Title>
    <MessageFormat>Parenthesize condition in conditional expression.</MessageFormat>
    <Category>Style</Category>
    <DefaultSeverity>Info</DefaultSeverity>
    <IsEnabledByDefault>false</IsEnabledByDefault>
    <SupportsFadeOut>false</SupportsFadeOut>
    <SupportsFadeOutAnalyzer>false</SupportsFadeOutAnalyzer>
    <Samples>
      <Sample>
        <Before><![CDATA[object x = condition ? WhenTrue() : WhenFalse(); // RCS1051]]></Before>
        <After><![CDATA[object x = (condition) ? WhenTrue() : WhenFalse();]]></After>
      </Sample>
    </Samples>
  </Analyzer>
  <Analyzer Identifier="DeclareEachAttributeSeparately">
    <Id>RCS1052</Id>
    <Title>Declare each attribute separately.</Title>
    <MessageFormat>Declare each attribute separately.</MessageFormat>
    <Category>Readability</Category>
    <DefaultSeverity>Info</DefaultSeverity>
    <IsEnabledByDefault>false</IsEnabledByDefault>
    <SupportsFadeOut>false</SupportsFadeOut>
    <SupportsFadeOutAnalyzer>false</SupportsFadeOutAnalyzer>
    <Samples>
      <Sample>
        <Before><![CDATA[[Obsolete, Conditional("DEBUG")] // RCS1052
public void Foo()
{
}]]></Before>
        <After><![CDATA[[Obsolete]
[Conditional("DEBUG")]
public void Foo()
{
}]]></After>
      </Sample>
    </Samples>
  </Analyzer>
  <Analyzer Identifier="ReplaceForEachWithFor" IsObsolete="true">
    <Id>RCS1053</Id>
    <Title>Replace foreach statement with for statement.</Title>
    <MessageFormat>Replace foreach statement with for statement.</MessageFormat>
    <Category>General</Category>
    <DefaultSeverity>Hidden</DefaultSeverity>
    <IsEnabledByDefault>false</IsEnabledByDefault>
    <SupportsFadeOut>false</SupportsFadeOut>
    <SupportsFadeOutAnalyzer>true</SupportsFadeOutAnalyzer>
  </Analyzer>
  <Analyzer Identifier="MergeLocalDeclarationWithReturnStatement" IsObsolete="true">
    <Id>RCS1054</Id>
    <Title>Merge local declaration with return statement.</Title>
    <MessageFormat>Merge local declaration with return statement.</MessageFormat>
    <Category>Simplification</Category>
    <DefaultSeverity>Hidden</DefaultSeverity>
    <IsEnabledByDefault>true</IsEnabledByDefault>
    <SupportsFadeOut>false</SupportsFadeOut>
    <SupportsFadeOutAnalyzer>true</SupportsFadeOutAnalyzer>
  </Analyzer>
  <Analyzer Identifier="AvoidSemicolonAtEndOfDeclaration">
    <Id>RCS1055</Id>
    <Title>Avoid semicolon at the end of declaration.</Title>
    <MessageFormat>Remove semicolon from the end of declaration.</MessageFormat>
    <Category>Redundancy</Category>
    <DefaultSeverity>Hidden</DefaultSeverity>
    <IsEnabledByDefault>true</IsEnabledByDefault>
    <SupportsFadeOut>true</SupportsFadeOut>
    <SupportsFadeOutAnalyzer>false</SupportsFadeOutAnalyzer>
    <Samples>
      <Sample>
        <Before><![CDATA[public class Foo
{
}; // RCS1055]]></Before>
        <After><![CDATA[public class Foo
{
}]]></After>
      </Sample>
    </Samples>
  </Analyzer>
  <Analyzer Identifier="AvoidUsageOfUsingAliasDirective">
    <Id>RCS1056</Id>
    <Title>Avoid usage of using alias directive.</Title>
    <MessageFormat>Avoid usage of using alias directive.</MessageFormat>
    <Category>Readability</Category>
    <DefaultSeverity>Info</DefaultSeverity>
    <IsEnabledByDefault>false</IsEnabledByDefault>
    <SupportsFadeOut>false</SupportsFadeOut>
    <SupportsFadeOutAnalyzer>false</SupportsFadeOutAnalyzer>
    <Samples>
      <Sample>
        <Before><![CDATA[using S = System.String; // RCS1056

public class Foo
{
    public void Bar()
    {
        string s = S.Empty;
    }
}]]></Before>
        <After><![CDATA[public class Foo
{
    public void Bar()
    {
        string s = System.String.Empty;
    }
}]]></After>
      </Sample>
    </Samples>
  </Analyzer>
  <Analyzer Identifier="AddEmptyLineBetweenDeclarations">
    <Id>RCS1057</Id>
    <Title>Add empty line between declarations.</Title>
    <MessageFormat>Add empty line between declarations.</MessageFormat>
    <Category>Formatting</Category>
    <DefaultSeverity>Info</DefaultSeverity>
    <IsEnabledByDefault>true</IsEnabledByDefault>
    <SupportsFadeOut>false</SupportsFadeOut>
    <SupportsFadeOutAnalyzer>false</SupportsFadeOutAnalyzer>
    <Samples>
      <Sample>
        <Before>
      <![CDATA[public class Foo
{
    public void M1()
    {
    } // RCS1057
    public void M2()
    {
    } // RCS1057
    /// <summary>
    /// ...
    /// </summary>
    public void M3()
    {
    } // RCS1057
    public string P1 { get; set; } // RCS1057
    [Obsolete]
    public string P2 { get; set; }
} // RCS1057
public enum FooEnum
{
    A = 0, // RCS1057
    /// <summary>
    /// ...
    /// </summary>
    B = 1, // RCS1057
    [Obsolete]
    C = 2,
}]]></Before>
        <After><![CDATA[public class Foo
{
    public void M1()
    {
    }

    public void M2()
    {
    }

    /// <summary>
    /// ...
    /// </summary>
    public void M3()
    {
    }

    public string P1 { get; set; }

    [Obsolete]
    public string P2 { get; set; }
}

public enum FooEnum
{
    A = 0,

    /// <summary>
    /// ...
    /// </summary>
    B = 1,

    [Obsolete]
    C = 2,
}]]></After>
      </Sample>
    </Samples>
  </Analyzer>
  <Analyzer Identifier="UseCompoundAssignment">
    <Id>RCS1058</Id>
    <Title>Use compound assignment.</Title>
    <MessageFormat>Use compound assignment.</MessageFormat>
    <Category>Simplification</Category>
    <DefaultSeverity>Info</DefaultSeverity>
    <IsEnabledByDefault>true</IsEnabledByDefault>
    <SupportsFadeOut>false</SupportsFadeOut>
    <SupportsFadeOutAnalyzer>true</SupportsFadeOutAnalyzer>
    <Samples>
      <Sample>
        <Before><![CDATA[i = i + 2; // RCS1058]]></Before>
        <After><![CDATA[i += 2;]]></After>
      </Sample>
    </Samples>
  </Analyzer>
  <Analyzer Identifier="AvoidLockingOnPubliclyAccessibleInstance">
    <Id>RCS1059</Id>
    <Title>Avoid locking on publicly accessible instance.</Title>
    <MessageFormat>Lock on private field instead of locking on '{0}'.</MessageFormat>
    <Category>Design</Category>
    <DefaultSeverity>Warning</DefaultSeverity>
    <IsEnabledByDefault>true</IsEnabledByDefault>
    <SupportsFadeOut>false</SupportsFadeOut>
    <SupportsFadeOutAnalyzer>false</SupportsFadeOutAnalyzer>
    <Samples>
      <Sample>
        <Before><![CDATA[public void Foo()
{
    lock (this) // RCS1059
    {
    }
}]]></Before>
        <After><![CDATA[private readonly object _lockObject = new object();

public void Foo()
{
    lock (_lockObject)
    {
    }
}]]></After>
      </Sample>
    </Samples>
  </Analyzer>
  <Analyzer Identifier="DeclareEachTypeInSeparateFile">
    <Id>RCS1060</Id>
    <Title>Declare each type in separate file.</Title>
    <MessageFormat>Declare each type in separate file.</MessageFormat>
    <Category>Maintainability</Category>
    <DefaultSeverity>Info</DefaultSeverity>
    <IsEnabledByDefault>false</IsEnabledByDefault>
    <SupportsFadeOut>false</SupportsFadeOut>
    <SupportsFadeOutAnalyzer>false</SupportsFadeOutAnalyzer>
    <Samples>
      <Sample>
        <Before><![CDATA[public class Foo // RCS1060
{
}

public class Bar
{
}]]></Before>
      </Sample>
    </Samples>
  </Analyzer>
  <Analyzer Identifier="MergeIfStatementWithNestedIfStatement">
    <Id>RCS1061</Id>
    <Title>Merge if statement with nested if statement.</Title>
    <MessageFormat>Merge if statement with nested if statement.</MessageFormat>
    <Category>Simplification</Category>
    <DefaultSeverity>Hidden</DefaultSeverity>
    <IsEnabledByDefault>true</IsEnabledByDefault>
    <SupportsFadeOut>false</SupportsFadeOut>
    <SupportsFadeOutAnalyzer>true</SupportsFadeOutAnalyzer>
    <Samples>
      <Sample>
        <Before><![CDATA[if (condition) // RCS1061
{
    if (condition2)
    {
    }
}]]></Before>
        <After><![CDATA[if (condition && condition2)
{
}]]></After>
      </Sample>
    </Samples>
  </Analyzer>
  <Analyzer Identifier="AvoidInterpolatedStringWithNoInterpolation">
    <Id>RCS1062</Id>
    <Title>Avoid interpolated string with no interpolation.</Title>
    <MessageFormat>Remove '$' from interpolated string with no interpolation.</MessageFormat>
    <Category>Redundancy</Category>
    <DefaultSeverity>Hidden</DefaultSeverity>
    <IsEnabledByDefault>true</IsEnabledByDefault>
    <SupportsFadeOut>true</SupportsFadeOut>
    <SupportsFadeOutAnalyzer>false</SupportsFadeOutAnalyzer>
    <Samples>
      <Sample>
        <Before><![CDATA[string s = $""; // RCS1062]]></Before>
        <After><![CDATA[string s = "";]]></After>
      </Sample>
    </Samples>
  </Analyzer>
  <Analyzer Identifier="AvoidUsageOfDoStatementToCreateInfiniteLoop">
    <Id>RCS1063</Id>
    <Title>Avoid usage of do statement to create an infinite loop.</Title>
    <MessageFormat>Use while statement to create an infinite loop.</MessageFormat>
    <Category>Style</Category>
    <DefaultSeverity>Info</DefaultSeverity>
    <IsEnabledByDefault>true</IsEnabledByDefault>
    <SupportsFadeOut>false</SupportsFadeOut>
    <SupportsFadeOutAnalyzer>false</SupportsFadeOutAnalyzer>
    <Samples>
      <Sample>
        <Before><![CDATA[do // RCS1063
{
    // ...
}
while (true);]]></Before>
        <After><![CDATA[while (true)
{
    // ...
}]]></After>
      </Sample>
    </Samples>
  </Analyzer>
  <Analyzer Identifier="AvoidUsageOfForStatementToCreateInfiniteLoop">
    <Id>RCS1064</Id>
    <Title>Avoid usage of for statement to create an infinite loop.</Title>
    <MessageFormat>Use while statement to create an infinite loop.</MessageFormat>
    <Category>Style</Category>
    <DefaultSeverity>Info</DefaultSeverity>
    <IsEnabledByDefault>false</IsEnabledByDefault>
    <SupportsFadeOut>false</SupportsFadeOut>
    <SupportsFadeOutAnalyzer>false</SupportsFadeOutAnalyzer>
    <Samples>
      <Sample>
        <Before><![CDATA[for (;;) // RCS1064
{
}]]></Before>
        <After><![CDATA[while (true)
{
}]]></After>
      </Sample>
    </Samples>
  </Analyzer>
  <Analyzer Identifier="AvoidUsageOfWhileStatementToCreateInfiniteLoop">
    <Id>RCS1065</Id>
    <Title>Avoid usage of while statement to create an inifinite loop.</Title>
    <MessageFormat>Use for statement to create an infinite loop.</MessageFormat>
    <Category>Style</Category>
    <DefaultSeverity>Info</DefaultSeverity>
    <IsEnabledByDefault>false</IsEnabledByDefault>
    <SupportsFadeOut>false</SupportsFadeOut>
    <SupportsFadeOutAnalyzer>false</SupportsFadeOutAnalyzer>
    <Samples>
      <Sample>
        <Before><![CDATA[while (true) // RCS1065
{
}]]></Before>
        <After><![CDATA[do
{
}
while (true);]]></After>
      </Sample>
    </Samples>
  </Analyzer>
  <Analyzer Identifier="RemoveEmptyFinallyClause">
    <Id>RCS1066</Id>
    <Title>Remove empty finally clause.</Title>
    <MessageFormat>Remove empty finally clause.</MessageFormat>
    <Category>Redundancy</Category>
    <DefaultSeverity>Hidden</DefaultSeverity>
    <IsEnabledByDefault>true</IsEnabledByDefault>
    <SupportsFadeOut>true</SupportsFadeOut>
    <SupportsFadeOutAnalyzer>false</SupportsFadeOutAnalyzer>
    <Samples>
      <Sample>
        <Before><![CDATA[try
{
    Foo();
}
catch (Exception ex)
{
}
finally // RCS1066
{
}]]></Before>
        <After><![CDATA[try
{
    Foo();
}
catch (Exception ex)
{
}]]></After>
      </Sample>
    </Samples>
  </Analyzer>
  <Analyzer Identifier="RemoveArgumentListFromObjectCreation">
    <Id>RCS1067</Id>
    <Title>Remove argument list from object creation expression.</Title>
    <MessageFormat>Remove argument list from object creation expression.</MessageFormat>
    <Category>Style</Category>
    <DefaultSeverity>Info</DefaultSeverity>
    <IsEnabledByDefault>false</IsEnabledByDefault>
    <SupportsFadeOut>true</SupportsFadeOut>
    <SupportsFadeOutAnalyzer>false</SupportsFadeOutAnalyzer>
    <Samples>
      <Sample>
        <Before><![CDATA[var items = new List<string>() { "a", "b", "c" }; // RCS1067]]></Before>
        <After><![CDATA[var items = new List<string> { "a", "b", "c" };]]></After>
      </Sample>
    </Samples>
  </Analyzer>
  <Analyzer Identifier="SimplifyLogicalNegation">
    <Id>RCS1068</Id>
    <Title>Simplify logical negation.</Title>
    <MessageFormat>Simplify logical negation.</MessageFormat>
    <Category>Simplification</Category>
    <DefaultSeverity>Info</DefaultSeverity>
    <IsEnabledByDefault>true</IsEnabledByDefault>
    <SupportsFadeOut>false</SupportsFadeOut>
    <SupportsFadeOutAnalyzer>false</SupportsFadeOutAnalyzer>
    <Samples>
      <Sample>
        <Before><![CDATA[bool f = !true; // RCS1068]]></Before>
        <After><![CDATA[bool f = false;]]></After>
      </Sample>
      <Sample>
        <Before><![CDATA[bool f = !!f2; // RCS1068]]></Before>
        <After><![CDATA[bool f = f2;]]></After>
      </Sample>
      <Sample>
        <Before><![CDATA[bool f = !items.Any(s => !string.IsNullOrEmpty(s)); // RCS1068]]></Before>
        <After><![CDATA[bool f = items.All(s => string.IsNullOrEmpty(s));]]></After>
      </Sample>
    </Samples>
  </Analyzer>
  <Analyzer Identifier="RemoveUnnecessaryCaseLabel">
    <Id>RCS1069</Id>
    <Title>Remove unnecessary case label.</Title>
    <MessageFormat>Remove unnecessary case label.</MessageFormat>
    <Category>Redundancy</Category>
    <DefaultSeverity>Hidden</DefaultSeverity>
    <IsEnabledByDefault>true</IsEnabledByDefault>
    <SupportsFadeOut>true</SupportsFadeOut>
    <SupportsFadeOutAnalyzer>false</SupportsFadeOutAnalyzer>
    <Samples>
      <Sample>
        <Before><![CDATA[switch (s)
{
    case "a":
        return true;
    case "b": // RCS1069
    default:
        return false;
}]]></Before>
        <After><![CDATA[switch (s)
{
    case "a":
        return true;
    default:
        return false;
}]]></After>
      </Sample>
    </Samples>
  </Analyzer>
  <Analyzer Identifier="RemoveRedundantDefaultSwitchSection">
    <Id>RCS1070</Id>
    <Title>Remove redundant default switch section.</Title>
    <MessageFormat>Remove redundant default switch section.</MessageFormat>
    <Category>Redundancy</Category>
    <DefaultSeverity>Hidden</DefaultSeverity>
    <IsEnabledByDefault>true</IsEnabledByDefault>
    <SupportsFadeOut>true</SupportsFadeOut>
    <SupportsFadeOutAnalyzer>false</SupportsFadeOutAnalyzer>
    <Samples>
      <Sample>
        <Before><![CDATA[switch (s)
{
    case "a":
        return true;
    case "b":
        return false;
    default: // RCS1070
        break;
}]]></Before>
        <After><![CDATA[switch (s)
{
    case "a":
        return true;
    case "b":
        return false;
}]]></After>
      </Sample>
    </Samples>
  </Analyzer>
  <Analyzer Identifier="RemoveRedundantBaseConstructorCall">
    <Id>RCS1071</Id>
    <Title>Remove redundant base constructor call.</Title>
    <MessageFormat>Remove redundant base constructor call.</MessageFormat>
    <Category>Redundancy</Category>
    <DefaultSeverity>Hidden</DefaultSeverity>
    <IsEnabledByDefault>true</IsEnabledByDefault>
    <SupportsFadeOut>true</SupportsFadeOut>
    <SupportsFadeOutAnalyzer>false</SupportsFadeOutAnalyzer>
    <Samples>
      <Sample>
        <Before><![CDATA[public class Foo
{
    public Foo() : base() // RCS1071
    {
    }
}]]></Before>
        <After><![CDATA[public class Foo
{
    public Foo()
    {
    }
}]]></After>
      </Sample>
    </Samples>
  </Analyzer>
  <Analyzer Identifier="RemoveEmptyNamespaceDeclaration">
    <Id>RCS1072</Id>
    <Title>Remove empty namespace declaration.</Title>
    <MessageFormat>Remove empty namespace declaration.</MessageFormat>
    <Category>Redundancy</Category>
    <DefaultSeverity>Info</DefaultSeverity>
    <IsEnabledByDefault>true</IsEnabledByDefault>
    <SupportsFadeOut>true</SupportsFadeOut>
    <SupportsFadeOutAnalyzer>false</SupportsFadeOutAnalyzer>
    <Samples>
      <Sample>
        <Before><![CDATA[namespace Foo // RCS1072
{
}]]></Before>
      </Sample>
    </Samples>
  </Analyzer>
  <Analyzer Identifier="ReplaceIfStatementWithReturnStatement">
    <Id>RCS1073</Id>
    <Title>Replace if statement with return statement.</Title>
    <MessageFormat>Replace if statement with return statement.</MessageFormat>
    <Category>Simplification</Category>
    <DefaultSeverity>Info</DefaultSeverity>
    <IsEnabledByDefault>true</IsEnabledByDefault>
    <SupportsFadeOut>false</SupportsFadeOut>
    <SupportsFadeOutAnalyzer>true</SupportsFadeOutAnalyzer>
    <Samples>
      <Sample>
        <Before><![CDATA[if (x) // RCS1073
{
    return true;
}
else
{
    return false;
}]]></Before>
        <After><![CDATA[return x;]]></After>
      </Sample>
      <Sample>
        <Before><![CDATA[if (x != null) // RCS1073
{
    return x;
}
else
{
    return null;
}]]></Before>
        <After><![CDATA[return x;]]></After>
      </Sample>
    </Samples>
  </Analyzer>
  <Analyzer Identifier="RemoveRedundantConstructor">
    <Id>RCS1074</Id>
    <Title>Remove redundant constructor.</Title>
    <MessageFormat>Remove redundant constructor.</MessageFormat>
    <Category>Redundancy</Category>
    <DefaultSeverity>Hidden</DefaultSeverity>
    <IsEnabledByDefault>true</IsEnabledByDefault>
    <SupportsFadeOut>true</SupportsFadeOut>
    <SupportsFadeOutAnalyzer>false</SupportsFadeOutAnalyzer>
    <Samples>
      <Sample>
        <Before><![CDATA[public class Foo
{
    public Foo() // RCS1074
    {
    }
}]]></Before>
        <After><![CDATA[public class Foo
{
}]]></After>
      </Sample>
    </Samples>
  </Analyzer>
  <Analyzer Identifier="AvoidEmptyCatchClauseThatCatchesSystemException">
    <Id>RCS1075</Id>
    <Title>Avoid empty catch clause that catches System.Exception.</Title>
    <MessageFormat>Avoid empty catch clause that catches System.Exception.</MessageFormat>
    <Category>Design</Category>
    <DefaultSeverity>Warning</DefaultSeverity>
    <IsEnabledByDefault>true</IsEnabledByDefault>
    <SupportsFadeOut>false</SupportsFadeOut>
    <SupportsFadeOutAnalyzer>false</SupportsFadeOutAnalyzer>
    <Samples>
      <Sample>
        <Before><![CDATA[try
{
    Foo();
}
catch (Exception ex) // RCS1075
{
}]]></Before>
      </Sample>
    </Samples>
  </Analyzer>
  <Analyzer Identifier="FormatDeclarationBraces">
    <Id>RCS1076</Id>
    <Title>Format declaration braces.</Title>
    <MessageFormat>Format declaration braces.</MessageFormat>
    <Category>Formatting</Category>
    <DefaultSeverity>Hidden</DefaultSeverity>
    <IsEnabledByDefault>true</IsEnabledByDefault>
    <SupportsFadeOut>false</SupportsFadeOut>
    <SupportsFadeOutAnalyzer>false</SupportsFadeOutAnalyzer>
    <Samples>
      <Sample>
        <Before><![CDATA[public interface IFoo
{ // RCS1076

}]]></Before>
        <After>
          <![CDATA[public interface IFoo
{
}]]></After>
      </Sample>
    </Samples>
  </Analyzer>
  <Analyzer Identifier="SimplifyLinqMethodChain">
    <Id>RCS1077</Id>
    <Title>Simplify LINQ method chain.</Title>
    <MessageFormat>Simplify LINQ method chain.</MessageFormat>
    <Category>Simplification</Category>
    <DefaultSeverity>Info</DefaultSeverity>
    <IsEnabledByDefault>true</IsEnabledByDefault>
    <SupportsFadeOut>false</SupportsFadeOut>
    <SupportsFadeOutAnalyzer>false</SupportsFadeOutAnalyzer>
    <Samples>
      <Sample>
        <Before><![CDATA[bool x = items.Where(f => string.IsNullOrEmpty(f)).Any(); // RCS1077]]></Before>
        <After><![CDATA[bool x = items.Any(f => string.IsNullOrEmpty(f));]]></After>
      </Sample>
      <Sample>
        <Before><![CDATA[IEnumerable<Foo> x = items.Where(f => f is Foo).Cast<Foo>(); // RCS1077]]></Before>
        <After><![CDATA[IEnumerable<Foo> x = items.OfType<Foo>();]]></After>
      </Sample>
      <Sample>
        <Before><![CDATA[bool x = items.Where((f) => !string.IsNullOrEmpty(f)).Any(f => f.StartsWith("a")); // RCS1077]]></Before>
        <After><![CDATA[bool x = items.Any((f) => !string.IsNullOrEmpty(f) && f.StartsWith("a"));]]></After>
      </Sample>
    </Samples>
  </Analyzer>
  <Analyzer Identifier="UseEmptyStringLiteralInsteadOfStringEmpty">
    <Id>RCS1078</Id>
    <Title>Use "" instead of string.Empty.</Title>
    <MessageFormat>Use "" instead of string.Empty</MessageFormat>
    <Category>General</Category>
    <DefaultSeverity>Info</DefaultSeverity>
    <IsEnabledByDefault>false</IsEnabledByDefault>
    <SupportsFadeOut>true</SupportsFadeOut>
    <SupportsFadeOutAnalyzer>false</SupportsFadeOutAnalyzer>
    <Samples>
      <Sample>
        <Before><![CDATA[string s = string.Empty; // RCS1078]]></Before>
        <After><![CDATA[string s = "";]]></After>
      </Sample>
    </Samples>
  </Analyzer>
  <Analyzer Identifier="ThrowingOfNewNotImplementedException">
    <Id>RCS1079</Id>
    <Title>Throwing of new NotImplementedException.</Title>
    <MessageFormat>Implement the functionality instead of throwing new NotImplementedException.</MessageFormat>
    <Category>General</Category>
    <DefaultSeverity>Info</DefaultSeverity>
    <IsEnabledByDefault>true</IsEnabledByDefault>
    <SupportsFadeOut>false</SupportsFadeOut>
    <SupportsFadeOutAnalyzer>false</SupportsFadeOutAnalyzer>
    <Samples>
      <Sample>
        <Before><![CDATA[public void Foo()
{
    throw new NotImplementedException(); // RCS1079
}]]></Before>
      </Sample>
    </Samples>
  </Analyzer>
  <Analyzer Identifier="UseCountOrLengthPropertyInsteadOfAnyMethod">
    <Id>RCS1080</Id>
    <Title>Use 'Count/Length' property instead of 'Any' method.</Title>
    <MessageFormat>Use '{0}' property instead of 'Any' method.</MessageFormat>
    <Category>Performance</Category>
    <DefaultSeverity>Info</DefaultSeverity>
    <IsEnabledByDefault>true</IsEnabledByDefault>
    <SupportsFadeOut>false</SupportsFadeOut>
    <SupportsFadeOutAnalyzer>false</SupportsFadeOutAnalyzer>
    <Samples>
      <Sample>
        <Before><![CDATA[if (list.Any()) // RCS1080
{
}]]></Before>
        <After><![CDATA[if (list.Count > 0)
{
}]]></After>
      </Sample>
    </Samples>
  </Analyzer>
  <Analyzer Identifier="SplitVariableDeclaration">
    <Id>RCS1081</Id>
    <Title>Split variable declaration.</Title>
    <MessageFormat>Split variable declaration.</MessageFormat>
    <Category>Readability</Category>
    <DefaultSeverity>Info</DefaultSeverity>
    <IsEnabledByDefault>false</IsEnabledByDefault>
    <SupportsFadeOut>false</SupportsFadeOut>
    <SupportsFadeOutAnalyzer>false</SupportsFadeOutAnalyzer>
    <Samples>
      <Sample>
        <Before><![CDATA[private string s, s2; // RCS1081]]></Before>
        <After><![CDATA[private string s;
private string s2;]]></After>
      </Sample>
    </Samples>
  </Analyzer>
  <Analyzer Identifier="UseCountOrLengthPropertyInsteadOfCountMethod">
    <Id>RCS1082</Id>
    <Title>Use 'Count/Length' property instead of 'Count' method.</Title>
    <MessageFormat>Use '{0}' property instead of 'Count' method.</MessageFormat>
    <Category>Performance</Category>
    <DefaultSeverity>Warning</DefaultSeverity>
    <IsEnabledByDefault>true</IsEnabledByDefault>
    <SupportsFadeOut>false</SupportsFadeOut>
    <SupportsFadeOutAnalyzer>false</SupportsFadeOutAnalyzer>
    <Samples>
      <Sample>
        <Before><![CDATA[if (list.Count() == 1) // RCS1082
{
}]]></Before>
        <After><![CDATA[if (list.Count == 1)
{
}]]></After>
      </Sample>
    </Samples>
  </Analyzer>
  <Analyzer Identifier="CallAnyInsteadOfCount">
    <Id>RCS1083</Id>
    <Title>Call 'Enumerable.Any' instead of 'Enumerable.Count'.</Title>
    <MessageFormat>Call 'Enumerable.Any' instead of 'Enumerable.Count'.</MessageFormat>
    <Category>Performance</Category>
    <DefaultSeverity>Warning</DefaultSeverity>
    <IsEnabledByDefault>true</IsEnabledByDefault>
    <SupportsFadeOut>false</SupportsFadeOut>
    <SupportsFadeOutAnalyzer>false</SupportsFadeOutAnalyzer>
    <Samples>
      <Sample>
        <Before><![CDATA[if (enumerable.Count() == 0) // RCS1083
{
}]]></Before>
        <After><![CDATA[if (!enumerable.Any())
{
}]]></After>
      </Sample>
    </Samples>
  </Analyzer>
  <Analyzer Identifier="UseCoalesceExpressionInsteadOfConditionalExpression">
    <Id>RCS1084</Id>
    <Title>Use coalesce expression instead of conditional expression.</Title>
    <MessageFormat>Use coalesce expression instead of conditional expression.</MessageFormat>
    <Category>Simplification</Category>
    <DefaultSeverity>Info</DefaultSeverity>
    <IsEnabledByDefault>true</IsEnabledByDefault>
    <SupportsFadeOut>false</SupportsFadeOut>
    <SupportsFadeOutAnalyzer>false</SupportsFadeOutAnalyzer>
    <Samples>
      <Sample>
        <Before><![CDATA[string x = (s != null) ? s : ""; // RCS1084]]></Before>
        <After><![CDATA[string x = s ?? "";]]></After>
      </Sample>
    </Samples>
  </Analyzer>
  <Analyzer Identifier="UseAutoProperty">
    <Id>RCS1085</Id>
    <Title>Use auto-implemented property.</Title>
    <MessageFormat>Use auto-implemented property.</MessageFormat>
    <Category>Simplification</Category>
    <DefaultSeverity>Info</DefaultSeverity>
    <IsEnabledByDefault>true</IsEnabledByDefault>
    <SupportsFadeOut>false</SupportsFadeOut>
    <SupportsFadeOutAnalyzer>true</SupportsFadeOutAnalyzer>
    <Samples>
      <Sample>
        <Before><![CDATA[private string _foo;

public string Foo // RCS1085
{
    get { return _foo; }
    set { _foo = value; }
}]]></Before>
        <After><![CDATA[public string Foo { get; set; }]]></After>
      </Sample>
    </Samples>
  </Analyzer>
  <Analyzer Identifier="UseLinefeedAsNewLine">
    <Id>RCS1086</Id>
    <Title>Use linefeed as newline.</Title>
    <MessageFormat>Use linefeed as newline.</MessageFormat>
    <Category>General</Category>
    <DefaultSeverity>Info</DefaultSeverity>
    <IsEnabledByDefault>false</IsEnabledByDefault>
    <SupportsFadeOut>false</SupportsFadeOut>
    <SupportsFadeOutAnalyzer>false</SupportsFadeOutAnalyzer>
  </Analyzer>
  <Analyzer Identifier="UseCarriageReturnAndLinefeedAsNewLine">
    <Id>RCS1087</Id>
    <Title>Use carriage return + linefeed as newline.</Title>
    <MessageFormat>Use carriage return + linefeed as newline.</MessageFormat>
    <Category>General</Category>
    <DefaultSeverity>Info</DefaultSeverity>
    <IsEnabledByDefault>false</IsEnabledByDefault>
    <SupportsFadeOut>false</SupportsFadeOut>
    <SupportsFadeOutAnalyzer>false</SupportsFadeOutAnalyzer>
  </Analyzer>
  <Analyzer Identifier="UseSpacesInsteadOfTab">
    <Id>RCS1088</Id>
    <Title>Use space(s) instead of tab.</Title>
    <MessageFormat>Use space(s) instead of tab.</MessageFormat>
    <Category>General</Category>
    <DefaultSeverity>Info</DefaultSeverity>
    <IsEnabledByDefault>false</IsEnabledByDefault>
    <SupportsFadeOut>false</SupportsFadeOut>
    <SupportsFadeOutAnalyzer>false</SupportsFadeOutAnalyzer>
  </Analyzer>
  <Analyzer Identifier="UsePostfixUnaryOperatorInsteadOfAssignment">
    <Id>RCS1089</Id>
    <Title>Use --/++ operator instead of assignment.</Title>
    <MessageFormat>Use {0} operator instead of assignment.</MessageFormat>
    <Category>Simplification</Category>
    <DefaultSeverity>Info</DefaultSeverity>
    <IsEnabledByDefault>true</IsEnabledByDefault>
    <SupportsFadeOut>false</SupportsFadeOut>
    <SupportsFadeOutAnalyzer>true</SupportsFadeOutAnalyzer>
    <Samples>
      <Sample>
        <Before><![CDATA[i = i + 1; // RCS1089]]></Before>
        <After><![CDATA[i++;]]></After>
      </Sample>
    </Samples>
  </Analyzer>
  <Analyzer Identifier="CallConfigureAwait">
    <Id>RCS1090</Id>
    <Title>Call 'ConfigureAwait(false)'.</Title>
    <MessageFormat>Call 'ConfigureAwait(false).</MessageFormat>
    <Category>Design</Category>
    <DefaultSeverity>Info</DefaultSeverity>
    <IsEnabledByDefault>true</IsEnabledByDefault>
    <SupportsFadeOut>false</SupportsFadeOut>
    <SupportsFadeOutAnalyzer>false</SupportsFadeOutAnalyzer>
    <Samples>
      <Sample>
        <Before>
          <![CDATA[public async Task FooAsync()
{
    await GetValueAsync(); // RCS1090
}]]></Before>
        <After><![CDATA[public async Task FooAsync()
{
    await GetValueAsync().ConfigureAwait(false);
}]]></After>
      </Sample>
    </Samples>
  </Analyzer>
  <Analyzer Identifier="RemoveEmptyRegion">
    <Id>RCS1091</Id>
    <Title>Remove empty region.</Title>
    <MessageFormat>Remove empty region.</MessageFormat>
    <Category>Redundancy</Category>
    <DefaultSeverity>Hidden</DefaultSeverity>
    <IsEnabledByDefault>true</IsEnabledByDefault>
    <SupportsFadeOut>false</SupportsFadeOut>
    <SupportsFadeOutAnalyzer>true</SupportsFadeOutAnalyzer>
    <Samples>
      <Sample>
        <Before><![CDATA[#region Region // RCS1091
            
#endregion]]></Before>
      </Sample>
    </Samples>
  </Analyzer>
  <Analyzer Identifier="AddEmptyLineAfterLastStatementInDoStatement">
    <Id>RCS1092</Id>
    <Title>Add empty line after last statement in do statement.</Title>
    <MessageFormat>Add empty line after last statement in do statement.</MessageFormat>
    <Category>Formatting</Category>
    <DefaultSeverity>Info</DefaultSeverity>
    <IsEnabledByDefault>false</IsEnabledByDefault>
    <SupportsFadeOut>false</SupportsFadeOut>
    <SupportsFadeOutAnalyzer>false</SupportsFadeOutAnalyzer>
    <Samples>
      <Sample>
        <Before><![CDATA[do
{
    Foo(); // RCS1092
} while (condition);]]></Before>
        <After><![CDATA[do
{
    Foo();

} while (condition);]]></After>
      </Sample>
    </Samples>
  </Analyzer>
  <Analyzer Identifier="RemoveFileWithNoCode">
    <Id>RCS1093</Id>
    <Title>Remove file with no code.</Title>
    <MessageFormat>Remove file with no code.</MessageFormat>
    <Category>Redundancy</Category>
    <DefaultSeverity>Info</DefaultSeverity>
    <IsEnabledByDefault>true</IsEnabledByDefault>
    <SupportsFadeOut>false</SupportsFadeOut>
    <SupportsFadeOutAnalyzer>false</SupportsFadeOutAnalyzer>
  </Analyzer>
  <Analyzer Identifier="DeclareUsingDirectiveOnTopLevel">
    <Id>RCS1094</Id>
    <Title>Declare using directive on top level.</Title>
    <MessageFormat>Declare using directive on top level.</MessageFormat>
    <Category>Readability</Category>
    <DefaultSeverity>Info</DefaultSeverity>
    <IsEnabledByDefault>false</IsEnabledByDefault>
    <SupportsFadeOut>false</SupportsFadeOut>
    <SupportsFadeOutAnalyzer>false</SupportsFadeOutAnalyzer>
    <Samples>
      <Sample>
        <Before><![CDATA[namespace Foo
{
    using System; // RCS1094
}]]></Before>
        <After><![CDATA[using System;

namespace Foo
{
}]]></After>
      </Sample>
    </Samples>
  </Analyzer>
  <Analyzer Identifier="UseCSharp6DictionaryInitializer" IsObsolete="true">
    <Id>RCS1095</Id>
    <Title>Use C# 6.0 dictionary initializer.</Title>
    <MessageFormat>Use C# 6.0 dictionary initializer.</MessageFormat>
    <Category>Usage</Category>
    <DefaultSeverity>Info</DefaultSeverity>
    <IsEnabledByDefault>true</IsEnabledByDefault>
    <SupportsFadeOut>false</SupportsFadeOut>
    <SupportsFadeOutAnalyzer>false</SupportsFadeOutAnalyzer>
  </Analyzer>
  <Analyzer Identifier="UseBitwiseOperationInsteadOfCallingHasFlag">
    <Id>RCS1096</Id>
    <Title>Use bitwise operation instead of calling 'HasFlag'.</Title>
    <MessageFormat>Use bitwise operation instead of calling 'HasFlag'.</MessageFormat>
    <Category>Performance</Category>
    <DefaultSeverity>Info</DefaultSeverity>
    <IsEnabledByDefault>true</IsEnabledByDefault>
    <SupportsFadeOut>false</SupportsFadeOut>
    <SupportsFadeOutAnalyzer>false</SupportsFadeOutAnalyzer>
    <Samples>
      <Sample>
        <Before><![CDATA[if (options.HasFlag(RegexOptions.IgnoreCase)) // RCS1096
{
}]]></Before>
        <After><![CDATA[if ((options & RegexOptions.IgnoreCase) != 0)
{
}]]></After>
      </Sample>
    </Samples>
  </Analyzer>
  <Analyzer Identifier="RemoveRedundantToStringCall">
    <Id>RCS1097</Id>
    <Title>Remove redundant 'ToString' call.</Title>
    <MessageFormat>Remove redundant 'ToString' call.</MessageFormat>
    <Category>Redundancy</Category>
    <DefaultSeverity>Info</DefaultSeverity>
    <IsEnabledByDefault>true</IsEnabledByDefault>
    <SupportsFadeOut>true</SupportsFadeOut>
    <SupportsFadeOutAnalyzer>false</SupportsFadeOutAnalyzer>
    <Samples>
      <Sample>
        <Before><![CDATA[string x = s.ToString(); // RCS1097]]></Before>
        <After><![CDATA[string x = s;]]></After>
      </Sample>
      <Sample>
        <Before><![CDATA[string x = $"{s.ToString()}"; // RCS1097]]></Before>
        <After><![CDATA[string x = $"{s}";]]></After>
      </Sample>
    </Samples>
  </Analyzer>
  <Analyzer Identifier="AvoidNullLiteralExpressionOnLeftSideOfBinaryExpression">
    <Id>RCS1098</Id>
    <Title>Avoid 'null' on the left side of a binary expression.</Title>
    <MessageFormat>'null' should be on the right side of a binary expression.</MessageFormat>
    <Category>Readability</Category>
    <DefaultSeverity>Info</DefaultSeverity>
    <IsEnabledByDefault>true</IsEnabledByDefault>
    <SupportsFadeOut>false</SupportsFadeOut>
    <SupportsFadeOutAnalyzer>false</SupportsFadeOutAnalyzer>
    <Samples>
      <Sample>
        <Before><![CDATA[if (null == x) // RCS1098
{
}]]></Before>
        <After><![CDATA[if (x == null)
{
}]]></After>
      </Sample>
    </Samples>
  </Analyzer>
  <Analyzer Identifier="DefaultLabelShouldBeLastLabelInSwitchSection">
    <Id>RCS1099</Id>
    <Title>Default label should be the last label in a switch section.</Title>
    <MessageFormat>Move default label to the last position in a switch section.</MessageFormat>
    <Category>Readability</Category>
    <DefaultSeverity>Info</DefaultSeverity>
    <IsEnabledByDefault>true</IsEnabledByDefault>
    <SupportsFadeOut>false</SupportsFadeOut>
    <SupportsFadeOutAnalyzer>false</SupportsFadeOutAnalyzer>
    <Samples>
      <Sample>
        <Before><![CDATA[switch (s)
{
    default: // RCS1099
    case "a":
    case "b":
        break;
}]]></Before>
        <After><![CDATA[switch (s)
{
    case "b":
    case "a":
    default:
        break;
}]]></After>
      </Sample>
    </Samples>
  </Analyzer>
  <Analyzer Identifier="FormatDocumentationSummaryOnSingleLine">
    <Id>RCS1100</Id>
    <Title>Format documentation summary on a single line.</Title>
    <MessageFormat>Format documentation summary on a single line.</MessageFormat>
    <Category>Formatting</Category>
    <DefaultSeverity>Info</DefaultSeverity>
    <IsEnabledByDefault>false</IsEnabledByDefault>
    <SupportsFadeOut>false</SupportsFadeOut>
    <SupportsFadeOutAnalyzer>false</SupportsFadeOutAnalyzer>
    <Samples>
      <Sample>
        <Before><![CDATA[/// <summary> // RCS1100
/// ...
/// </summary>
public void Foo()
{
}]]></Before>
        <After><![CDATA[/// <summary>...</summary>
public void Foo()
{
}]]></After>
      </Sample>
    </Samples>
  </Analyzer>
  <Analyzer Identifier="FormatDocumentationSummaryOnMultipleLines">
    <Id>RCS1101</Id>
    <Title>Format documentation summary on multiple lines.</Title>
    <MessageFormat>Format documentation summary on multiple lines.</MessageFormat>
    <Category>Formatting</Category>
    <DefaultSeverity>Info</DefaultSeverity>
    <IsEnabledByDefault>false</IsEnabledByDefault>
    <SupportsFadeOut>false</SupportsFadeOut>
    <SupportsFadeOutAnalyzer>false</SupportsFadeOutAnalyzer>
    <Samples>
      <Sample>
        <Before><![CDATA[/// <summary>...</summary> // RCS1101
public void Foo()
{
}]]></Before>
        <After><![CDATA[/// <summary>
/// ...
/// </summary>
public void Foo()
{
}]]></After>
      </Sample>
    </Samples>
  </Analyzer>
  <Analyzer Identifier="MakeClassStatic">
    <Id>RCS1102</Id>
    <Title>Make class static.</Title>
    <MessageFormat>Make class static.</MessageFormat>
    <Category>Design</Category>
    <DefaultSeverity>Warning</DefaultSeverity>
    <IsEnabledByDefault>true</IsEnabledByDefault>
    <SupportsFadeOut>false</SupportsFadeOut>
    <SupportsFadeOutAnalyzer>false</SupportsFadeOutAnalyzer>
    <Samples>
      <Sample>
        <Before><![CDATA[public class Foo // RCS1102
{
    private static string _f;

    public static void Bar()
    {
    }
}]]></Before>
        <After><![CDATA[public static class Foo
{
    private static string _f;

    public static void Bar()
    {
    }
}]]></After>
      </Sample>
    </Samples>
  </Analyzer>
  <Analyzer Identifier="ReplaceIfStatementWithAssignment">
    <Id>RCS1103</Id>
    <Title>Replace if statement with assignment.</Title>
    <MessageFormat>Replace if statement with assignment.</MessageFormat>
    <Category>Simplification</Category>
    <DefaultSeverity>Info</DefaultSeverity>
    <IsEnabledByDefault>true</IsEnabledByDefault>
    <SupportsFadeOut>false</SupportsFadeOut>
    <SupportsFadeOutAnalyzer>false</SupportsFadeOutAnalyzer>
    <Samples>
      <Sample>
        <Before><![CDATA[if (condition) // RCS1103
{
    f = true;
}
else
{
    f = false;
}]]></Before>
        <After><![CDATA[f = condition;]]></After>
      </Sample>
      <Sample>
        <Before><![CDATA[if (x != null) // RCS1103
{
    y = x;
}
else
{
    y = null;
}]]></Before>
        <After><![CDATA[y = x;]]></After>
      </Sample>
    </Samples>
  </Analyzer>
  <Analyzer Identifier="SimplifyConditionalExpression">
    <Id>RCS1104</Id>
    <Title>Simplify conditional expression.</Title>
    <MessageFormat>Simplify conditional expression.</MessageFormat>
    <Category>Simplification</Category>
    <DefaultSeverity>Info</DefaultSeverity>
    <IsEnabledByDefault>true</IsEnabledByDefault>
    <SupportsFadeOut>false</SupportsFadeOut>
    <SupportsFadeOutAnalyzer>false</SupportsFadeOutAnalyzer>
    <Samples>
      <Sample>
        <Before><![CDATA[bool x = y ? true : false; // RCS1104]]></Before>
        <After><![CDATA[bool x = y;]]></After>
      </Sample>
      <Sample>
        <Before><![CDATA[bool x = y ? z : false; // RCS1104]]></Before>
        <After><![CDATA[bool x = y && z;]]></After>
      </Sample>
      <Sample>
        <Before><![CDATA[bool x = y ? true : z; // RCS1104]]></Before>
        <After><![CDATA[bool x = y || z;]]></After>
      </Sample>
    </Samples>
  </Analyzer>
  <Analyzer Identifier="UnnecessaryInterpolation">
    <Id>RCS1105</Id>
    <Title>Unncessary interpolation.</Title>
    <MessageFormat>Unncessary interpolation.</MessageFormat>
    <Category>Simplification</Category>
    <DefaultSeverity>Info</DefaultSeverity>
    <IsEnabledByDefault>true</IsEnabledByDefault>
    <SupportsFadeOut>false</SupportsFadeOut>
    <SupportsFadeOutAnalyzer>false</SupportsFadeOutAnalyzer>
    <Samples>
      <Sample>
        <Before><![CDATA[string s = $"a{"b"}c"; // RCS1105]]></Before>
        <After><![CDATA[string s = $"abc";]]></After>
      </Sample>
    </Samples>
  </Analyzer>
  <Analyzer Identifier="RemoveEmptyDestructor">
    <Id>RCS1106</Id>
    <Title>Remove empty destructor.</Title>
    <MessageFormat>Remove empty destructor.</MessageFormat>
    <Category>Redundancy</Category>
    <DefaultSeverity>Info</DefaultSeverity>
    <IsEnabledByDefault>true</IsEnabledByDefault>
    <SupportsFadeOut>true</SupportsFadeOut>
    <SupportsFadeOutAnalyzer>false</SupportsFadeOutAnalyzer>
    <Samples>
      <Sample>
        <Before><![CDATA[public class Foo
{
    ~Foo() // RCS1106
    {
    }
}]]></Before>
        <After><![CDATA[public class Foo
{
}]]></After>
      </Sample>
    </Samples>
  </Analyzer>
  <Analyzer Identifier="RemoveRedundantStringToCharArrayCall">
    <Id>RCS1107</Id>
    <Title>Remove redundant 'ToCharArray' call.</Title>
    <MessageFormat>Remove redundant 'ToCharArray' call.</MessageFormat>
    <Category>Redundancy</Category>
    <DefaultSeverity>Info</DefaultSeverity>
    <IsEnabledByDefault>true</IsEnabledByDefault>
    <SupportsFadeOut>true</SupportsFadeOut>
    <SupportsFadeOutAnalyzer>false</SupportsFadeOutAnalyzer>
    <Samples>
      <Sample>
        <Before><![CDATA[foreach (char ch in s.ToCharArray()) // RCS1107
{
}]]></Before>
        <After><![CDATA[foreach (char ch in s)
{
}]]></After>
      </Sample>
    </Samples>
  </Analyzer>
  <Analyzer Identifier="AddStaticModifierToAllPartialClassDeclarations">
    <Id>RCS1108</Id>
    <Title>Add 'static' modifier to all partial class declarations.</Title>
    <MessageFormat>Add 'static' modifier to all partial class declarations.</MessageFormat>
    <Category>Readability</Category>
    <DefaultSeverity>Info</DefaultSeverity>
    <IsEnabledByDefault>true</IsEnabledByDefault>
    <SupportsFadeOut>false</SupportsFadeOut>
    <SupportsFadeOutAnalyzer>false</SupportsFadeOutAnalyzer>
    <Samples>
      <Sample>
        <Before><![CDATA[public static partial class Foo
{
}

public partial class Foo // RCS1108
{
}]]></Before>
        <After><![CDATA[public static partial class Foo
{
}

public static partial class Foo
{
}]]></After>
      </Sample>
    </Samples>
  </Analyzer>
  <Analyzer Identifier="CallCastInsteadOfSelect">
    <Id>RCS1109</Id>
    <Title>Call 'Enumerable.Cast' instead of 'Enumerable.Select'.</Title>
    <MessageFormat>Call 'Enumerable.Cast' instead of 'Enumerable.Select'.</MessageFormat>
    <Category>Simplification</Category>
    <DefaultSeverity>Info</DefaultSeverity>
    <IsEnabledByDefault>true</IsEnabledByDefault>
    <SupportsFadeOut>false</SupportsFadeOut>
    <SupportsFadeOutAnalyzer>false</SupportsFadeOutAnalyzer>
    <Samples>
      <Sample>
        <Before><![CDATA[IEnumerable<object> x = items.Select(f => (object)f); // RCS1109]]></Before>
        <After><![CDATA[IEnumerable<object> x = items.Cast<object>();]]></After>
      </Sample>
    </Samples>
  </Analyzer>
  <Analyzer Identifier="DeclareTypeInsideNamespace">
    <Id>RCS1110</Id>
    <Title>Declare type inside namespace.</Title>
    <MessageFormat>Declare '{0}' inside namespace.</MessageFormat>
    <Category>Design</Category>
    <DefaultSeverity>Info</DefaultSeverity>
    <IsEnabledByDefault>true</IsEnabledByDefault>
    <SupportsFadeOut>false</SupportsFadeOut>
    <SupportsFadeOutAnalyzer>false</SupportsFadeOutAnalyzer>
    <Samples>
      <Sample>
        <Before><![CDATA[public class Foo // RCS1110
{
}]]></Before>
        <After><![CDATA[namespace Namespace
{
    public class Foo
    {
    }
}]]></After>
      </Sample>
    </Samples>
  </Analyzer>
  <Analyzer Identifier="AddBracesToSwitchSectionWithMultipleStatements">
    <Id>RCS1111</Id>
    <Title>Add braces to switch section with multiple statements.</Title>
    <MessageFormat>Add braces to switch section with multiple statements.</MessageFormat>
    <Category>Style</Category>
    <DefaultSeverity>Info</DefaultSeverity>
    <IsEnabledByDefault>false</IsEnabledByDefault>
    <SupportsFadeOut>false</SupportsFadeOut>
    <SupportsFadeOutAnalyzer>false</SupportsFadeOutAnalyzer>
    <Samples>
      <Sample>
        <Before><![CDATA[switch (s)
{
    case "a":
        Foo(); // RCS1111
        break;
}]]></Before>
        <After><![CDATA[switch (s)
{
    case "a":
        {
            Foo();
            break;
        }
}]]></After>
      </Sample>
    </Samples>
  </Analyzer>
  <Analyzer Identifier="CombineEnumerableWhereMethodChain">
    <Id>RCS1112</Id>
    <Title>Combine 'Enumerable.Where' method chain.</Title>
    <MessageFormat>Combine 'Enumerable.Where' method chain.</MessageFormat>
    <Category>Simplification</Category>
    <DefaultSeverity>Info</DefaultSeverity>
    <IsEnabledByDefault>true</IsEnabledByDefault>
    <SupportsFadeOut>false</SupportsFadeOut>
    <SupportsFadeOutAnalyzer>true</SupportsFadeOutAnalyzer>
    <Samples>
      <Sample>
        <Before><![CDATA[IEnumerable<string> x = items.Where(f => Foo(f)).Where(f => Bar(f)); // RCS1112]]></Before>
        <After><![CDATA[IEnumerable<string> x = items.Where(f => Foo(f) && Bar(f));]]></After>
      </Sample>
    </Samples>
  </Analyzer>
  <Analyzer Identifier="UseStringIsNullOrEmptyMethod">
    <Id>RCS1113</Id>
    <Title>Use 'string.IsNullOrEmpty' method.</Title>
    <MessageFormat>Use 'string.IsNullOrEmpty' method.</MessageFormat>
    <Category>Usage</Category>
    <DefaultSeverity>Info</DefaultSeverity>
    <IsEnabledByDefault>true</IsEnabledByDefault>
    <SupportsFadeOut>false</SupportsFadeOut>
    <SupportsFadeOutAnalyzer>false</SupportsFadeOutAnalyzer>
    <Samples>
      <Sample>
        <Before><![CDATA[if (s == null || s.Length == 0) // RCS1113
{
}]]></Before>
        <After><![CDATA[if (string.IsNullOrEmpty(s))
{
}]]></After>
      </Sample>
    </Samples>
  </Analyzer>
  <Analyzer Identifier="RemoveRedundantDelegateCreation">
    <Id>RCS1114</Id>
    <Title>Remove redundant delegate creation.</Title>
    <MessageFormat>Remove redundant delegate creation.</MessageFormat>
    <Category>Redundancy</Category>
    <DefaultSeverity>Info</DefaultSeverity>
    <IsEnabledByDefault>true</IsEnabledByDefault>
    <SupportsFadeOut>false</SupportsFadeOut>
    <SupportsFadeOutAnalyzer>true</SupportsFadeOutAnalyzer>
    <Samples>
      <Sample>
        <Before><![CDATA[Changed += new EventHandler(OnChanged); // RCS1114]]></Before>
        <After><![CDATA[Changed += OnChanged;]]></After>
      </Sample>
      </Samples>
  </Analyzer>
  <Analyzer Identifier="ReplaceReturnStatementWithExpressionStatement" IsObsolete="true">
    <Id>RCS1115</Id>
    <Title>Replace yield/return statement with expression statement.</Title>
    <MessageFormat>Replace {0} statement with expression statement.</MessageFormat>
    <Category>ErrorFix</Category>
    <DefaultSeverity>Hidden</DefaultSeverity>
    <IsEnabledByDefault>true</IsEnabledByDefault>
    <SupportsFadeOut>true</SupportsFadeOut>
    <SupportsFadeOutAnalyzer>false</SupportsFadeOutAnalyzer>
  </Analyzer>
  <Analyzer Identifier="AddBreakStatementToSwitchSection" IsObsolete="true">
    <Id>RCS1116</Id>
    <Title>Add break statement to switch section.</Title>
    <MessageFormat>Add break statement to switch section.</MessageFormat>
    <Category>ErrorFix</Category>
    <DefaultSeverity>Hidden</DefaultSeverity>
    <IsEnabledByDefault>true</IsEnabledByDefault>
    <SupportsFadeOut>false</SupportsFadeOut>
    <SupportsFadeOutAnalyzer>false</SupportsFadeOutAnalyzer>
  </Analyzer>
  <Analyzer Identifier="AddReturnStatementThatReturnsDefaultValue" IsObsolete="true">
    <Id>RCS1117</Id>
    <Title>Add return statement that returns default value.</Title>
    <MessageFormat>Add return statement that returns default value.</MessageFormat>
    <Category>ErrorFix</Category>
    <DefaultSeverity>Hidden</DefaultSeverity>
    <IsEnabledByDefault>true</IsEnabledByDefault>
    <SupportsFadeOut>false</SupportsFadeOut>
    <SupportsFadeOutAnalyzer>false</SupportsFadeOutAnalyzer>
  </Analyzer>
  <Analyzer Identifier="MarkLocalVariableAsConst">
    <Id>RCS1118</Id>
    <Title>Mark local variable as const.</Title>
    <MessageFormat>Mark local variable as const.</MessageFormat>
    <Category>General</Category>
    <DefaultSeverity>Info</DefaultSeverity>
    <IsEnabledByDefault>true</IsEnabledByDefault>
    <SupportsFadeOut>false</SupportsFadeOut>
    <SupportsFadeOutAnalyzer>false</SupportsFadeOutAnalyzer>
    <Samples>
      <Sample>
        <Before><![CDATA[string s = "a"; // RCS1118
string s2 = s + "b";]]></Before>
        <After><![CDATA[const string s = "a";
string s2 = s + "b";]]></After>
      </Sample>
    </Samples>
  </Analyzer>
  <Analyzer Identifier="CallFindInsteadOfFirstOrDefault">
    <Id>RCS1119</Id>
    <Title>Call 'Find' instead of 'FirstOrDefault'.</Title>
    <MessageFormat>Call 'Find' instead of 'FirstOrDefault'.</MessageFormat>
    <Category>Performance</Category>
    <DefaultSeverity>Info</DefaultSeverity>
    <IsEnabledByDefault>true</IsEnabledByDefault>
    <SupportsFadeOut>false</SupportsFadeOut>
    <SupportsFadeOutAnalyzer>false</SupportsFadeOutAnalyzer>
    <Samples>
      <Sample>
        <Before><![CDATA[string s = list.FirstOrDefault(f => f.StartsWith("a")); // RCS1119]]></Before>
        <After><![CDATA[string s = list.Find(f => f.StartsWith("a"));]]></After>
      </Sample>
    </Samples>
  </Analyzer>
  <Analyzer Identifier="UseElementAccessInsteadOfElementAt">
    <Id>RCS1120</Id>
    <Title>Use [] instead of calling 'ElementAt'.</Title>
    <MessageFormat>Use [] instead of calling 'ElementAt'.</MessageFormat>
    <Category>Performance</Category>
    <DefaultSeverity>Info</DefaultSeverity>
    <IsEnabledByDefault>true</IsEnabledByDefault>
    <SupportsFadeOut>false</SupportsFadeOut>
    <SupportsFadeOutAnalyzer>false</SupportsFadeOutAnalyzer>
    <Samples>
      <Sample>
        <Before><![CDATA[var x = list.ElementAt(1); // RCS1120]]></Before>
        <After><![CDATA[var x = list[1];]]></After>
      </Sample>
    </Samples>
  </Analyzer>
  <Analyzer Identifier="UseElementAccessInsteadOfFirst">
    <Id>RCS1121</Id>
    <Title>Use [] instead of calling 'First'.</Title>
    <MessageFormat>Use [] instead of calling 'First'.</MessageFormat>
    <Category>Performance</Category>
    <DefaultSeverity>Info</DefaultSeverity>
    <IsEnabledByDefault>true</IsEnabledByDefault>
    <SupportsFadeOut>false</SupportsFadeOut>
    <SupportsFadeOutAnalyzer>false</SupportsFadeOutAnalyzer>
    <Samples>
      <Sample>
        <Before><![CDATA[var x = list.First(); // RCS1121]]></Before>
        <After><![CDATA[var x = list[0];]]></After>
      </Sample>
    </Samples>
  </Analyzer>
  <Analyzer Identifier="AddMissingSemicolon" IsObsolete="true">
    <Id>RCS1122</Id>
    <Title>Add missing semicolon.</Title>
    <MessageFormat>Add missing semicolon.</MessageFormat>
    <Category>ErrorFix</Category>
    <DefaultSeverity>Hidden</DefaultSeverity>
    <IsEnabledByDefault>false</IsEnabledByDefault>
    <SupportsFadeOut>false</SupportsFadeOut>
    <SupportsFadeOutAnalyzer>false</SupportsFadeOutAnalyzer>
  </Analyzer>
  <Analyzer Identifier="AddParenthesesAccordingToOperatorPrecedence">
    <Id>RCS1123</Id>
    <Title>Add parentheses according to operator precedence.</Title>
    <MessageFormat>Add parentheses according to operator precedence.</MessageFormat>
    <Category>Readability</Category>
    <DefaultSeverity>Info</DefaultSeverity>
    <IsEnabledByDefault>true</IsEnabledByDefault>
    <SupportsFadeOut>false</SupportsFadeOut>
    <SupportsFadeOutAnalyzer>false</SupportsFadeOutAnalyzer>
    <Samples>
      <Sample>
        <Before><![CDATA[if (x || y && z) // RCS1123
{
}]]></Before>
        <After><![CDATA[if (x || (y && z))
{
}]]></After>
      </Sample>
    </Samples>
  </Analyzer>
  <Analyzer Identifier="InlineLocalVariable">
    <Id>RCS1124</Id>
    <Title>Inline local variable.</Title>
    <MessageFormat>Inline local variable.</MessageFormat>
    <Category>Simplification</Category>
    <DefaultSeverity>Hidden</DefaultSeverity>
    <IsEnabledByDefault>true</IsEnabledByDefault>
    <SupportsFadeOut>false</SupportsFadeOut>
    <SupportsFadeOutAnalyzer>true</SupportsFadeOutAnalyzer>
    <Samples>
      <Sample>
        <Before><![CDATA[IEnumerable<object> items = GetValues(); // RCS1124
foreach (object item in items)
{
}]]></Before>
        <After><![CDATA[foreach (object item in GetValues())
{
}]]></After>
      </Sample>
    </Samples>
  </Analyzer>
  <Analyzer Identifier="MarkMemberAsStatic" IsObsolete="true">
    <Id>RCS1125</Id>
    <Title>Mark member as static.</Title>
    <MessageFormat>Mark member as static.</MessageFormat>
    <Category>ErrorFix</Category>
    <DefaultSeverity>Hidden</DefaultSeverity>
    <IsEnabledByDefault>true</IsEnabledByDefault>
    <SupportsFadeOut>false</SupportsFadeOut>
    <SupportsFadeOutAnalyzer>false</SupportsFadeOutAnalyzer>
  </Analyzer>
  <Analyzer Identifier="AddBracesToIfElse">
    <Id>RCS1126</Id>
    <Title>Add braces to if-else.</Title>
    <MessageFormat>Add braces to {0}.</MessageFormat>
    <Category>Style</Category>
    <DefaultSeverity>Info</DefaultSeverity>
    <IsEnabledByDefault>false</IsEnabledByDefault>
    <SupportsFadeOut>false</SupportsFadeOut>
    <SupportsFadeOutAnalyzer>false</SupportsFadeOutAnalyzer>
    <Samples>
      <Sample>
        <Before><![CDATA[if (condition)
    Foo(); // RCS1126
else
    Bar();]]></Before>
        <After><![CDATA[if (condition)
{
    Foo();
}
else
{
    Bar();
}]]></After>
      </Sample>
    </Samples>
  </Analyzer>
  <Analyzer Identifier="MergeLocalDeclarationWithAssignment">
    <Id>RCS1127</Id>
    <Title>Merge local declaration with assignment.</Title>
    <MessageFormat>Merge local declaration with assignment.</MessageFormat>
    <Category>Simplification</Category>
    <DefaultSeverity>Info</DefaultSeverity>
    <IsEnabledByDefault>true</IsEnabledByDefault>
    <SupportsFadeOut>false</SupportsFadeOut>
    <SupportsFadeOutAnalyzer>true</SupportsFadeOutAnalyzer>
    <Samples>
      <Sample>
        <Before><![CDATA[string s; // RCS1127
s = "";]]></Before>
        <After><![CDATA[string s = "";]]></After>
      </Sample>
    </Samples>
  </Analyzer>
  <Analyzer Identifier="UseCoalesceExpression">
    <Id>RCS1128</Id>
    <Title>Use coalesce expression.</Title>
    <MessageFormat>Use coalesce expression.</MessageFormat>
    <Category>Simplification</Category>
    <DefaultSeverity>Info</DefaultSeverity>
    <IsEnabledByDefault>true</IsEnabledByDefault>
    <SupportsFadeOut>false</SupportsFadeOut>
    <SupportsFadeOutAnalyzer>false</SupportsFadeOutAnalyzer>
    <Samples>
      <Sample>
        <Before><![CDATA[string s = GetValue(); // RCS1128

if (s == null)
{
    s = "";
}]]></Before>
        <After><![CDATA[string s = GetValue() ?? "";]]></After>
      </Sample>
    </Samples>
  </Analyzer>
  <Analyzer Identifier="RemoveRedundantFieldInitialization">
    <Id>RCS1129</Id>
    <Title>Remove redundant field initalization.</Title>
    <MessageFormat>Remove redundant field initialization.</MessageFormat>
    <Category>Redundancy</Category>
    <DefaultSeverity>Hidden</DefaultSeverity>
    <IsEnabledByDefault>true</IsEnabledByDefault>
    <SupportsFadeOut>true</SupportsFadeOut>
    <SupportsFadeOutAnalyzer>false</SupportsFadeOutAnalyzer>
    <Samples>
      <Sample>
        <Before><![CDATA[private bool _f = false; // RCS1129]]></Before>
        <After><![CDATA[private bool _f;]]></After>
      </Sample>
    </Samples>
  </Analyzer>
  <Analyzer Identifier="BitwiseOperationOnEnumWithoutFlagsAttribute">
    <Id>RCS1130</Id>
    <Title>Bitwise operation on enum without Flags attribute.</Title>
    <MessageFormat>Bitwise operation on enum without Flags attribute.</MessageFormat>
    <Category>General</Category>
    <DefaultSeverity>Info</DefaultSeverity>
    <IsEnabledByDefault>true</IsEnabledByDefault>
    <SupportsFadeOut>false</SupportsFadeOut>
    <SupportsFadeOutAnalyzer>false</SupportsFadeOutAnalyzer>
    <Samples>
      <Sample>
        <Before><![CDATA[DayOfWeek x = dayOfWeek | DayOfWeek.Tuesday; // RCS1130]]></Before>
      </Sample>
    </Samples>
  </Analyzer>
  <Analyzer Identifier="ReplaceReturnWithYieldReturn" IsObsolete="true">
    <Id>RCS1131</Id>
    <Title>Replace return with yield return.</Title>
    <MessageFormat>Replace return with yield return.</MessageFormat>
    <Category>ErrorFix</Category>
    <DefaultSeverity>Hidden</DefaultSeverity>
    <IsEnabledByDefault>true</IsEnabledByDefault>
    <SupportsFadeOut>false</SupportsFadeOut>
    <SupportsFadeOutAnalyzer>false</SupportsFadeOutAnalyzer>
  </Analyzer>
  <Analyzer Identifier="RemoveRedundantOverridingMember">
    <Id>RCS1132</Id>
    <Title>Remove redundant overriding member.</Title>
    <MessageFormat>Remove redundant overriding {0}.</MessageFormat>
    <Category>Redundancy</Category>
    <DefaultSeverity>Info</DefaultSeverity>
    <IsEnabledByDefault>true</IsEnabledByDefault>
    <SupportsFadeOut>true</SupportsFadeOut>
    <SupportsFadeOutAnalyzer>false</SupportsFadeOutAnalyzer>
    <Samples>
      <Sample>
        <Before><![CDATA[public class Foo
{
    public override string ToString() // RCS1132
    {
        return base.ToString();
    }
}]]></Before>
        <After><![CDATA[public class Foo
{
}]]></After>
      </Sample>
    </Samples>
  </Analyzer>
  <Analyzer Identifier="RemoveRedundantDisposeOrCloseCall">
    <Id>RCS1133</Id>
    <Title>Remove redundant Dispose/Close call.</Title>
    <MessageFormat>Remove redundant '{0}' call.</MessageFormat>
    <Category>Redundancy</Category>
    <DefaultSeverity>Hidden</DefaultSeverity>
    <IsEnabledByDefault>true</IsEnabledByDefault>
    <SupportsFadeOut>true</SupportsFadeOut>
    <SupportsFadeOutAnalyzer>false</SupportsFadeOutAnalyzer>
    <Samples>
      <Sample>
        <Before><![CDATA[using (streamReader) // RCS1133
{
    // ...

    streamReader.Dispose();
}]]></Before>
        <After><![CDATA[using (streamReader)
{
    // ...
}]]></After>
      </Sample>
    </Samples>
  </Analyzer>
  <Analyzer Identifier="RemoveRedundantStatement">
    <Id>RCS1134</Id>
    <Title>Remove redundant statement.</Title>
    <MessageFormat>Remove redundant statement.</MessageFormat>
    <Category>Redundancy</Category>
    <DefaultSeverity>Hidden</DefaultSeverity>
    <IsEnabledByDefault>true</IsEnabledByDefault>
    <SupportsFadeOut>true</SupportsFadeOut>
    <SupportsFadeOutAnalyzer>false</SupportsFadeOutAnalyzer>
    <Samples>
      <Sample>
        <Before><![CDATA[public void Foo()
{
    // ...

    return; // RCS1134
}]]></Before>
        <After><![CDATA[public void Foo()
{
    // ...
}]]></After>
      </Sample>
      <Sample>
        <Before><![CDATA[foreach (object item in items)
{
    /// ...

    continue; // RCS1134
}]]></Before>
        <After><![CDATA[]]></After>
      </Sample>
    </Samples>
  </Analyzer>
  <Analyzer Identifier="DeclareEnumMemberWithZeroValue">
    <Id>RCS1135</Id>
    <Title>Declare enum member with zero value (when enum has FlagsAttribute).</Title>
    <MessageFormat>Declare enum member with zero value (when enum has FlagsAttribute).</MessageFormat>
    <Category>Design</Category>
    <DefaultSeverity>Info</DefaultSeverity>
    <IsEnabledByDefault>true</IsEnabledByDefault>
    <SupportsFadeOut>false</SupportsFadeOut>
    <SupportsFadeOutAnalyzer>false</SupportsFadeOutAnalyzer>
    <Samples>
      <Sample>
        <Before><![CDATA[[Flags]
public enum Foo // RCS1135
{
    A = 1,
    B = 2
}]]></Before>
        <After><![CDATA[[Flags]
public enum Foo
{
    None = 0,
    A = 1,
    B = 2
}]]></After>
      </Sample>
    </Samples>
  </Analyzer>
  <Analyzer Identifier="MergeSwitchSectionsWithEquivalentContent">
    <Id>RCS1136</Id>
    <Title>Merge switch sections with equivalent content.</Title>
    <MessageFormat>Merge switch sections with equivalent content.</MessageFormat>
    <Category>Simplification</Category>
    <DefaultSeverity>Hidden</DefaultSeverity>
    <IsEnabledByDefault>true</IsEnabledByDefault>
    <SupportsFadeOut>true</SupportsFadeOut>
    <SupportsFadeOutAnalyzer>false</SupportsFadeOutAnalyzer>
    <Samples>
      <Sample>
        <Before><![CDATA[switch (s)
{
    case "a":
        break; // RCS1136
    case "b":
        break;
}]]></Before>
        <After><![CDATA[switch (s)
{
    case "a":
    case "b":
        break;
}]]></After>
      </Sample>
    </Samples>
  </Analyzer>
  <Analyzer Identifier="AddDocumentationComment" IsObsolete="true">
    <Id>RCS1137</Id>
    <Title>Add documentation comment to publicly visible type or member.</Title>
    <MessageFormat>Add documentation comment to publicly visible type or member.</MessageFormat>
    <Category>Maintainability</Category>
    <DefaultSeverity>Hidden</DefaultSeverity>
    <IsEnabledByDefault>true</IsEnabledByDefault>
    <SupportsFadeOut>false</SupportsFadeOut>
    <SupportsFadeOutAnalyzer>false</SupportsFadeOutAnalyzer>
  </Analyzer>
  <Analyzer Identifier="AddSummaryToDocumentationComment">
    <Id>RCS1138</Id>
    <Title>Add summary to documentation comment.</Title>
    <MessageFormat>Add summary to documentation comment.</MessageFormat>
    <Category>Maintainability</Category>
    <DefaultSeverity>Warning</DefaultSeverity>
    <IsEnabledByDefault>true</IsEnabledByDefault>
    <SupportsFadeOut>false</SupportsFadeOut>
    <SupportsFadeOutAnalyzer>false</SupportsFadeOutAnalyzer>
    <Samples>
      <Sample>
        <Before><![CDATA[/// <summary> // RCS1138
/// 
/// </summary>
public void Foo()
{
}]]></Before>
      </Sample>
    </Samples>
  </Analyzer>
  <Analyzer Identifier="AddSummaryElementToDocumentationComment">
    <Id>RCS1139</Id>
    <Title>Add summary element to documentation comment.</Title>
    <MessageFormat>Add summary element to documentation comment.</MessageFormat>
    <Category>Maintainability</Category>
    <DefaultSeverity>Warning</DefaultSeverity>
    <IsEnabledByDefault>true</IsEnabledByDefault>
    <SupportsFadeOut>false</SupportsFadeOut>
    <SupportsFadeOutAnalyzer>false</SupportsFadeOutAnalyzer>
    <Samples>
      <Sample>
        <Before><![CDATA[/// <param name="parameter"></param> // RCS1139
public void Foo(object parameter)
{
}]]></Before>
        <After><![CDATA[/// <summary>
/// 
/// </summary>
/// <param name="parameter"></param>
public void Foo(object parameter)
{
}]]></After>
      </Sample>
    </Samples>
  </Analyzer>
  <Analyzer Identifier="AddExceptionToDocumentationComment">
    <Id>RCS1140</Id>
    <Title>Add exception to documentation comment.</Title>
    <MessageFormat>Add exception to documentation comment.</MessageFormat>
    <Category>Maintainability</Category>
    <DefaultSeverity>Hidden</DefaultSeverity>
    <IsEnabledByDefault>true</IsEnabledByDefault>
    <SupportsFadeOut>false</SupportsFadeOut>
    <SupportsFadeOutAnalyzer>false</SupportsFadeOutAnalyzer>
    <Samples>
      <Sample>
        <Before>
          <![CDATA[/// <summary>
/// ...
/// </summary>
/// <param name="parameter"></param>
public void Foo(object parameter)
{
    if (parameter == null)
        throw new ArgumentNullException(nameof(parameter)); // RCS1140
}]]></Before>
        <After><![CDATA[/// <summary>
/// ...
/// </summary>
/// <param name="parameter"></param>
/// <exception cref="ArgumentNullException"><paramref name="parameter"/> is <c>null</c>.</exception>
public void Foo(object parameter)
{
    if (parameter == null)
        throw new ArgumentNullException(nameof(parameter));
}]]></After>
      </Sample>
    </Samples>
  </Analyzer>
  <Analyzer Identifier="AddParameterToDocumentationComment">
    <Id>RCS1141</Id>
    <Title>Add parameter to documentation comment.</Title>
    <MessageFormat>Add parameter to documentation comment.</MessageFormat>
    <Category>Maintainability</Category>
    <DefaultSeverity>Info</DefaultSeverity>
    <IsEnabledByDefault>true</IsEnabledByDefault>
    <SupportsFadeOut>false</SupportsFadeOut>
    <SupportsFadeOutAnalyzer>false</SupportsFadeOutAnalyzer>
    <Samples>
      <Sample>
        <Before><![CDATA[/// <summary>
/// ...
/// </summary>
public void Foo(object parameter) // RCS1141
{
}]]></Before>
        <After><![CDATA[/// <summary>
/// ...
/// </summary>
/// <param name="parameter"></param>
public void Foo(object parameter)
{
}]]></After>
      </Sample>
    </Samples>
  </Analyzer>
  <Analyzer Identifier="AddTypeParameterToDocumentationComment">
    <Id>RCS1142</Id>
    <Title>Add type parameter to documentation comment.</Title>
    <MessageFormat>Add type parameter to documentation comment.</MessageFormat>
    <Category>Maintainability</Category>
    <DefaultSeverity>Info</DefaultSeverity>
    <IsEnabledByDefault>true</IsEnabledByDefault>
    <SupportsFadeOut>false</SupportsFadeOut>
    <SupportsFadeOutAnalyzer>false</SupportsFadeOutAnalyzer>
    <Samples>
      <Sample>
        <Before><![CDATA[/// <summary>
/// ...
/// </summary>
/// <typeparam name="T1"></typeparam>
public class Foo<T1, T2> // RCS1142
{
}]]></Before>
        <After><![CDATA[/// <summary>
/// ...
/// </summary>
/// <typeparam name="T1"></typeparam>
/// <typeparam name="T2"></typeparam>
public class Foo<T1, T2>
{
}]]></After>
      </Sample>
    </Samples>
  </Analyzer>
  <Analyzer Identifier="SimplifyCoalesceExpression">
    <Id>RCS1143</Id>
    <Title>Simplify coalesce expression.</Title>
    <MessageFormat>Simplify coalesce expression.</MessageFormat>
    <Category>Simplification</Category>
    <DefaultSeverity>Hidden</DefaultSeverity>
    <IsEnabledByDefault>true</IsEnabledByDefault>
    <SupportsFadeOut>true</SupportsFadeOut>
    <SupportsFadeOutAnalyzer>false</SupportsFadeOutAnalyzer>
    <Samples>
      <Sample>
        <Before><![CDATA[string s = default(string) ?? ""; // RCS1143]]></Before>
        <After><![CDATA[string s = "";]]></After>
      </Sample>
    </Samples>
  </Analyzer>
  <Analyzer Identifier="MarkContainingClassAsAbstract" IsObsolete="true">
    <Id>RCS1144</Id>
    <Title>Mark containing class as abstract.</Title>
    <MessageFormat>Mark containing class as abstract.</MessageFormat>
    <Category>ErrorFix</Category>
    <DefaultSeverity>Hidden</DefaultSeverity>
    <IsEnabledByDefault>true</IsEnabledByDefault>
    <SupportsFadeOut>false</SupportsFadeOut>
    <SupportsFadeOutAnalyzer>false</SupportsFadeOutAnalyzer>
  </Analyzer>
  <Analyzer Identifier="RemoveRedundantAsOperator">
    <Id>RCS1145</Id>
    <Title>Remove redundant 'as' operator.</Title>
    <MessageFormat>Remove redundant 'as' operator.</MessageFormat>
    <Category>Redundancy</Category>
    <DefaultSeverity>Hidden</DefaultSeverity>
    <IsEnabledByDefault>true</IsEnabledByDefault>
    <SupportsFadeOut>true</SupportsFadeOut>
    <SupportsFadeOutAnalyzer>false</SupportsFadeOutAnalyzer>
    <Samples>
      <Sample>
        <Before><![CDATA[string s = null;

string s2 = s as string; // RCS1145]]></Before>
        <After><![CDATA[string s2 = s;]]></After>
      </Sample>
    </Samples>
  </Analyzer>
  <Analyzer Identifier="UseConditionalAccess">
    <Id>RCS1146</Id>
    <Title>Use conditional access.</Title>
    <MessageFormat>Use conditional access.</MessageFormat>
    <Category>Usage</Category>
    <DefaultSeverity>Info</DefaultSeverity>
    <IsEnabledByDefault>true</IsEnabledByDefault>
    <SupportsFadeOut>false</SupportsFadeOut>
    <SupportsFadeOutAnalyzer>false</SupportsFadeOutAnalyzer>
    <Samples>
      <Sample>
        <Before><![CDATA[if (s != null && s.StartsWith("a")) // RCS1146
{
}]]></Before>
        <After><![CDATA[if (s?.StartsWith("a") == true)
{
}]]></After>
      </Sample>
      <Sample>
        <Before><![CDATA[if (dic != null && dic[0].StartsWith("a")) // RCS1146
{
}]]></Before>
        <After><![CDATA[if (dic?[0].StartsWith("a") == true)
{
}]]></After>
      </Sample>
      <Sample>
        <Before><![CDATA[if (x != null) // RCS1146
    x.Foo();]]></Before>
        <After><![CDATA[x?.Foo();]]></After>
      </Sample>
    </Samples>
  </Analyzer>
  <Analyzer Identifier="RemoveInapplicableModifier" IsObsolete="true">
    <Id>RCS1147</Id>
    <Title>Remove inapplicable modifier.</Title>
    <MessageFormat>Remove inapplicable modifier.</MessageFormat>
    <Category>ErrorFix</Category>
    <DefaultSeverity>Hidden</DefaultSeverity>
    <IsEnabledByDefault>true</IsEnabledByDefault>
    <SupportsFadeOut>true</SupportsFadeOut>
    <SupportsFadeOutAnalyzer>false</SupportsFadeOutAnalyzer>
  </Analyzer>
  <Analyzer Identifier="RemoveUnreachableCode" IsObsolete="true">
    <Id>RCS1148</Id>
    <Title>Remove unreachable code.</Title>
    <MessageFormat>Remove unreachable code.</MessageFormat>
    <Category>General</Category>
    <DefaultSeverity>Hidden</DefaultSeverity>
    <IsEnabledByDefault>true</IsEnabledByDefault>
    <SupportsFadeOut>true</SupportsFadeOut>
    <SupportsFadeOutAnalyzer>false</SupportsFadeOutAnalyzer>
  </Analyzer>
  <Analyzer Identifier="RemoveImplementationFromAbstractMember" IsObsolete="true">
    <Id>RCS1149</Id>
    <Title>Remove implementation from abstract member.</Title>
    <MessageFormat>Remove implementation from {0}.</MessageFormat>
    <Category>ErrorFix</Category>
    <DefaultSeverity>Hidden</DefaultSeverity>
    <IsEnabledByDefault>true</IsEnabledByDefault>
    <SupportsFadeOut>true</SupportsFadeOut>
    <SupportsFadeOutAnalyzer>false</SupportsFadeOutAnalyzer>
  </Analyzer>
  <Analyzer Identifier="CallStringConcatInsteadOfStringJoin">
    <Id>RCS1150</Id>
    <Title>Call string.Concat instead of string.Join.</Title>
    <MessageFormat>Call string.Concat instead of string.Join.</MessageFormat>
    <Category>Simplification</Category>
    <DefaultSeverity>Info</DefaultSeverity>
    <IsEnabledByDefault>true</IsEnabledByDefault>
    <SupportsFadeOut>false</SupportsFadeOut>
    <SupportsFadeOutAnalyzer>false</SupportsFadeOutAnalyzer>
    <Samples>
      <Sample>
        <Before><![CDATA[string s = string.Join("", "a", "b", "c"); // RCS1150]]></Before>
        <After><![CDATA[string s = string.Concat("a", "b", "c");]]></After>
      </Sample>
    </Samples>
  </Analyzer>
  <Analyzer Identifier="RemoveRedundantCast">
    <Id>RCS1151</Id>
    <Title>Remove redundant cast.</Title>
    <MessageFormat>Remove redundant cast.</MessageFormat>
    <Category>Redundancy</Category>
    <DefaultSeverity>Hidden</DefaultSeverity>
    <IsEnabledByDefault>true</IsEnabledByDefault>
    <SupportsFadeOut>true</SupportsFadeOut>
    <SupportsFadeOutAnalyzer>false</SupportsFadeOutAnalyzer>
    <Samples>
      <Sample>
        <Before><![CDATA[var b = new Base();

((Foo)b).Bar(); // RCS1151]]></Before>
        <After><![CDATA[b.Bar();]]></After>
      </Sample>
      <Sample>
        <Before><![CDATA[IEnumerable<string> x = EnumerateStrings().Cast<string>(); // RCS1151]]></Before>
        <After><![CDATA[IEnumerable<string> x = EnumerateStrings();]]></After>
      </Sample>
    </Samples>
  </Analyzer>
  <Analyzer Identifier="MemberTypeMustMatchOverriddenMemberType" IsObsolete="true">
    <Id>RCS1152</Id>
    <Title>Member type must match overriden member type.</Title>
    <MessageFormat>Member type must match overriden member type.</MessageFormat>
    <Category>ErrorFix</Category>
    <DefaultSeverity>Hidden</DefaultSeverity>
    <IsEnabledByDefault>true</IsEnabledByDefault>
    <SupportsFadeOut>false</SupportsFadeOut>
    <SupportsFadeOutAnalyzer>false</SupportsFadeOutAnalyzer>
  </Analyzer>
  <Analyzer Identifier="AddEmptyLineAfterClosingBrace">
    <Id>RCS1153</Id>
    <Title>Add empty line after closing brace.</Title>
    <MessageFormat>Add empty line after closing brace.</MessageFormat>
    <Category>Formatting</Category>
    <DefaultSeverity>Info</DefaultSeverity>
    <IsEnabledByDefault>false</IsEnabledByDefault>
    <SupportsFadeOut>false</SupportsFadeOut>
    <SupportsFadeOutAnalyzer>false</SupportsFadeOutAnalyzer>
    <Samples>
      <Sample>
        <Before><![CDATA[            if (x)
            {
            } // RCS1153
            if (y)
            {
            }]]></Before>
        <After><![CDATA[            if (x)
            {
            }

            if (y)
            {
            }]]></After>
      </Sample>
    </Samples>
  </Analyzer>
  <Analyzer Identifier="SortEnumMembers">
    <Id>RCS1154</Id>
    <Title>Sort enum members.</Title>
    <MessageFormat>Sort '{0}' members.</MessageFormat>
    <Category>Readability</Category>
    <DefaultSeverity>Info</DefaultSeverity>
    <IsEnabledByDefault>true</IsEnabledByDefault>
    <SupportsFadeOut>false</SupportsFadeOut>
    <SupportsFadeOutAnalyzer>false</SupportsFadeOutAnalyzer>
    <Samples>
      <Sample>
        <Before><![CDATA[public enum Foo // RCS1154
{
    D = 4,
    B = 2,
    A = 1,
    C = 3
}]]></Before>
        <After><![CDATA[public enum Foo
{
    A = 1,
    B = 2,
    C = 3,
    D = 4
}]]></After>
      </Sample>
    </Samples>
  </Analyzer>
  <Analyzer Identifier="UseStringComparison">
    <Id>RCS1155</Id>
    <Title>Use StringComparison when comparing strings.</Title>
    <MessageFormat>Use StringComparison when comparing strings.</MessageFormat>
    <Category>Usage</Category>
    <DefaultSeverity>Warning</DefaultSeverity>
    <IsEnabledByDefault>true</IsEnabledByDefault>
    <SupportsFadeOut>false</SupportsFadeOut>
    <SupportsFadeOutAnalyzer>false</SupportsFadeOutAnalyzer>
    <Samples>
      <Sample>
        <Before><![CDATA[if (x.ToLower() == y.ToLower()) // RCS1155
{
}]]></Before>
        <After><![CDATA[if (string.Equals(x, y, StringComparison.OrdinalIgnoreCase))
{
}]]></After>
      </Sample>
    </Samples>
  </Analyzer>
  <Analyzer Identifier="UseStringLengthInsteadOfComparisonWithEmptyString">
    <Id>RCS1156</Id>
    <Title>Use string.Length instead of comparison with empty string.</Title>
    <MessageFormat>Use string.Length instead of comparison with empty string.</MessageFormat>
    <Category>Usage</Category>
    <DefaultSeverity>Info</DefaultSeverity>
    <IsEnabledByDefault>true</IsEnabledByDefault>
    <SupportsFadeOut>false</SupportsFadeOut>
    <SupportsFadeOutAnalyzer>false</SupportsFadeOutAnalyzer>
    <Samples>
      <Sample>
        <Before><![CDATA[if (s == "") // RCS1156
{
}]]></Before>
        <After><![CDATA[if (s?.Length == 0)
{
}]]></After>
      </Sample>
    </Samples>
  </Analyzer>
  <Analyzer Identifier="CompositeEnumValueContainsUndefinedFlag">
    <Id>RCS1157</Id>
    <Title>Composite enum value contains undefined flag.</Title>
    <MessageFormat>Composite enum value contains undefined flag {0}.</MessageFormat>
    <Category>Design</Category>
    <DefaultSeverity>Info</DefaultSeverity>
    <IsEnabledByDefault>true</IsEnabledByDefault>
    <SupportsFadeOut>false</SupportsFadeOut>
    <SupportsFadeOutAnalyzer>false</SupportsFadeOutAnalyzer>
    <Samples>
      <Sample>
        <Before><![CDATA[[Flags]
public enum Foo
{
    None = 0,
    A = 1,
    B = 2,
    C = 4,
    D = 8,
    X = 17 // RCS1157
}]]></Before>
      </Sample>
    </Samples>
  </Analyzer>
  <Analyzer Identifier="StaticMemberInGenericTypeShouldUseTypeParameter">
    <Id>RCS1158</Id>
    <Title>Static member in generic type should use a type parameter.</Title>
    <MessageFormat>Static member in generic type should use a type parameter.</MessageFormat>
    <Category>Design</Category>
    <DefaultSeverity>Info</DefaultSeverity>
    <IsEnabledByDefault>true</IsEnabledByDefault>
    <SupportsFadeOut>false</SupportsFadeOut>
    <SupportsFadeOutAnalyzer>false</SupportsFadeOutAnalyzer>
    <Samples>
      <Sample>
        <Before>
          <![CDATA[public class Foo<T>
{
    public static void Bar() // RCS1158
    {
    }
}]]></Before>
      </Sample>
    </Samples>
  </Analyzer>
  <Analyzer Identifier="UseGenericEventHandler">
    <Id>RCS1159</Id>
    <Title>Use EventHandler&lt;T&gt;.</Title>
    <MessageFormat>Use EventHandler&lt;T&gt;.</MessageFormat>
    <Category>Usage</Category>
    <DefaultSeverity>Info</DefaultSeverity>
    <IsEnabledByDefault>true</IsEnabledByDefault>
    <SupportsFadeOut>false</SupportsFadeOut>
    <SupportsFadeOutAnalyzer>false</SupportsFadeOutAnalyzer>
    <Samples>
      <Sample>
        <Before><![CDATA[public class Foo
{
    public event FooEventHandler EventName; // RCS1159
}

public delegate void FooEventHandler(object sender, FooEventArgs args);]]></Before>
        <After><![CDATA[public class Foo
{
    public event EventHandler<FooEventArgs> EventName;
}]]></After>
      </Sample>
    </Samples>
  </Analyzer>
  <Analyzer Identifier="AbstractTypeShouldNotHavePublicConstructors">
    <Id>RCS1160</Id>
    <Title>Abstract type should not have public constructors.</Title>
    <MessageFormat>Abstract type should not have public constructors.</MessageFormat>
    <Category>Design</Category>
    <DefaultSeverity>Info</DefaultSeverity>
    <IsEnabledByDefault>true</IsEnabledByDefault>
    <SupportsFadeOut>false</SupportsFadeOut>
    <SupportsFadeOutAnalyzer>false</SupportsFadeOutAnalyzer>
    <Samples>
      <Sample>
        <Before><![CDATA[public abstract class Foo
{
    public Foo() // RCS1160
    {
    }
}]]></Before>
        <After><![CDATA[public abstract class Foo
{
    protected Foo()
    {
    }
}]]></After>
      </Sample>
    </Samples>
  </Analyzer>
  <Analyzer Identifier="EnumMemberShouldDeclareExplicitValue">
    <Id>RCS1161</Id>
    <Title>Enum member should declare explicit value.</Title>
    <MessageFormat>Enum member should declare explicit value.</MessageFormat>
    <Category>Readability</Category>
    <DefaultSeverity>Hidden</DefaultSeverity>
    <IsEnabledByDefault>true</IsEnabledByDefault>
    <SupportsFadeOut>false</SupportsFadeOut>
    <SupportsFadeOutAnalyzer>false</SupportsFadeOutAnalyzer>
    <Samples>
      <Sample>
        <Before><![CDATA[public enum Foo
{
    A, // RCS1161
    B,
    C,
}]]></Before>
        <After><![CDATA[public enum Foo
{
    A = 0,
    B = 1,
    C = 2,
}]]></After>
      </Sample>
    </Samples>
  </Analyzer>
  <Analyzer Identifier="AvoidChainOfAssignments">
    <Id>RCS1162</Id>
    <Title>Avoid chain of assignments.</Title>
    <MessageFormat>Avoid chain of assignments.</MessageFormat>
    <Category>Readability</Category>
    <DefaultSeverity>Info</DefaultSeverity>
    <IsEnabledByDefault>false</IsEnabledByDefault>
    <SupportsFadeOut>false</SupportsFadeOut>
    <SupportsFadeOutAnalyzer>false</SupportsFadeOutAnalyzer>
    <Samples>
      <Sample>
        <Before><![CDATA[x = y = z; // RCS1162]]></Before>
      </Sample>
    </Samples>
  </Analyzer>
  <Analyzer Identifier="UnusedParameter">
    <Id>RCS1163</Id>
    <Title>Unused parameter.</Title>
    <MessageFormat>Unused parameter '{0}'.</MessageFormat>
    <Category>Redundancy</Category>
    <DefaultSeverity>Info</DefaultSeverity>
    <IsEnabledByDefault>true</IsEnabledByDefault>
    <SupportsFadeOut>true</SupportsFadeOut>
    <SupportsFadeOutAnalyzer>false</SupportsFadeOutAnalyzer>
    <Summary>Parameter is not reported when its name consists of underscore(s).</Summary>
    <Samples>
      <Sample>
        <Before><![CDATA[public bool Bar(object parameter) // RCS1163
{
    return false;
}]]></Before>
      </Sample>
    </Samples>
  </Analyzer>
  <Analyzer Identifier="UnusedTypeParameter">
    <Id>RCS1164</Id>
    <Title>Unused type parameter.</Title>
    <MessageFormat>Unused type parameter '{0}'.</MessageFormat>
    <Category>Redundancy</Category>
    <DefaultSeverity>Info</DefaultSeverity>
    <IsEnabledByDefault>true</IsEnabledByDefault>
    <SupportsFadeOut>true</SupportsFadeOut>
    <SupportsFadeOutAnalyzer>false</SupportsFadeOutAnalyzer>
    <Samples>
      <Sample>
        <Before><![CDATA[public bool Bar<T>() // RCS1164
{
    return false
}]]></Before>
      </Sample>
    </Samples>
  </Analyzer>
  <Analyzer Identifier="UnconstrainedTypeParameterCheckedForNull">
    <Id>RCS1165</Id>
    <Title>Unconstrained type parameter checked for null.</Title>
    <MessageFormat>Unconstrained type parameter checked for null.</MessageFormat>
    <Category>Usage</Category>
    <DefaultSeverity>Warning</DefaultSeverity>
    <IsEnabledByDefault>true</IsEnabledByDefault>
    <SupportsFadeOut>false</SupportsFadeOut>
    <SupportsFadeOutAnalyzer>false</SupportsFadeOutAnalyzer>
    <Samples>
      <Sample>
        <Before><![CDATA[public void Foo<T1>() where T1 : new()
{
    var x = default(T1);

    if (x == null) // RCS1165
    {
    }
}]]></Before>
        <After>
          <![CDATA[if (EqualityComparer<T1>.Default.Equals(x, default(T1)))
{
}]]></After>
      </Sample>
    </Samples>
  </Analyzer>
  <Analyzer Identifier="ValueTypeObjectIsNeverEqualToNull">
    <Id>RCS1166</Id>
    <Title>Value type object is never equal to null.</Title>
    <MessageFormat>Value type object is never equal to null.</MessageFormat>
    <Category>Usage</Category>
    <DefaultSeverity>Info</DefaultSeverity>
    <IsEnabledByDefault>true</IsEnabledByDefault>
    <SupportsFadeOut>false</SupportsFadeOut>
    <SupportsFadeOutAnalyzer>false</SupportsFadeOutAnalyzer>
    <Samples>
      <Sample>
        <Before><![CDATA[int x = 0;

// ...

if (x == null) // RCS1166
{
}]]></Before>
        <After><![CDATA[if (x == 0)
{
}]]></After>
      </Sample>
    </Samples>
  </Analyzer>
  <Analyzer Identifier="OverridingMemberCannotChangeAccessModifiers" IsObsolete="true">
    <Id>RCS1167</Id>
    <Title>Overriding member cannot change access modifiers.</Title>
    <MessageFormat>Overriding member cannot change access modifiers.</MessageFormat>
    <Category>ErrorFix</Category>
    <DefaultSeverity>Hidden</DefaultSeverity>
    <IsEnabledByDefault>true</IsEnabledByDefault>
    <SupportsFadeOut>false</SupportsFadeOut>
    <SupportsFadeOutAnalyzer>false</SupportsFadeOutAnalyzer>
  </Analyzer>
  <Analyzer Identifier="ParameterNameDiffersFromBase">
    <Id>RCS1168</Id>
    <Title>Parameter name differs from base name.</Title>
    <MessageFormat>Parameter name '{0}' differs from base name '{1}'.</MessageFormat>
    <Category>Maintainability</Category>
    <DefaultSeverity>Warning</DefaultSeverity>
    <IsEnabledByDefault>true</IsEnabledByDefault>
    <SupportsFadeOut>false</SupportsFadeOut>
    <SupportsFadeOutAnalyzer>false</SupportsFadeOutAnalyzer>
    <Samples>
      <Sample>
        <Before><![CDATA[public interface IFoo
{
    string Bar(object parameter);
}

public abstract class Foo : IFoo
{
    public abstract string Bar(object value); // RCS1168
}]]></Before>
        <After><![CDATA[public abstract string Bar(object parameter);]]></After>
      </Sample>
    </Samples>
  </Analyzer>
  <Analyzer Identifier="MarkFieldAsReadOnly">
    <Id>RCS1169</Id>
    <Title>Mark field as read-only.</Title>
    <MessageFormat>Mark field as read-only.</MessageFormat>
    <Category>Design</Category>
    <DefaultSeverity>Info</DefaultSeverity>
    <IsEnabledByDefault>true</IsEnabledByDefault>
    <SupportsFadeOut>false</SupportsFadeOut>
    <SupportsFadeOutAnalyzer>false</SupportsFadeOutAnalyzer>
    <Samples>
      <Sample>
        <Before><![CDATA[public class Foo
{
    private int _f; // RCS1169

    public Foo()
    {
        _f = 0;
    }
}]]></Before>
        <After><![CDATA[private readonly int _f;]]></After>
      </Sample>
    </Samples>
  </Analyzer>
  <Analyzer Identifier="UseReadOnlyAutoProperty">
    <Id>RCS1170</Id>
    <Title>Use read-only auto-implemented property.</Title>
    <MessageFormat>Use read-only auto-implemented property.</MessageFormat>
    <Category>Design</Category>
    <DefaultSeverity>Info</DefaultSeverity>
    <IsEnabledByDefault>true</IsEnabledByDefault>
    <SupportsFadeOut>true</SupportsFadeOut>
    <SupportsFadeOutAnalyzer>false</SupportsFadeOutAnalyzer>
    <Samples>
      <Sample>
        <Before><![CDATA[public object Foo { get; private set; } // RCS1170]]></Before>
        <After><![CDATA[public object Foo { get; }]]></After>
      </Sample>
    </Samples>
  </Analyzer>
  <Analyzer Identifier="SimplifyLazyInitialization">
    <Id>RCS1171</Id>
    <Title>Simplify lazy initialization.</Title>
    <MessageFormat>Simplify lazy initialization.</MessageFormat>
    <Category>Simplification</Category>
    <DefaultSeverity>Info</DefaultSeverity>
    <IsEnabledByDefault>true</IsEnabledByDefault>
    <SupportsFadeOut>false</SupportsFadeOut>
    <SupportsFadeOutAnalyzer>false</SupportsFadeOutAnalyzer>
    <Samples>
      <Sample>
        <Before>
          <![CDATA[public object Foo()
{
    if (_foo == null) // RCS1171
    {
        _foo = Initialize();
    }

    return _foo;
}]]></Before>
        <After>
          <![CDATA[public object Foo()
{
    return _foo ?? (_foo = Initialize());
}]]></After>
      </Sample>
    </Samples>
  </Analyzer>
  <Analyzer Identifier="UseIsOperatorInsteadOfAsOperator">
    <Id>RCS1172</Id>
    <Title>Use 'is' operator instead of 'as' operator.</Title>
    <MessageFormat>Use 'is' operator instead of 'as' operator.</MessageFormat>
    <Category>Simplification</Category>
    <DefaultSeverity>Warning</DefaultSeverity>
    <IsEnabledByDefault>true</IsEnabledByDefault>
    <SupportsFadeOut>false</SupportsFadeOut>
    <SupportsFadeOutAnalyzer>false</SupportsFadeOutAnalyzer>
    <Samples>
      <Sample>
        <Before><![CDATA[if (x as string != null) // RCS1172
{
}]]></Before>
        <After><![CDATA[if (x is string)
{
}]]></After>
      </Sample>
    </Samples>
  </Analyzer>
  <Analyzer Identifier="UseCoalesceExpressionInsteadOfIf">
    <Id>RCS1173</Id>
    <Title>Use coalesce expression instead of if.</Title>
    <MessageFormat>Use coalesce expression instead of if.</MessageFormat>
    <Category>Simplification</Category>
    <DefaultSeverity>Info</DefaultSeverity>
    <IsEnabledByDefault>true</IsEnabledByDefault>
    <SupportsFadeOut>false</SupportsFadeOut>
    <SupportsFadeOutAnalyzer>false</SupportsFadeOutAnalyzer>
    <Samples>
      <Sample>
        <Before><![CDATA[if (x != null) // RCS1173
{
    z = x;
}
else
{
    z = y;
}]]></Before>
        <After><![CDATA[z = x ?? y;]]></After>
      </Sample>
    </Samples>
  </Analyzer>
  <Analyzer Identifier="RemoveRedundantAsyncAwait">
    <Id>RCS1174</Id>
    <Title>Remove redundant async/await.</Title>
    <MessageFormat>Remove redundant async/await.</MessageFormat>
    <Category>Redundancy</Category>
    <DefaultSeverity>Info</DefaultSeverity>
    <IsEnabledByDefault>true</IsEnabledByDefault>
    <SupportsFadeOut>false</SupportsFadeOut>
    <SupportsFadeOutAnalyzer>true</SupportsFadeOutAnalyzer>
    <Samples>
      <Sample>
        <Before><![CDATA[public static async Task<object> FooAsync() // RCS1174
{
    return await GetAsync().ConfigureAwait(false);
}]]></Before>
        <After><![CDATA[public static Task<object> FooAsync()
{
    return GetAsync();
}]]></After>
      </Sample>
    </Samples>
  </Analyzer>
  <Analyzer Identifier="UnusedThisParameter">
    <Id>RCS1175</Id>
    <Title>Unused this parameter.</Title>
    <MessageFormat>Unused this parameter '{0}'.</MessageFormat>
    <Category>Redundancy</Category>
    <DefaultSeverity>Info</DefaultSeverity>
    <IsEnabledByDefault>true</IsEnabledByDefault>
    <SupportsFadeOut>true</SupportsFadeOut>
    <SupportsFadeOutAnalyzer>false</SupportsFadeOutAnalyzer>
    <Samples>
      <Sample>
        <Before><![CDATA[public static bool Bar(this Foo foo, object parameter) // RCS1175
{
    return parameter != null;
}]]></Before>
      </Sample>
    </Samples>
  </Analyzer>
  <Analyzer Identifier="UseVarInsteadOfExplicitTypeWhenTypeIsNotObvious">
    <Id>RCS1176</Id>
    <Title>Use 'var' instead of explicit type (when the type is not obvious).</Title>
    <MessageFormat>Use 'var' instead of explicit type.</MessageFormat>
    <Category>Simplification</Category>
    <DefaultSeverity>Hidden</DefaultSeverity>
    <IsEnabledByDefault>false</IsEnabledByDefault>
    <SupportsFadeOut>false</SupportsFadeOut>
    <SupportsFadeOutAnalyzer>false</SupportsFadeOutAnalyzer>
    <Samples>
      <Sample>
        <Before><![CDATA[string s = GetValue(); // RCS1176]]></Before>
        <After><![CDATA[var s = GetValue();]]></After>
      </Sample>
    </Samples>
  </Analyzer>
  <Analyzer Identifier="UseVarInsteadOfExplicitTypeInForEach">
    <Id>RCS1177</Id>
    <Title>Use 'var' instead of explicit type (in foreach).</Title>
    <MessageFormat>Use 'var' instead of explicit type.</MessageFormat>
    <Category>Simplification</Category>
    <DefaultSeverity>Hidden</DefaultSeverity>
    <IsEnabledByDefault>false</IsEnabledByDefault>
    <SupportsFadeOut>false</SupportsFadeOut>
    <SupportsFadeOutAnalyzer>false</SupportsFadeOutAnalyzer>
    <Samples>
      <Sample>
        <Before>
          <![CDATA[foreach (string item in items) // RCS1177
{
}]]></Before>
        <After>
          <![CDATA[foreach (var item in items)
{
}]]></After>
      </Sample>
    </Samples>
  </Analyzer>
  <Analyzer Identifier="CallDebugFailInsteadOfDebugAssert">
    <Id>RCS1178</Id>
    <Title>Call Debug.Fail instead of Debug.Assert.</Title>
    <MessageFormat>Call Debug.Fail instead of Debug.Assert.</MessageFormat>
    <Category>Usage</Category>
    <DefaultSeverity>Info</DefaultSeverity>
    <IsEnabledByDefault>true</IsEnabledByDefault>
    <SupportsFadeOut>false</SupportsFadeOut>
    <SupportsFadeOutAnalyzer>false</SupportsFadeOutAnalyzer>
    <Samples>
      <Sample>
        <Before><![CDATA[Debug.Assert(false, "message"); // RCS1178]]></Before>
        <After><![CDATA[Debug.Fail("message");]]></After>
      </Sample>
    </Samples>
  </Analyzer>
  <Analyzer Identifier="UseReturnInsteadOfAssignment">
    <Id>RCS1179</Id>
    <Title>Use return instead of assignment.</Title>
    <MessageFormat>Use return instead of assignment.</MessageFormat>
    <Category>Simplification</Category>
    <DefaultSeverity>Info</DefaultSeverity>
    <IsEnabledByDefault>true</IsEnabledByDefault>
    <SupportsFadeOut>false</SupportsFadeOut>
    <SupportsFadeOutAnalyzer>false</SupportsFadeOutAnalyzer>
    <Samples>
      <Sample>
        <Before>
          <![CDATA[if (condition) // RCS1179
{
    x = 1;
}
else
{
    x = 2;
}

return x;]]></Before>
        <After><![CDATA[if (condition)
{
    return 1;
}
else
{
    return 2;
}]]></After>
      </Sample>
    </Samples>
  </Analyzer>
  <Analyzer Identifier="InlineLazyInitialization">
    <Id>RCS1180</Id>
    <Title>Inline lazy initialization.</Title>
    <MessageFormat>Inline lazy initialization.</MessageFormat>
    <Category>Simplification</Category>
    <DefaultSeverity>Info</DefaultSeverity>
    <IsEnabledByDefault>true</IsEnabledByDefault>
    <SupportsFadeOut>false</SupportsFadeOut>
    <SupportsFadeOutAnalyzer>false</SupportsFadeOutAnalyzer>
    <Samples>
      <Sample>
        <Before><![CDATA[List<object> items = null;

// ...

if (items == null) // RCS1180
{
    items = new List<object>();
}

items.Add(x);]]></Before>
        <After><![CDATA[(items ?? (items = new List<object>())).Add(x);]]></After>
      </Sample>
    </Samples>
  </Analyzer>
  <Analyzer Identifier="ReplaceCommentWithDocumentationComment">
    <Id>RCS1181</Id>
    <Title>Replace comment with documentation comment.</Title>
    <MessageFormat>Replace comment with documentation comment.</MessageFormat>
    <Category>General</Category>
    <DefaultSeverity>Hidden</DefaultSeverity>
    <IsEnabledByDefault>true</IsEnabledByDefault>
    <SupportsFadeOut>false</SupportsFadeOut>
    <SupportsFadeOutAnalyzer>false</SupportsFadeOutAnalyzer>
    <Samples>
      <Sample>
        <Before><![CDATA[// Represents foo. // RCS1181
public class Foo
{
}]]></Before>
        <After><![CDATA[/// <summary>
/// Represents foo.
/// </summary>
public class Foo
{
}]]></After>
      </Sample>
      <Sample>
        <Before><![CDATA[public string Value { get; } // Gets a value. // RCS1181]]></Before>
        <After><![CDATA[/// <summary>
/// Gets a value.
/// </summary>
public string Value { get; }]]></After>
      </Sample>
    </Samples>
  </Analyzer>
  <Analyzer Identifier="RemoveRedundantBaseInterface">
    <Id>RCS1182</Id>
    <Title>Remove redundant base interface.</Title>
    <MessageFormat>Interface '{0}' is already implemented by '{1}'.</MessageFormat>
    <Category>Redundancy</Category>
    <DefaultSeverity>Hidden</DefaultSeverity>
    <IsEnabledByDefault>true</IsEnabledByDefault>
    <SupportsFadeOut>true</SupportsFadeOut>
    <SupportsFadeOutAnalyzer>false</SupportsFadeOutAnalyzer>
    <Samples>
      <Sample>
        <Before><![CDATA[public class Foo<T> : List<T>, IEnumerable<T> // RCS1182
{
}]]></Before>
        <After><![CDATA[public class Foo<T> : List<T>
{
}]]></After>
      </Sample>
    </Samples>
  </Analyzer>
  <Analyzer Identifier="FormatInitializerWithSingleExpressionOnSingleLine">
    <Id>RCS1183</Id>
    <Title>Format initializer with single expression on single line.</Title>
    <MessageFormat>Format initializer with single expression on single line.</MessageFormat>
    <Category>Formatting</Category>
    <DefaultSeverity>Hidden</DefaultSeverity>
    <IsEnabledByDefault>true</IsEnabledByDefault>
    <SupportsFadeOut>false</SupportsFadeOut>
    <SupportsFadeOutAnalyzer>false</SupportsFadeOutAnalyzer>
    <Samples>
      <Sample>
        <Before><![CDATA[var dic = new Dictionary<int, string>()
{ // RCS1183
    { 0, "0" }
};]]></Before>
        <After><![CDATA[var dic = new Dictionary<int, string>() { { 0, "0" } };]]></After>
      </Sample>
    </Samples>
  </Analyzer>
  <Analyzer Identifier="FormatConditionalExpression">
    <Id>RCS1184</Id>
    <Title>Format conditional expression (format ? and : on next line).</Title>
    <MessageFormat>Format conditional expression.</MessageFormat>
    <Category>Formatting</Category>
    <DefaultSeverity>Info</DefaultSeverity>
    <IsEnabledByDefault>false</IsEnabledByDefault>
    <SupportsFadeOut>false</SupportsFadeOut>
    <SupportsFadeOutAnalyzer>false</SupportsFadeOutAnalyzer>
    <Samples>
      <Sample>
        <Before><![CDATA[bool x = (condition) ? // RCS1184
    a :
    b;]]></Before>
        <After><![CDATA[bool x = (condition)
    ? a
    : b;]]></After>
      </Sample>
    </Samples>
  </Analyzer>
  <Analyzer Identifier="AvoidSingleLineBlock">
    <Id>RCS1185</Id>
    <Title>Avoid single-line block.</Title>
    <MessageFormat>Avoid single-line block.</MessageFormat>
    <Category>Formatting</Category>
    <DefaultSeverity>Info</DefaultSeverity>
    <IsEnabledByDefault>false</IsEnabledByDefault>
    <SupportsFadeOut>false</SupportsFadeOut>
    <SupportsFadeOutAnalyzer>false</SupportsFadeOutAnalyzer>
    <Samples>
      <Sample>
        <Before><![CDATA[public Foo() { Bar(); } // RCS1185]]></Before>
        <After><![CDATA[public Foo()
{
    Bar();
}]]></After>
      </Sample>
    </Samples>
  </Analyzer>
  <Analyzer Identifier="UseRegexInstanceInsteadOfStaticMethod">
    <Id>RCS1186</Id>
    <Title>Use Regex instance instead of static method.</Title>
    <MessageFormat>Use Regex instance instead of static method.</MessageFormat>
    <Category>Usage</Category>
    <DefaultSeverity>Hidden</DefaultSeverity>
    <IsEnabledByDefault>true</IsEnabledByDefault>
    <SupportsFadeOut>false</SupportsFadeOut>
    <SupportsFadeOutAnalyzer>false</SupportsFadeOutAnalyzer>
    <Samples>
      <Sample>
        <Before><![CDATA[private void Bar()
{
    bool isMatch = Regex.IsMatch("abc", @"\w"); // RCS1186
}]]></Before>
        <After><![CDATA[private readonly Regex _regex = new Regex(@"\w");

private void Bar()
{
    bool isMatch = _regex.IsMatch("abc");
}]]></After>
      </Sample>
    </Samples>
  </Analyzer>
  <Analyzer Identifier="UseConstantInsteadOfField">
    <Id>RCS1187</Id>
    <Title>Use constant instead of field.</Title>
    <MessageFormat>Use constant instead of field.</MessageFormat>
    <Category>Design</Category>
    <DefaultSeverity>Info</DefaultSeverity>
    <IsEnabledByDefault>true</IsEnabledByDefault>
    <SupportsFadeOut>false</SupportsFadeOut>
    <SupportsFadeOutAnalyzer>false</SupportsFadeOutAnalyzer>
    <Samples>
      <Sample>
        <Before><![CDATA[private static readonly int _foo = 0; // RCS1187]]></Before>
        <After><![CDATA[private const int _foo = 0;]]></After>
      </Sample>
    </Samples>
  </Analyzer>
  <Analyzer Identifier="RemoveRedundantAutoPropertyInitialization">
    <Id>RCS1188</Id>
    <Title>Remove redundant auto-property initialization.</Title>
    <MessageFormat>Remove redundant auto-property initialization.</MessageFormat>
    <Category>Redundancy</Category>
    <DefaultSeverity>Hidden</DefaultSeverity>
    <IsEnabledByDefault>true</IsEnabledByDefault>
    <SupportsFadeOut>true</SupportsFadeOut>
    <SupportsFadeOutAnalyzer>false</SupportsFadeOutAnalyzer>
    <Samples>
      <Sample>
        <Before><![CDATA[public string Foo { get; set; } = null; // RCS1188]]></Before>
        <After><![CDATA[public string Foo { get; set; }]]></After>
      </Sample>
    </Samples>
  </Analyzer>
  <Analyzer Identifier="AddOrRemoveRegionName">
    <Id>RCS1189</Id>
    <Title>Add or remove region name.</Title>
    <MessageFormat>{0} region name {1} #endregion.</MessageFormat>
    <Category>Readability</Category>
    <DefaultSeverity>Hidden</DefaultSeverity>
    <IsEnabledByDefault>true</IsEnabledByDefault>
    <SupportsFadeOut>false</SupportsFadeOut>
    <SupportsFadeOutAnalyzer>false</SupportsFadeOutAnalyzer>
    <Samples>
      <Sample>
        <Before><![CDATA[#region Methods
public static void Foo()
{
}
#endregion // RCS1189]]></Before>
        <After><![CDATA[#region Methods
public static void Foo()
{
}
#endregion Methods]]></After>
      </Sample>
    </Samples>
  </Analyzer>
  <Analyzer Identifier="JoinStringExpressions">
    <Id>RCS1190</Id>
    <Title>Join string expressions.</Title>
    <MessageFormat>Join string expressions.</MessageFormat>
    <Category>Simplification</Category>
    <DefaultSeverity>Info</DefaultSeverity>
    <IsEnabledByDefault>true</IsEnabledByDefault>
    <SupportsFadeOut>false</SupportsFadeOut>
    <SupportsFadeOutAnalyzer>false</SupportsFadeOutAnalyzer>
    <Samples>
      <Sample>
        <Before><![CDATA[string s = "a" + "b"; // RCS1190]]></Before>
        <After><![CDATA[string s = "ab";]]></After>
      </Sample>
    </Samples>
  </Analyzer>
  <Analyzer Identifier="DeclareEnumValueAsCombinationOfNames">
    <Id>RCS1191</Id>
    <Title>Declare enum value as combination of names.</Title>
    <MessageFormat>Declare enum value as combination of names.</MessageFormat>
    <Category>Readability</Category>
    <DefaultSeverity>Info</DefaultSeverity>
    <IsEnabledByDefault>true</IsEnabledByDefault>
    <SupportsFadeOut>false</SupportsFadeOut>
    <SupportsFadeOutAnalyzer>false</SupportsFadeOutAnalyzer>
    <Samples>
      <Sample>
        <Before><![CDATA[[Flags]
public enum Foo
{
    None = 0,
    A = 1,
    B = 2,
    C = 4,
    ABC = 7 // RCS1191
}]]></Before>
        <After><![CDATA[[Flags]
public enum Foo
{
    None = 0,
    A = 1,
    B = 2,
    C = 4,
    ABC = A | B | C
}]]></After>
      </Sample>
    </Samples>
  </Analyzer>
  <Analyzer Identifier="UseRegularStringLiteralInsteadOfVerbatimStringLiteral">
    <Id>RCS1192</Id>
    <Title>Use regular string literal instead of verbatim string literal.</Title>
    <MessageFormat>Use regular string literal instead of verbatim string literal.</MessageFormat>
    <Category>Readability</Category>
    <DefaultSeverity>Info</DefaultSeverity>
    <IsEnabledByDefault>true</IsEnabledByDefault>
    <SupportsFadeOut>true</SupportsFadeOut>
    <SupportsFadeOutAnalyzer>false</SupportsFadeOutAnalyzer>
    <Samples>
      <Sample>
        <Before><![CDATA[string s = @"x"; // RCS1192]]></Before>
        <After><![CDATA[string s = "x";]]></After>
      </Sample>
    </Samples>
  </Analyzer>
  <Analyzer Identifier="OverridingMemberCannotChangeParamsModifier">
    <Id>RCS1193</Id>
    <Title>Overriding member cannot change 'params' modifier.</Title>
    <MessageFormat>Overriding member cannot change 'params' modifier.</MessageFormat>
    <Category>Design</Category>
    <DefaultSeverity>Warning</DefaultSeverity>
    <IsEnabledByDefault>true</IsEnabledByDefault>
    <SupportsFadeOut>false</SupportsFadeOut>
    <SupportsFadeOutAnalyzer>false</SupportsFadeOutAnalyzer>
    <Samples>
      <Sample>
        <Before><![CDATA[public class Base
{
    public virtual void Foo(params object[] values)
    {
    }
}

public class Derived : Base
{
    public override void Foo(object[] values) // RCS1193
    {
    }
}]]></Before>
        <After><![CDATA[public class Derived : Base
{
    public override void Foo(params object[] values)
    {
    }
}]]></After>
      </Sample>
    </Samples>
  </Analyzer>
  <Analyzer Identifier="ImplementExceptionConstructors">
    <Id>RCS1194</Id>
    <Title>Implement exception constructors.</Title>
    <MessageFormat>Implement exception constructors.</MessageFormat>
    <Category>Design</Category>
    <DefaultSeverity>Warning</DefaultSeverity>
    <IsEnabledByDefault>true</IsEnabledByDefault>
    <SupportsFadeOut>false</SupportsFadeOut>
    <SupportsFadeOutAnalyzer>false</SupportsFadeOutAnalyzer>
    <Samples>
      <Sample>
        <Before><![CDATA[public class FooException : Exception // RCS1194
{
}]]></Before>
        <After><![CDATA[public class FooException : Exception
{
    public FooException() : base()
    {
    }

    public FooException(string message) : base(message)
    {
    }

    public FooException(string message, Exception innerException) : base(message, innerException)
    {
    }
}]]></After>
      </Sample>
    </Samples>
  </Analyzer>
  <Analyzer Identifier="UseExclusiveOrOperator">
    <Id>RCS1195</Id>
    <Title>Use ^ operator.</Title>
    <MessageFormat>Use ^ operator.</MessageFormat>
    <Category>Simplification</Category>
    <DefaultSeverity>Info</DefaultSeverity>
    <IsEnabledByDefault>true</IsEnabledByDefault>
    <SupportsFadeOut>false</SupportsFadeOut>
    <SupportsFadeOutAnalyzer>false</SupportsFadeOutAnalyzer>
    <Samples>
      <Sample>
        <Before><![CDATA[if ((x && !y) || (!x && y)) // RCS1195
{
}]]></Before>
        <After><![CDATA[if (x ^ y)
{
}]]></After>
      </Sample>
    </Samples>
  </Analyzer>
  <Analyzer Identifier="CallExtensionMethodAsInstanceMethod">
    <Id>RCS1196</Id>
    <Title>Call extension method as instance method.</Title>
    <MessageFormat>Call extension method as instance method.</MessageFormat>
    <Category>Style</Category>
    <DefaultSeverity>Info</DefaultSeverity>
    <IsEnabledByDefault>true</IsEnabledByDefault>
    <SupportsFadeOut>false</SupportsFadeOut>
    <SupportsFadeOutAnalyzer>false</SupportsFadeOutAnalyzer>
    <Samples>
      <Sample>
        <Before><![CDATA[var x = Enumerable.Select(items, f => f.ToString()) // RCS1196]]></Before>
        <After><![CDATA[var x = items.Select(f => f.ToString());]]></After>
      </Sample>
    </Samples>
  </Analyzer>
  <Analyzer Identifier="OptimizeStringBuilderAppendCall">
    <Id>RCS1197</Id>
    <Title>Optimize StringBuilder.Append/AppendLine call.</Title>
    <MessageFormat>Optimize StringBuilder.{0} call.</MessageFormat>
    <Category>Performance</Category>
    <DefaultSeverity>Info</DefaultSeverity>
    <IsEnabledByDefault>true</IsEnabledByDefault>
    <SupportsFadeOut>false</SupportsFadeOut>
    <SupportsFadeOutAnalyzer>false</SupportsFadeOutAnalyzer>
    <Samples>
      <Sample>
        <Before><![CDATA[sb.Append(s + "x"); // RCS1197]]></Before>
        <After><![CDATA[sb.Append(s).Append("x");]]></After>
      </Sample>
    </Samples>
  </Analyzer>
  <Analyzer Identifier="AvoidBoxingOfValueType">
    <Id>RCS1198</Id>
    <Title>Avoid unnecessary boxing of value type.</Title>
    <MessageFormat>Avoid unnecessary boxing of value type.</MessageFormat>
    <Category>Performance</Category>
    <DefaultSeverity>Warning</DefaultSeverity>
    <IsEnabledByDefault>false</IsEnabledByDefault>
    <SupportsFadeOut>false</SupportsFadeOut>
    <SupportsFadeOutAnalyzer>false</SupportsFadeOutAnalyzer>
    <Samples>
      <Sample>
        <Before><![CDATA[string s = null;
int i = 0;

// ...

string x = s + i; // RCS1198]]></Before>
        <After><![CDATA[string x = s + i.ToString();]]></After>
      </Sample>
    </Samples>
  </Analyzer>
  <Analyzer Identifier="SimplifyBooleanExpression">
    <Id>RCS1199</Id>
    <Title>Simplify boolean expression.</Title>
    <MessageFormat>Simplify boolean expression.</MessageFormat>
    <Category>Simplification</Category>
    <DefaultSeverity>Info</DefaultSeverity>
    <IsEnabledByDefault>true</IsEnabledByDefault>
    <SupportsFadeOut>false</SupportsFadeOut>
    <SupportsFadeOutAnalyzer>false</SupportsFadeOutAnalyzer>
    <Samples>
      <Sample>
        <Before><![CDATA[bool? x = null;

// ...

if (x.HasValue && x.Value) // RCS1199
{
}]]></Before>
        <After><![CDATA[if (x == true)
{
}]]></After>
      </Sample>
    </Samples>
  </Analyzer>
  <Analyzer Identifier="CallThenByInsteadOfOrderBy">
    <Id>RCS1200</Id>
    <Title>Call 'Enumerable.ThenBy' instead of 'Enumerable.OrderBy'.</Title>
    <MessageFormat>Call 'Enumerable.ThenBy{0}' instead of 'Enumerable.OrderBy{0}'.</MessageFormat>
    <Category>Usage</Category>
    <DefaultSeverity>Info</DefaultSeverity>
    <IsEnabledByDefault>true</IsEnabledByDefault>
    <SupportsFadeOut>false</SupportsFadeOut>
    <SupportsFadeOutAnalyzer>false</SupportsFadeOutAnalyzer>
    <Samples>
      <Sample>
        <Before><![CDATA[var x = items.OrderBy(f => f.Surname).OrderBy(f => f.Name); // RCS1200]]></Before>
        <After><![CDATA[var x = items.OrderBy(f => f.Surname).ThenBy(f => f.Name);]]></After>
      </Sample>
    </Samples>
  </Analyzer>
  <Analyzer Identifier="UseMethodChaining">
    <Id>RCS1201</Id>
    <Title>Use method chaining.</Title>
    <MessageFormat>Use method chaining.</MessageFormat>
    <Category>Simplification</Category>
    <DefaultSeverity>Hidden</DefaultSeverity>
    <IsEnabledByDefault>true</IsEnabledByDefault>
    <SupportsFadeOut>false</SupportsFadeOut>
    <SupportsFadeOutAnalyzer>false</SupportsFadeOutAnalyzer>
    <Samples>
      <Sample>
        <Before><![CDATA[sb = new StringBuilder();

sb.Append("a"); // RCS1201
sb.Append("b");
sb.Append("c");]]></Before>
        <After><![CDATA[sb = new StringBuilder();

sb.Append("a")
    .Append("b")
    .Append("c");]]></After>
      </Sample>
    </Samples>
  </Analyzer>
  <Analyzer Identifier="AvoidNullReferenceException">
    <Id>RCS1202</Id>
    <Title>Avoid NullReferenceException.</Title>
    <MessageFormat>Avoid NullReferenceException.</MessageFormat>
    <Category>Usage</Category>
    <DefaultSeverity>Info</DefaultSeverity>
    <IsEnabledByDefault>true</IsEnabledByDefault>
    <SupportsFadeOut>false</SupportsFadeOut>
    <SupportsFadeOutAnalyzer>false</SupportsFadeOutAnalyzer>
    <Samples>
      <Sample>
        <Before><![CDATA[string s = items.FirstOrDefault().ToString(); // RCS1202]]></Before>
        <After><![CDATA[string s = items.FirstOrDefault()?.ToString();]]></After>
      </Sample>
    </Samples>
  </Analyzer>
  <Analyzer Identifier="UseAttributeUsageAttribute">
    <Id>RCS1203</Id>
    <Title>Use AttributeUsageAttribute.</Title>
    <MessageFormat>Use AttributeUsageAttribute.</MessageFormat>
    <Category>Design</Category>
    <DefaultSeverity>Warning</DefaultSeverity>
    <IsEnabledByDefault>true</IsEnabledByDefault>
    <SupportsFadeOut>false</SupportsFadeOut>
    <SupportsFadeOutAnalyzer>false</SupportsFadeOutAnalyzer>
    <Samples>
      <Sample>
        <Before><![CDATA[public class FooAttribute : Attribute // RCS1203
{
}]]></Before>
        <After><![CDATA[[AttributeUsageAttribute(AttributeTargets.All, AllowMultiple = false)]
public class FooAttribute : Attribute
{
}]]></After>
      </Sample>
    </Samples>
  </Analyzer>
  <Analyzer Identifier="UseEventArgsEmpty">
    <Id>RCS1204</Id>
    <Title>Use EventArgs.Empty.</Title>
    <MessageFormat>Use EventArgs.Empty.</MessageFormat>
    <Category>Usage</Category>
    <DefaultSeverity>Info</DefaultSeverity>
    <IsEnabledByDefault>true</IsEnabledByDefault>
    <SupportsFadeOut>false</SupportsFadeOut>
    <SupportsFadeOutAnalyzer>false</SupportsFadeOutAnalyzer>
    <Samples>
      <Sample>
        <Before><![CDATA[var x = new EventArgs(); // RCS1204]]></Before>
        <After><![CDATA[var x = EventArgs.Empty;]]></After>
      </Sample>
    </Samples>
  </Analyzer>
  <Analyzer Identifier="ReorderNamedArguments">
    <Id>RCS1205</Id>
    <Title>Reorder named arguments according to the order of parameters.</Title>
    <MessageFormat>Reorder named arguments according to the order of parameters.</MessageFormat>
    <Category>Readability</Category>
    <DefaultSeverity>Info</DefaultSeverity>
    <IsEnabledByDefault>true</IsEnabledByDefault>
    <SupportsFadeOut>false</SupportsFadeOut>
    <SupportsFadeOutAnalyzer>false</SupportsFadeOutAnalyzer>
    <Samples>
      <Sample>
        <Before><![CDATA[using (var sm = new StreamReader(
    stream: default(Stream),
    encoding: Encoding.UTF8,
    bufferSize: 0, // RCS1205
    leaveOpen: false,
    detectEncodingFromByteOrderMarks: true))
{
}]]></Before>
        <After><![CDATA[using (var sm = new StreamReader(
    stream: default(Stream),
    encoding: Encoding.UTF8,
    detectEncodingFromByteOrderMarks: true,
    bufferSize: 0,
    leaveOpen: false))
{
}]]></After>
      </Sample>
    </Samples>
  </Analyzer>
  <Analyzer Identifier="UseConditionalAccessInsteadOfConditionalExpression">
    <Id>RCS1206</Id>
    <Title>Use conditional access instead of conditional expression.</Title>
    <MessageFormat>Use conditional access instead of conditional expression.</MessageFormat>
    <Category>Usage</Category>
    <DefaultSeverity>Info</DefaultSeverity>
    <IsEnabledByDefault>true</IsEnabledByDefault>
    <SupportsFadeOut>false</SupportsFadeOut>
    <SupportsFadeOutAnalyzer>false</SupportsFadeOutAnalyzer>
    <Samples>
      <Sample>
        <Before><![CDATA[var x = new Foo();

// ...

        string s = (x != null) ? x.ToString() : null; // RCS1206]]></Before>
        <After><![CDATA[string s = x?.ToString();]]></After>
      </Sample>
      <Sample>
        <Before><![CDATA[int? x = null;

// ...

int i = (x != null) ? x.Value.GetHashCode() : 0; // RCS1206]]></Before>
        <After><![CDATA[int i = x?.GetHashCode() ?? 0;]]></After>
      </Sample>
    </Samples>
  </Analyzer>
  <Analyzer Identifier="UseMethodGroupInsteadOfAnonymousFunction">
    <Id>RCS1207</Id>
    <Title>Use method group instead of anonymous function.</Title>
    <MessageFormat>Use method group instead of anonymous function.</MessageFormat>
    <Category>Simplification</Category>
    <DefaultSeverity>Hidden</DefaultSeverity>
    <IsEnabledByDefault>true</IsEnabledByDefault>
    <SupportsFadeOut>false</SupportsFadeOut>
    <SupportsFadeOutAnalyzer>true</SupportsFadeOutAnalyzer>
    <Samples>
      <Sample>
        <Before><![CDATA[var x = items.Select(f => Foo(f)); // RCS1207]]></Before>
        <After><![CDATA[var x = items.Select(Foo);]]></After>
      </Sample>
    </Samples>
  </Analyzer>
  <Analyzer Identifier="ReduceIfNesting">
    <Id>RCS1208</Id>
    <Title>Reduce if nesting.</Title>
    <MessageFormat>Reduce if nesting.</MessageFormat>
    <Category>Style</Category>
    <DefaultSeverity>Info</DefaultSeverity>
    <IsEnabledByDefault>false</IsEnabledByDefault>
    <SupportsFadeOut>false</SupportsFadeOut>
    <SupportsFadeOutAnalyzer>false</SupportsFadeOutAnalyzer>
    <Samples>
      <Sample>
        <Before><![CDATA[if (condition1) // RCS1208
{
    Foo1();

    if (condition2)
    {
        Foo2();

        if (condition3)
        {
            Foo3();
        }
    }
}]]></Before>
        <After><![CDATA[if (!condition1)
{
    return;
}

Foo1();

if (!condition2)
{
    return;
}

Foo2();

if (!condition3)
{
    return;
}

Foo3();]]></After>
      </Sample>
    </Samples>
  </Analyzer>
  <Analyzer Identifier="ReorderTypeParameterConstraints">
    <Id>RCS1209</Id>
    <Title>Reorder type parameter constraints.</Title>
    <MessageFormat>Reorder type parameter constraints.</MessageFormat>
    <Category>Readability</Category>
    <DefaultSeverity>Info</DefaultSeverity>
    <IsEnabledByDefault>true</IsEnabledByDefault>
    <SupportsFadeOut>false</SupportsFadeOut>
    <SupportsFadeOutAnalyzer>false</SupportsFadeOutAnalyzer>
    <Samples>
      <Sample>
        <Before><![CDATA[public class Foo<T1, T2, T3>
    where T3 : class // RCS1209
    where T2 : class
    where T1 : class
{
}]]></Before>
        <After><![CDATA[public class Foo<T1, T2, T3>
    where T1 : class
    where T2 : class
    where T3 : class
{
}]]></After>
      </Sample>
    </Samples>
  </Analyzer>
  <Analyzer Identifier="ReturnTaskInsteadOfNull">
    <Id>RCS1210</Id>
    <Title>Return Task.FromResult instead of returning null.</Title>
    <MessageFormat>Return Task.FromResult instead of returning null.</MessageFormat>
    <Category>Usage</Category>
    <DefaultSeverity>Warning</DefaultSeverity>
    <IsEnabledByDefault>true</IsEnabledByDefault>
    <SupportsFadeOut>false</SupportsFadeOut>
    <SupportsFadeOutAnalyzer>false</SupportsFadeOutAnalyzer>
    <Samples>
      <Sample>
        <Before><![CDATA[Task<object> GetAsync()
{
    return null; // RCS1210
}]]></Before>
        <After><![CDATA[Task<object> GetAsync()
{
    return Task.FromResult<object>(null);
}]]></After>
      </Sample>
      <Sample>
        <Before><![CDATA[Task<object> GetAsync()
{
    return _foo?.GetAsync(); // RCS1210
}]]></Before>
        <After><![CDATA[Task<object> GetAsync()
{
    Foo x = _foo;
    if (x != null)
    {
        return _foo.GetAsync();
    }
    else
    {
        return Task.FromResult<object>(null);
    }
}]]></After>
      </Sample>
    </Samples>
  </Analyzer>
  <Analyzer Identifier="RemoveUnnecessaryElseClause">
    <Id>RCS1211</Id>
    <Title>Remove unnecessary else clause.</Title>
    <MessageFormat>Remove unnecessary else clause.</MessageFormat>
    <Category>Redundancy</Category>
    <DefaultSeverity>Hidden</DefaultSeverity>
    <IsEnabledByDefault>true</IsEnabledByDefault>
    <SupportsFadeOut>false</SupportsFadeOut>
    <SupportsFadeOutAnalyzer>false</SupportsFadeOutAnalyzer>
    <Samples>
      <Sample>
        <Before><![CDATA[if (condition)
{
    return WhenTrue();
}
else // RCS1211
{
    return WhenFalse();
}]]></Before>
        <After><![CDATA[if (condition)
{
    return WhenTrue();
}

return WhenFalse();]]></After>
      </Sample>
    </Samples>
  </Analyzer>
  <Analyzer Identifier="RemoveRedundantAssignment">
    <Id>RCS1212</Id>
    <Title>Remove redundant assignment.</Title>
    <MessageFormat>Remove redundant assignment.</MessageFormat>
    <Category>Redundancy</Category>
    <DefaultSeverity>Info</DefaultSeverity>
    <IsEnabledByDefault>true</IsEnabledByDefault>
    <SupportsFadeOut>false</SupportsFadeOut>
    <SupportsFadeOutAnalyzer>false</SupportsFadeOutAnalyzer>
    <Samples>
      <Sample>
        <Before><![CDATA[bool Foo()
{
    // ...

    f = false; // RCS1212
    return f;
}]]></Before>
        <After><![CDATA[bool Foo()
{
    // ...

    return false;
}]]></After>
      </Sample>
    </Samples>
  </Analyzer>
  <Analyzer Identifier="RemoveUnusedMemberDeclaration">
    <Id>RCS1213</Id>
    <Title>Remove unused member declaration.</Title>
    <MessageFormat>Remove unused {0} declaration.</MessageFormat>
    <Category>Redundancy</Category>
    <DefaultSeverity>Info</DefaultSeverity>
    <IsEnabledByDefault>true</IsEnabledByDefault>
    <SupportsFadeOut>true</SupportsFadeOut>
    <SupportsFadeOutAnalyzer>false</SupportsFadeOutAnalyzer>
  </Analyzer>
  <Analyzer Identifier="UnnecessaryInterpolatedString">
    <Id>RCS1214</Id>
    <Title>Unnecessary interpolated string.</Title>
    <MessageFormat>Unnecessary interpolated string.</MessageFormat>
    <Category>Simplification</Category>
    <DefaultSeverity>Info</DefaultSeverity>
    <IsEnabledByDefault>true</IsEnabledByDefault>
    <SupportsFadeOut>false</SupportsFadeOut>
    <SupportsFadeOutAnalyzer>true</SupportsFadeOutAnalyzer>
    <Samples>
      <Sample>
        <Before>
          <![CDATA[string x = null;
// ...

string y = $"{x}";]]></Before>
        <After><![CDATA[string y = x;]]></After>
      </Sample>
    </Samples>
  </Analyzer>
  <Analyzer Identifier="ExpressionIsAlwaysEqualToTrueOrFalse">
    <Id>RCS1215</Id>
    <Title>Expression is always equal to true/false.</Title>
    <MessageFormat>Expression is always equal to '{0}'.</MessageFormat>
    <Category>Redundancy</Category>
    <DefaultSeverity>Warning</DefaultSeverity>
    <IsEnabledByDefault>true</IsEnabledByDefault>
    <SupportsFadeOut>false</SupportsFadeOut>
    <SupportsFadeOutAnalyzer>false</SupportsFadeOutAnalyzer>
    <Samples>
      <Sample>
        <Before><![CDATA[uint i = 0;

// ...

if (i >= 0) // RCS1213
{
}]]></Before>
      </Sample>
      <Sample>
        <Before>
          <![CDATA[var items = new List<object>();

// ...


if (items.Count < 0) // RCS1213
{
}]]></Before>
      </Sample>
    </Samples>
  </Analyzer>
  <Analyzer Identifier="UnnecessaryUnsafeContext">
    <Id>RCS1216</Id>
    <Title>Unnecessary unsafe context.</Title>
    <MessageFormat>Unnecessary unsafe context.</MessageFormat>
    <Category>Redundancy</Category>
    <DefaultSeverity>Info</DefaultSeverity>
    <IsEnabledByDefault>true</IsEnabledByDefault>
    <SupportsFadeOut>true</SupportsFadeOut>
    <SupportsFadeOutAnalyzer>false</SupportsFadeOutAnalyzer>
    <Samples>
      <Sample>
        <Before><![CDATA[public unsafe class Foo // RCS1216
{
    public Foo()
    {
        unsafe // RCS1216
        {
            Bar();
        }
    }

    private unsafe void Bar() // RCS1216
    {
    }
}]]></Before>
        <After><![CDATA[public class Foo
{
    public Foo()
    {
        Bar();
    }

    private void Bar()
    {
    }
}]]></After>
      </Sample>
    </Samples>
  </Analyzer>
  <Analyzer Identifier="ReplaceInterpolatedStringWithConcatenation">
    <Id>RCS1217</Id>
    <Title>Replace interpolated string with concatenation.</Title>
    <MessageFormat>Replace interpolated string with concatenation.</MessageFormat>
    <Category>Readability</Category>
    <DefaultSeverity>Hidden</DefaultSeverity>
    <IsEnabledByDefault>true</IsEnabledByDefault>
    <SupportsFadeOut>false</SupportsFadeOut>
    <SupportsFadeOutAnalyzer>true</SupportsFadeOutAnalyzer>
    <Samples>
      <Sample>
        <Before>
          <![CDATA[string x = null;
// ...

string y = $"{x}{x}{x}"; // RCS1217]]></Before>
        <After><![CDATA[string y = x + x + x;]]></After>
      </Sample>
    </Samples>
  </Analyzer>
  <Analyzer Identifier="SimplifyCodeBranching">
    <Id>RCS1218</Id>
    <Title>Simplify code branching.</Title>
    <MessageFormat>Simplify code branching.</MessageFormat>
    <Category>Readability</Category>
    <DefaultSeverity>Info</DefaultSeverity>
    <IsEnabledByDefault>true</IsEnabledByDefault>
    <SupportsFadeOut>false</SupportsFadeOut>
    <SupportsFadeOutAnalyzer>false</SupportsFadeOutAnalyzer>
    <Samples>
      <Sample>
        <Before><![CDATA[if (x) // RCS1218
{
}
else
{
  Foo();
}]]></Before><After><![CDATA[if (!x)
{
  Foo();
}]]></After>
      </Sample>
      <Sample>
        <Before><![CDATA[while (true)
{
  if (x)  // RCS1218
  {
    Foo();
  }
  else
  {
    break;
  }
}]]></Before>
        <After><![CDATA[while (x)
{
  Foo();
}]]></After>
      </Sample>
      <Sample>
        <Before><![CDATA[while (true)
{
  if (x)  // RCS1218
  {
    break;
  }

  Foo();
}]]></Before>
        <After><![CDATA[while (!x)
{
  Foo();
      
}]]></After>
      </Sample>
      <Sample>
        <Before><![CDATA[do
{
  Foo();

  if (x)  // RCS1218
  {
    break;
  }
  
} while (true)]]></Before>
        <After><![CDATA[do
{
  Foo();

} while (!x)]]></After>
      </Sample>
    </Samples>
  </Analyzer>
  <Analyzer Identifier="CallSkipAndAnyInsteadOfCount">
    <Id>RCS1219</Id>
    <Title>Call 'Enumerable.Skip' and 'Enumerable.Any' instead of 'Enumerable.Count'.</Title>
    <MessageFormat>Call 'Enumerable.Skip' and 'Enumerable.Any' instead of 'Enumerable.Count'.</MessageFormat>
    <Category>Performance</Category>
    <DefaultSeverity>Info</DefaultSeverity>
    <IsEnabledByDefault>false</IsEnabledByDefault>
    <SupportsFadeOut>false</SupportsFadeOut>
    <SupportsFadeOutAnalyzer>false</SupportsFadeOutAnalyzer>
    <Samples>
      <Sample>
        <Before><![CDATA[if (enumerable.Count() > x) // RCS1219
{
}]]></Before>
        <After><![CDATA[if (enumerable.Skip(x).Any())
{
}]]></After>
      </Sample>
    </Samples>
  </Analyzer>
<<<<<<< HEAD
  <Analyzer Identifier="AddCommaAfterLastItemInList">
    <Id>RCS1220</Id>
    <Title>Add comma after last item in list.</Title>
    <MessageFormat>Add comma after last item in list.</MessageFormat>
=======
  <Analyzer Identifier="MergePreprocessorDirectives">
    <Id>RCS1224</Id>
    <Title>Merge preprocessor directives.</Title>
    <MessageFormat>Merge preprocessor directives.</MessageFormat>
>>>>>>> f49c19df
    <Category>Maintainability</Category>
    <DefaultSeverity>Info</DefaultSeverity>
    <IsEnabledByDefault>true</IsEnabledByDefault>
    <SupportsFadeOut>false</SupportsFadeOut>
    <SupportsFadeOutAnalyzer>false</SupportsFadeOutAnalyzer>
<<<<<<< HEAD
    <Summary>Having comma after last item in list allows easily reorder members.
Also when new item is added, previous line will not show up in file comparison.</Summary>
    <Samples>
      <Sample>
        <Before>
          <![CDATA[public enum Foo
{
  A,
  B // RCS1220
}]]></Before>
        <After><![CDATA[public enum Foo
{
  A,
  B,
}]]></After>
      </Sample>
    </Samples>
  </Analyzer>
  <Analyzer Identifier="UseDebuggerDisplayAttribute">
    <Id>RCS1221</Id>
    <Title>Use DebuggerDisplay attribute for publicly visible type.</Title>
    <MessageFormat>Use DebuggerDisplay attribute for publicly visible type.</MessageFormat>
    <Category>Usage</Category>
    <DefaultSeverity>Info</DefaultSeverity>
    <IsEnabledByDefault>false</IsEnabledByDefault>
    <SupportsFadeOut>false</SupportsFadeOut>
    <SupportsFadeOutAnalyzer>false</SupportsFadeOutAnalyzer>
    <Samples>
      <Sample>
        <Before><![CDATA[public class Foo
{
}]]></Before>
        <After><![CDATA[DebuggerDisplay("{DebuggerDisplay,nq}")]
public class Foo
{
    [DebuggerBrowsable(DebuggerBrowsableState.Never)]
    private string DebuggerDisplay
    {
        get { return ToString(); }
    }
}]]></After>
      </Sample>
    </Samples>
  </Analyzer>
  <Analyzer Identifier="UsePatternMatchingInsteadOfIsAndCast">
    <Id>RCS1222</Id>
    <Title>Use pattern matching instead of combination of 'is' operator and cast operator.</Title>
    <MessageFormat>Use pattern matching instead of combination of 'is' operator and cast operator.</MessageFormat>
    <Category>Performance</Category>
    <DefaultSeverity>Info</DefaultSeverity>
    <IsEnabledByDefault>true</IsEnabledByDefault>
    <SupportsFadeOut>false</SupportsFadeOut>
    <SupportsFadeOutAnalyzer>false</SupportsFadeOutAnalyzer>
    <Samples>
      <Sample>
        <Before><![CDATA[if (x is T && Foo((T)x)) // RCS1222
{
}]]></Before>
        <After><![CDATA[if (x is T y && Foo(y))
{
}]]></After>
      </Sample>
    </Samples>
  </Analyzer>
  <Analyzer Identifier="UsePatternMatchingInsteadOfAsAndNullCheck">
    <Id>RCS1223</Id>
    <Title>Use pattern matching instead of combination of 'as' operator and null check.</Title>
    <MessageFormat>Use pattern matching instead of combination of 'as' operator and null check.</MessageFormat>
    <Category>Simplification</Category>
    <DefaultSeverity>Info</DefaultSeverity>
    <IsEnabledByDefault>true</IsEnabledByDefault>
    <SupportsFadeOut>false</SupportsFadeOut>
    <SupportsFadeOutAnalyzer>false</SupportsFadeOutAnalyzer>
    <Samples>
      <Sample>
        <Before><![CDATA[var x = y as Foo;

if (x == null)
{
    return;
}]]></Before>
        <After><![CDATA[if (!(y is Foo x))
{
    return;
}]]></After>
=======
    <Samples>
      <Sample>
        <Before><![CDATA[#pragma warning disable CS0000
#pragma warning disable CS0001
]]></Before>
        <After><![CDATA[#pragma warning disable CS0000, CS0001]]></After>
>>>>>>> f49c19df
      </Sample>
    </Samples>
  </Analyzer>
</Analyzers><|MERGE_RESOLUTION|>--- conflicted
+++ resolved
@@ -4730,23 +4730,15 @@
       </Sample>
     </Samples>
   </Analyzer>
-<<<<<<< HEAD
   <Analyzer Identifier="AddCommaAfterLastItemInList">
     <Id>RCS1220</Id>
     <Title>Add comma after last item in list.</Title>
     <MessageFormat>Add comma after last item in list.</MessageFormat>
-=======
-  <Analyzer Identifier="MergePreprocessorDirectives">
-    <Id>RCS1224</Id>
-    <Title>Merge preprocessor directives.</Title>
-    <MessageFormat>Merge preprocessor directives.</MessageFormat>
->>>>>>> f49c19df
     <Category>Maintainability</Category>
     <DefaultSeverity>Info</DefaultSeverity>
     <IsEnabledByDefault>true</IsEnabledByDefault>
     <SupportsFadeOut>false</SupportsFadeOut>
     <SupportsFadeOutAnalyzer>false</SupportsFadeOutAnalyzer>
-<<<<<<< HEAD
     <Summary>Having comma after last item in list allows easily reorder members.
 Also when new item is added, previous line will not show up in file comparison.</Summary>
     <Samples>
@@ -4832,14 +4824,24 @@
 {
     return;
 }]]></After>
-=======
+      </Sample>
+    </Samples>
+  </Analyzer>
+  <Analyzer Identifier="MergePreprocessorDirectives">
+    <Id>RCS1224</Id>
+    <Title>Merge preprocessor directives.</Title>
+    <MessageFormat>Merge preprocessor directives.</MessageFormat>
+    <Category>Maintainability</Category>
+    <DefaultSeverity>Info</DefaultSeverity>
+    <IsEnabledByDefault>true</IsEnabledByDefault>
+    <SupportsFadeOut>false</SupportsFadeOut>
+    <SupportsFadeOutAnalyzer>false</SupportsFadeOutAnalyzer>
     <Samples>
       <Sample>
         <Before><![CDATA[#pragma warning disable CS0000
 #pragma warning disable CS0001
 ]]></Before>
         <After><![CDATA[#pragma warning disable CS0000, CS0001]]></After>
->>>>>>> f49c19df
       </Sample>
     </Samples>
   </Analyzer>
