--- conflicted
+++ resolved
@@ -116,11 +116,7 @@
     <Compile Include="BaseOptionsPage.cs">
       <SubType>Component</SubType>
     </Compile>
-<<<<<<< HEAD
-    <Compile Include="AnalyzersOptionsPage.cs">
-=======
     <Compile Include="GlobalSuppressionsOptionsPage.cs">
->>>>>>> 43e8bf97
       <SubType>Component</SubType>
     </Compile>
     <Compile Include="GeneralOptionsPage.cs">
@@ -141,12 +137,7 @@
     <Compile Include="BaseOptionsPageControl.xaml.cs">
       <DependentUpon>BaseOptionsPageControl.xaml</DependentUpon>
     </Compile>
-<<<<<<< HEAD
-    <Compile Include="GlobalSuppressions.cs" />
-    <Compile Include="AnalyzersOptionsPage.Generated.cs">
-=======
     <Compile Include="GlobalSuppressionsOptionsPage.Generated.cs">
->>>>>>> 43e8bf97
       <SubType>Component</SubType>
     </Compile>
     <Compile Include="XElementExtensions.cs" />
