--- conflicted
+++ resolved
@@ -46,14 +46,9 @@
                 return;
 
             context.RegisterRefactoring(
-<<<<<<< HEAD
                 $"Generate property '{DefaultNames.DebuggerDisplayPropertyName}'",
-                cancellationToken => RefactorAsync(context.Document, attribute, cancellationToken));
-=======
-                $"Generate property '{PropertyName}'",
                 cancellationToken => RefactorAsync(context.Document, attribute, cancellationToken),
                 RefactoringIdentifiers.GeneratePropertyForDebuggerDisplayAttribute);
->>>>>>> 765e39cb
         }
 
         private static bool CanRefactor(string value)
