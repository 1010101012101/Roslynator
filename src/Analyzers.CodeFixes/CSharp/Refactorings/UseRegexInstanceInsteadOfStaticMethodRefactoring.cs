--- conflicted
+++ resolved
@@ -97,22 +97,14 @@
                     }
 
                     if (regexOptions == null
-<<<<<<< HEAD
-                        && parameterSymbol.Type.Equals(semanticModel.GetTypeByMetadataName("System.Text.RegularExpressions.RegexOptions")))
-=======
                         && parameterSymbol.Type.HasFullyQualifiedMetadataName(FullyQualifiedMetadataNames.System_Text_RegularExpressions_RegexOptions))
->>>>>>> f7c75e4e
                     {
                         regexOptions = arguments[i];
                         newArguments = newArguments.RemoveAt(i);
                     }
 
                     if (matchTimeout == null
-<<<<<<< HEAD
-                        && parameterSymbol.Type.Equals(semanticModel.GetTypeByMetadataName("System.TimeSpan")))
-=======
                         && parameterSymbol.Type.HasFullyQualifiedMetadataName(FullyQualifiedMetadataNames.System_TimeSpan))
->>>>>>> f7c75e4e
                     {
                         matchTimeout = arguments[i];
                         newArguments = newArguments.RemoveAt(i);
