--- conflicted
+++ resolved
@@ -112,11 +112,7 @@
                 && char.IsUpper(value[0]);
         }
 
-<<<<<<< HEAD
-        //TODO: IsEmptyOrWhiteSpace
-=======
         //TODO: rename to IsEmptyOrWhiteSpace
->>>>>>> cb1e4b93
         public static bool IsWhitespace(string value)
         {
             for (int i = 0; i < value.Length; i++)
