﻿// Copyright (c) Josef Pihrt. All rights reserved. Licensed under the Apache License, Version 2.0. See License.txt in the project root for license information.

using System;
using System.Collections.Immutable;
using System.Linq;
using Microsoft.CodeAnalysis;
using Roslynator.CSharp;

namespace Roslynator.Helpers
{
    internal static class CreateNameFromTypeSymbolHelper
    {
        public static string CreateName(ITypeSymbol typeSymbol)
        {
            if (typeSymbol == null)
                throw new ArgumentNullException(nameof(typeSymbol));

            if (typeSymbol.IsKind(SymbolKind.ErrorType, SymbolKind.DynamicType))
                return null;

            ITypeSymbol typeSymbol2 = ExtractFromNullableType(typeSymbol);

            ITypeSymbol typeSymbol3 = ExtractFromArrayOrGenericCollection(typeSymbol2);

            string name = GetName(typeSymbol3);

            if (string.IsNullOrEmpty(name))
                return null;

            if (typeSymbol3.TypeKind == TypeKind.Interface
                && name.Length > 1
                && name[0] == 'I')
            {
                name = name.Substring(1);
            }

            if (name.Length > 1
                && UsePlural(typeSymbol2))
            {
                if (!StringUtility.TryRemoveSuffix(name, "Collection", out name))
                    StringUtility.TryRemoveSuffix(name, "List", out name);

                if (name.EndsWith("s", StringComparison.Ordinal) || name.EndsWith("x", StringComparison.Ordinal))
                {
                    name += "es";
                }
                else if (name.EndsWith("y", StringComparison.Ordinal))
                {
                    name = name.Remove(name.Length - 1) + "ies";
                }
                else
                {
                    name += "s";
                }
            }

            return name;
        }

        private static ITypeSymbol ExtractFromNullableType(ITypeSymbol typeSymbol)
        {
            if (typeSymbol is INamedTypeSymbol namedTypeSymbol
                && namedTypeSymbol.IsNullableType())
            {
                return namedTypeSymbol.TypeArguments[0];
            }

            return typeSymbol;
        }

        private static ITypeSymbol ExtractFromArrayOrGenericCollection(ITypeSymbol typeSymbol)
        {
            switch (typeSymbol.Kind)
            {
                case SymbolKind.ArrayType:
                    {
                        return ((IArrayTypeSymbol)typeSymbol).ElementType;
                    }
                case SymbolKind.NamedType:
                    {
                        var namedTypeSymbol = (INamedTypeSymbol)typeSymbol;
                        ImmutableArray<ITypeSymbol> typeArguments = namedTypeSymbol.TypeArguments;

                        if (typeArguments.Length == 1
                            && namedTypeSymbol.Implements(SpecialType.System_Collections_IEnumerable, allInterfaces: true))
                        {
                            return typeArguments[0];
                        }

                        break;
                    }
            }

            return typeSymbol;
        }

        private static bool UsePlural(ITypeSymbol typeSymbol)
        {
            switch (typeSymbol.Kind)
            {
                case SymbolKind.ArrayType:
                    {
                        return true;
                    }
                case SymbolKind.NamedType:
                    {
                        var namedTypeSymbol = (INamedTypeSymbol)typeSymbol;

                        if (namedTypeSymbol.TypeArguments.Length <= 1)
                        {
                            ImmutableArray<INamedTypeSymbol> allInterfaces = typeSymbol.AllInterfaces;

                            return allInterfaces.Any(f => f.SpecialType == SpecialType.System_Collections_IEnumerable)
<<<<<<< HEAD
                                && !allInterfaces.Any(f => f.HasFullyQualifiedMetadataName(FullyQualifiedMetadataNames.System_Collections_IDictionary));
=======
                                && !allInterfaces.Any(f => f.HasMetadataName(MetadataNames.System_Collections_IDictionary));
>>>>>>> 1738e1a8
                        }

                        break;
                    }
            }

            return false;
        }

        private static string GetName(ITypeSymbol typeSymbol)
        {
            if (typeSymbol.Kind == SymbolKind.TypeParameter)
            {
                if (typeSymbol.Name.Length > 1
                    && typeSymbol.Name[0] == 'T')
                {
                    return typeSymbol.Name.Substring(1);
                }
            }
            else if (typeSymbol.IsAnonymousType
                || CSharpFacts.IsPredefinedType(typeSymbol.SpecialType))
            {
                return null;
            }

            return typeSymbol.Name;
        }
    }
}<|MERGE_RESOLUTION|>--- conflicted
+++ resolved
@@ -111,11 +111,7 @@
                             ImmutableArray<INamedTypeSymbol> allInterfaces = typeSymbol.AllInterfaces;
 
                             return allInterfaces.Any(f => f.SpecialType == SpecialType.System_Collections_IEnumerable)
-<<<<<<< HEAD
-                                && !allInterfaces.Any(f => f.HasFullyQualifiedMetadataName(FullyQualifiedMetadataNames.System_Collections_IDictionary));
-=======
                                 && !allInterfaces.Any(f => f.HasMetadataName(MetadataNames.System_Collections_IDictionary));
->>>>>>> 1738e1a8
                         }
 
                         break;
