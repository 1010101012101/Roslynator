﻿// Copyright (c) Josef Pihrt. All rights reserved. Licensed under the Apache License, Version 2.0. See License.txt in the project root for license information.

using System;
using System.Collections.Generic;
using System.Collections.Immutable;
using System.Linq;
using System.Text;
using System.Threading;
using System.Threading.Tasks;
using Microsoft.CodeAnalysis;
using Microsoft.CodeAnalysis.CSharp;
using Microsoft.CodeAnalysis.CSharp.Syntax;
using Roslynator.Utilities;
using static Microsoft.CodeAnalysis.CSharp.SyntaxFactory;

namespace Roslynator.CSharp.Refactorings
{
    internal static class ReplaceStringFormatWithInterpolatedStringRefactoring
    {
        public static async Task ComputeRefactoringsAsync(RefactoringContext context, InvocationExpressionSyntax invocation)
        {
            SemanticModel semanticModel = null;

            ImmutableArray<ISymbol> formatMethods;

            while (invocation != null)
            {
                ArgumentListSyntax argumentList = invocation.ArgumentList;

                if (argumentList != null)
                {
                    SeparatedSyntaxList<ArgumentSyntax> arguments = argumentList.Arguments;

                    if (arguments.Count >= 2
                        && (arguments[0].Expression?.Kind() == SyntaxKind.StringLiteralExpression))
                    {
                        if (semanticModel == null)
                            semanticModel = await context.GetSemanticModelAsync().ConfigureAwait(false);

                        ISymbol invocationSymbol = semanticModel.GetSymbol(invocation, context.CancellationToken);

                        if (formatMethods.IsDefault)
                        {
                            formatMethods = GetFormatMethods(semanticModel);

                            if (!formatMethods.Any())
                                return;
                        }

                        if (formatMethods.Contains(invocationSymbol))
                            break;
                    }
                }

                invocation = invocation.FirstAncestor<InvocationExpressionSyntax>();
            }

            if (invocation == null)
                return;

            context.RegisterRefactoring(
                $"Replace {invocation.Expression} with interpolated string",
                cancellationToken => RefactorAsync(context.Document, invocation, semanticModel, cancellationToken));
        }

        private static ImmutableArray<ISymbol> GetFormatMethods(SemanticModel semanticModel)
        {
<<<<<<< HEAD
            INamedTypeSymbol stringType = semanticModel.GetTypeByMetadataName(MetadataNames.System_String);
=======
            INamedTypeSymbol stringType = semanticModel.Compilation.GetSpecialType(SpecialType.System_String);
>>>>>>> 4acebedd

            if (stringType == null)
                return ImmutableArray<ISymbol>.Empty;

            return stringType
                .GetMembers("Format")
                .RemoveAll(symbol =>
                {
                    return !symbol.IsStatic
                        || symbol.Kind != SymbolKind.Method
                        || ((IMethodSymbol)symbol)
                            .Parameters
                            .FirstOrDefault()?
                            .Name != "format";
                });
        }

        private static Task<Document> RefactorAsync(
            Document document,
            InvocationExpressionSyntax invocation,
            SemanticModel semanticModel,
            CancellationToken cancellationToken = default(CancellationToken))
        {
            SeparatedSyntaxList<ArgumentSyntax> arguments = invocation.ArgumentList.Arguments;

            var formatExpression = (LiteralExpressionSyntax)arguments[0].Expression;

            string formatText = formatExpression.Token.Text;

            bool isVerbatim = formatText.StartsWith("@", StringComparison.Ordinal);

            string text = "$" + formatText;

            var interpolatedString = (InterpolatedStringExpressionSyntax)ParseExpression(text);

            if (CanReplaceInterpolationWithStringLiteralInnerText(arguments, isVerbatim))
                interpolatedString = ReplaceInterpolationWithStringLiteralInnerText(arguments, interpolatedString, text);

            IEnumerable<ExpressionSyntax> interpolationExpressions = GetInterpolationExpressions(arguments, semanticModel, cancellationToken);

            var rewriter = new InterpolatedStringSyntaxRewriter(interpolationExpressions);

            var newNode = (InterpolatedStringExpressionSyntax)rewriter.Visit(interpolatedString);

            return document.ReplaceNodeAsync(invocation, newNode, cancellationToken);
        }

        private static bool CanReplaceInterpolationWithStringLiteralInnerText(SeparatedSyntaxList<ArgumentSyntax> arguments, bool isVerbatim)
        {
            bool result = false;

            for (int i = 1; i < arguments.Count; i++)
            {
<<<<<<< HEAD
                ITypeSymbol targetType = semanticModel.GetTypeInfo(arguments[i].Expression, cancellationToken).ConvertedType;
=======
                ExpressionSyntax expression = arguments[i].Expression;
>>>>>>> 4acebedd

                if (expression.Kind() == SyntaxKind.StringLiteralExpression)
                {
                    var literalExpression = (LiteralExpressionSyntax)expression;

                    if (isVerbatim == literalExpression.Token.Text.StartsWith("@", StringComparison.Ordinal)
                        && literalExpression.GetLeadingTrivia().IsEmptyOrWhitespace()
                        && literalExpression.GetTrailingTrivia().IsEmptyOrWhitespace())
                    {
                        result = true;
                    }
                    else
                    {
                        return false;
                    }
                }
            }

            return result;
        }

        private static InterpolatedStringExpressionSyntax ReplaceInterpolationWithStringLiteralInnerText(
            SeparatedSyntaxList<ArgumentSyntax> arguments,
            InterpolatedStringExpressionSyntax interpolatedString,
            string text)
        {
            var sb = new StringBuilder();

            int pos = 0;

            SyntaxList<InterpolatedStringContentSyntax> contents = interpolatedString.Contents;

            for (int i = 0; i < contents.Count; i++)
            {
                if (contents[i].Kind() != SyntaxKind.Interpolation)
                    continue;

                var interpolation = (InterpolationSyntax)contents[i];

                ExpressionSyntax expression = interpolation.Expression;

                if (expression?.Kind() != SyntaxKind.NumericLiteralExpression)
                    continue;

                var index = (int)((LiteralExpressionSyntax)expression).Token.Value;

                if (index < 0)
                    continue;

                if (index >= arguments.Count)
                    continue;

                ExpressionSyntax argumentExpression = arguments[index + 1].Expression;

                if (argumentExpression.Kind() != SyntaxKind.StringLiteralExpression)
                    continue;

                var literalExpression = (LiteralExpressionSyntax)argumentExpression;

                sb.Append(text, pos, interpolation.SpanStart - pos);

                sb.Append(StringUtility.DoubleBraces(literalExpression.GetStringLiteralInnerText()));

                pos = interpolation.Span.End;
            }

            sb.Append(text, pos, text.Length - pos);

            return (InterpolatedStringExpressionSyntax)ParseExpression(sb.ToString());
        }

        private static IEnumerable<ExpressionSyntax> GetInterpolationExpressions(
            SeparatedSyntaxList<ArgumentSyntax> arguments,
            SemanticModel semanticModel,
            CancellationToken cancellationToken)
        {
<<<<<<< HEAD
            if (symbol.IsStatic
                && symbol.IsMethod())
=======
            for (int i = 1; i < arguments.Count; i++)
>>>>>>> 4acebedd
            {
                ExpressionSyntax expression = arguments[i].Expression;

                ITypeSymbol targetType = semanticModel.GetTypeInfo(expression, cancellationToken).ConvertedType;

                if (targetType != null)
                {
                    TypeSyntax type = targetType.ToMinimalTypeSyntax(semanticModel, expression.SpanStart);

                    expression = CastExpression(type, expression.WithoutTrivia().Parenthesize())
                        .WithTriviaFrom(expression)
                        .WithSimplifierAnnotation();
                }

                yield return expression.Parenthesize();
            }
        }

        private class InterpolatedStringSyntaxRewriter : CSharpSyntaxRewriter
        {
            private readonly ImmutableArray<ExpressionSyntax> _interpolationExpressions;

            public InterpolatedStringSyntaxRewriter(IEnumerable<ExpressionSyntax> interpolationExpressions)
            {
                _interpolationExpressions = interpolationExpressions.ToImmutableArray();
            }

            public override SyntaxNode VisitInterpolation(InterpolationSyntax node)
            {
                ExpressionSyntax expression = node.Expression;

<<<<<<< HEAD
                if (literalExpression?.IsKind(SyntaxKind.NumericLiteralExpression) == true)
=======
                if (expression?.Kind() == SyntaxKind.NumericLiteralExpression)
>>>>>>> 4acebedd
                {
                    var literalExpression = (LiteralExpressionSyntax)expression;

                    var index = (int)literalExpression.Token.Value;

                    if (index >= 0 && index < _interpolationExpressions.Length)
                        return node.WithExpression(_interpolationExpressions[index]);
                }

                return base.VisitInterpolation(node);
            }
        }
    }
}<|MERGE_RESOLUTION|>--- conflicted
+++ resolved
@@ -65,11 +65,7 @@
 
         private static ImmutableArray<ISymbol> GetFormatMethods(SemanticModel semanticModel)
         {
-<<<<<<< HEAD
-            INamedTypeSymbol stringType = semanticModel.GetTypeByMetadataName(MetadataNames.System_String);
-=======
             INamedTypeSymbol stringType = semanticModel.Compilation.GetSpecialType(SpecialType.System_String);
->>>>>>> 4acebedd
 
             if (stringType == null)
                 return ImmutableArray<ISymbol>.Empty;
@@ -123,11 +119,7 @@
 
             for (int i = 1; i < arguments.Count; i++)
             {
-<<<<<<< HEAD
-                ITypeSymbol targetType = semanticModel.GetTypeInfo(arguments[i].Expression, cancellationToken).ConvertedType;
-=======
                 ExpressionSyntax expression = arguments[i].Expression;
->>>>>>> 4acebedd
 
                 if (expression.Kind() == SyntaxKind.StringLiteralExpression)
                 {
@@ -204,12 +196,7 @@
             SemanticModel semanticModel,
             CancellationToken cancellationToken)
         {
-<<<<<<< HEAD
-            if (symbol.IsStatic
-                && symbol.IsMethod())
-=======
             for (int i = 1; i < arguments.Count; i++)
->>>>>>> 4acebedd
             {
                 ExpressionSyntax expression = arguments[i].Expression;
 
@@ -241,11 +228,7 @@
             {
                 ExpressionSyntax expression = node.Expression;
 
-<<<<<<< HEAD
-                if (literalExpression?.IsKind(SyntaxKind.NumericLiteralExpression) == true)
-=======
                 if (expression?.Kind() == SyntaxKind.NumericLiteralExpression)
->>>>>>> 4acebedd
                 {
                     var literalExpression = (LiteralExpressionSyntax)expression;
 
