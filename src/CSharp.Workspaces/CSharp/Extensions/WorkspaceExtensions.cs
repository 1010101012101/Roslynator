﻿// Copyright (c) Josef Pihrt. All rights reserved. Licensed under the Apache License, Version 2.0. See License.txt in the project root for license information.

using System;
using System.Collections.Generic;
using System.Diagnostics;
using System.Threading;
using System.Threading.Tasks;
using Microsoft.CodeAnalysis;
using Microsoft.CodeAnalysis.CSharp;
using Microsoft.CodeAnalysis.CSharp.Syntax;
using Microsoft.CodeAnalysis.Text;
using Roslynator.CSharp.Documentation;
using Roslynator.CSharp.Syntax;
using Roslynator.Documentation;
using static Microsoft.CodeAnalysis.CSharp.SyntaxFactory;

namespace Roslynator.CSharp
{
    /// <summary>
    /// A set of extension methods for the workspace layer.
    /// </summary>
    public static class WorkspaceExtensions
    {
        internal static bool SupportsLanguageFeature(this Document document, CSharpLanguageFeature feature)
        {
            switch (feature)
            {
                case CSharpLanguageFeature.Unknown:
                    return false;
                case CSharpLanguageFeature.AsyncMain:
                case CSharpLanguageFeature.DefaultLiteral:
                case CSharpLanguageFeature.InferredTupleElementNames:
                case CSharpLanguageFeature.PatternMatchingWithGenerics:
                    return ((CSharpParseOptions)document.Project.ParseOptions).LanguageVersion >= LanguageVersion.CSharp7_1;
            }

            throw new ArgumentException($"Unknown enum value '{feature}'.", nameof(feature));
        }

<<<<<<< HEAD
        internal static DefaultSyntaxOptions GetDefaultSyntaxOptions(this Document document)
        {
            return (document.SupportsLanguageFeature(CSharpLanguageFeature.DefaultLiteral))
                ? DefaultSyntaxOptions.UseDefaultLiteral
                : DefaultSyntaxOptions.None;
=======
        internal static DefaultSyntaxOptions GetDefaultSyntaxOptions(this Document document, DefaultSyntaxOptions options = DefaultSyntaxOptions.None)
        {
            return (document.SupportsLanguageFeature(CSharpLanguageFeature.DefaultLiteral))
                ? options | DefaultSyntaxOptions.PreferDefaultLiteral
                : options;
>>>>>>> c53a615d
        }

        internal static Task<Document> RemoveNodeAsync(
            this Document document,
            SyntaxNode node,
            CancellationToken cancellationToken = default(CancellationToken))
        {
            if (document == null)
                throw new ArgumentNullException(nameof(document));

            if (node == null)
                throw new ArgumentNullException(nameof(node));

            return document.RemoveNodeAsync(node, SyntaxRemover.GetRemoveOptions(node), cancellationToken);
        }

        /// <summary>
        /// Create a new document with the specified member declaration removed.
        /// </summary>
        /// <param name="document"></param>
        /// <param name="member"></param>
        /// <param name="cancellationToken"></param>
        /// <returns></returns>
        internal static Task<Document> RemoveMemberAsync(
            this Document document,
            MemberDeclarationSyntax member,
            CancellationToken cancellationToken = default(CancellationToken))
        {
            if (document == null)
                throw new ArgumentNullException(nameof(document));

            if (member == null)
                throw new ArgumentNullException(nameof(member));

            SyntaxNode parent = member.Parent;

            switch (parent?.Kind())
            {
                case SyntaxKind.CompilationUnit:
                    {
                        var compilationUnit = (CompilationUnitSyntax)parent;

                        return document.ReplaceNodeAsync(compilationUnit, SyntaxRemover.RemoveMember(compilationUnit, member), cancellationToken);
                    }
                case SyntaxKind.NamespaceDeclaration:
                    {
                        var namespaceDeclaration = (NamespaceDeclarationSyntax)parent;

                        return document.ReplaceNodeAsync(namespaceDeclaration, SyntaxRemover.RemoveMember(namespaceDeclaration, member), cancellationToken);
                    }
                case SyntaxKind.ClassDeclaration:
                    {
                        var classDeclaration = (ClassDeclarationSyntax)parent;

                        return document.ReplaceNodeAsync(classDeclaration, SyntaxRemover.RemoveMember(classDeclaration, member), cancellationToken);
                    }
                case SyntaxKind.StructDeclaration:
                    {
                        var structDeclaration = (StructDeclarationSyntax)parent;

                        return document.ReplaceNodeAsync(structDeclaration, SyntaxRemover.RemoveMember(structDeclaration, member), cancellationToken);
                    }
                case SyntaxKind.InterfaceDeclaration:
                    {
                        var interfaceDeclaration = (InterfaceDeclarationSyntax)parent;

                        return document.ReplaceNodeAsync(interfaceDeclaration, SyntaxRemover.RemoveMember(interfaceDeclaration, member), cancellationToken);
                    }
                default:
                    {
                        Debug.Assert(parent == null, parent.Kind().ToString());

                        return document.RemoveNodeAsync(member, SyntaxRemover.DefaultRemoveOptions, cancellationToken);
                    }
            }
        }

        internal static Task<Document> RemoveStatementAsync(
            this Document document,
            StatementSyntax statement,
            CancellationToken cancellationToken = default(CancellationToken))
        {
            if (document == null)
                throw new ArgumentNullException(nameof(document));

            if (statement == null)
                throw new ArgumentNullException(nameof(statement));

            return document.RemoveNodeAsync(statement, cancellationToken);
        }

        /// <summary>
        /// Creates a new document with comments of the specified kind removed.
        /// </summary>
        /// <param name="document"></param>
        /// <param name="kinds"></param>
        /// <param name="cancellationToken"></param>
        /// <returns></returns>
        public static async Task<Document> RemoveCommentsAsync(
            this Document document,
            CommentKinds kinds,
            CancellationToken cancellationToken = default(CancellationToken))
        {
            if (document == null)
                throw new ArgumentNullException(nameof(document));

            SyntaxNode root = await document.GetSyntaxRootAsync(cancellationToken).ConfigureAwait(false);

            SyntaxNode newRoot = SyntaxRemover.RemoveComments(root, kinds)
                .WithFormatterAnnotation();

            return document.WithSyntaxRoot(newRoot);
        }

        /// <summary>
        /// Creates a new document with comments of the specified kind removed.
        /// </summary>
        /// <param name="document"></param>
        /// <param name="span"></param>
        /// <param name="kinds"></param>
        /// <param name="cancellationToken"></param>
        /// <returns></returns>
        public static async Task<Document> RemoveCommentsAsync(
            this Document document,
            TextSpan span,
            CommentKinds kinds,
            CancellationToken cancellationToken = default(CancellationToken))
        {
            if (document == null)
                throw new ArgumentNullException(nameof(document));

            SyntaxNode root = await document.GetSyntaxRootAsync(cancellationToken).ConfigureAwait(false);

            SyntaxNode newRoot = SyntaxRemover.RemoveComments(root, span, kinds)
                .WithFormatterAnnotation();

            return document.WithSyntaxRoot(newRoot);
        }

        /// <summary>
        /// Creates a new document with trivia inside the specified span removed.
        /// </summary>
        /// <param name="document"></param>
        /// <param name="span"></param>
        /// <param name="cancellationToken"></param>
        /// <returns></returns>
        public static async Task<Document> RemoveTriviaAsync(
            this Document document,
            TextSpan span,
            CancellationToken cancellationToken = default(CancellationToken))
        {
            if (document == null)
                throw new ArgumentNullException(nameof(document));

            SyntaxNode root = await document.GetSyntaxRootAsync(cancellationToken).ConfigureAwait(false);

            SyntaxNode newRoot = SyntaxRemover.RemoveTrivia(root, span);

            return document.WithSyntaxRoot(newRoot);
        }

        /// <summary>
        /// Creates a new document with preprocessor directives of the specified kind removed.
        /// </summary>
        /// <param name="document"></param>
        /// <param name="directiveKinds"></param>
        /// <param name="cancellationToken"></param>
        /// <returns></returns>
        public static async Task<Document> RemovePreprocessorDirectivesAsync(
            this Document document,
            PreprocessorDirectiveKinds directiveKinds,
            CancellationToken cancellationToken = default(CancellationToken))
        {
            if (document == null)
                throw new ArgumentNullException(nameof(document));

            SyntaxNode root = await document.GetSyntaxRootAsync(cancellationToken).ConfigureAwait(false);

            SourceText sourceText = await document.GetTextAsync(cancellationToken).ConfigureAwait(false);

            SourceText newSourceText = RemovePreprocessorDirectives(sourceText, root.DescendantPreprocessorDirectives(), directiveKinds);

            return document.WithText(newSourceText);
        }

        /// <summary>
        /// Creates a new document with preprocessor directives of the specified kind removed.
        /// </summary>
        /// <param name="document"></param>
        /// <param name="span"></param>
        /// <param name="directiveKinds"></param>
        /// <param name="cancellationToken"></param>
        /// <returns></returns>
        public static async Task<Document> RemovePreprocessorDirectivesAsync(
            this Document document,
            TextSpan span,
            PreprocessorDirectiveKinds directiveKinds,
            CancellationToken cancellationToken = default(CancellationToken))
        {
            if (document == null)
                throw new ArgumentNullException(nameof(document));

            SyntaxNode root = await document.GetSyntaxRootAsync(cancellationToken).ConfigureAwait(false);

            SourceText sourceText = await document.GetTextAsync(cancellationToken).ConfigureAwait(false);

            SourceText newSourceText = RemovePreprocessorDirectives(sourceText, root.DescendantPreprocessorDirectives(span), directiveKinds);

            return document.WithText(newSourceText);
        }

        internal static async Task<Document> RemovePreprocessorDirectivesAsync(
            this Document document,
            IEnumerable<DirectiveTriviaSyntax> directives,
            CancellationToken cancellationToken = default(CancellationToken))
        {
            if (document == null)
                throw new ArgumentNullException(nameof(document));

            if (directives == null)
                throw new ArgumentNullException(nameof(directives));

            SourceText sourceText = await document.GetTextAsync(cancellationToken).ConfigureAwait(false);

            SourceText newSourceText = sourceText.WithChanges(GetTextChanges());

            return document.WithText(newSourceText);

            IEnumerable<TextChange> GetTextChanges()
            {
                TextLineCollection lines = sourceText.Lines;

                foreach (DirectiveTriviaSyntax directive in directives)
                {
                    int startLine = directive.GetSpanStartLine();

                    yield return new TextChange(lines[startLine].SpanIncludingLineBreak, "");
                }
            }
        }

        private static SourceText RemovePreprocessorDirectives(
            SourceText sourceText,
            IEnumerable<DirectiveTriviaSyntax> directives,
            PreprocessorDirectiveKinds directiveKinds)
        {
            return sourceText.WithChanges(GetTextChanges());

            IEnumerable<TextChange> GetTextChanges()
            {
                TextLineCollection lines = sourceText.Lines;

                foreach (DirectiveTriviaSyntax directive in directives)
                {
                    if (ShouldRemoveDirective(directive))
                    {
                        int startLine = directive.GetSpanStartLine();

                        yield return new TextChange(lines[startLine].SpanIncludingLineBreak, "");
                    }
                }
            }

            bool ShouldRemoveDirective(DirectiveTriviaSyntax directive)
            {
                switch (directive.Kind())
                {
                    case SyntaxKind.IfDirectiveTrivia:
                        return (directiveKinds & PreprocessorDirectiveKinds.If) != 0;
                    case SyntaxKind.ElifDirectiveTrivia:
                        return (directiveKinds & PreprocessorDirectiveKinds.Elif) != 0;
                    case SyntaxKind.ElseDirectiveTrivia:
                        return (directiveKinds & PreprocessorDirectiveKinds.Else) != 0;
                    case SyntaxKind.EndIfDirectiveTrivia:
                        return (directiveKinds & PreprocessorDirectiveKinds.EndIf) != 0;
                    case SyntaxKind.RegionDirectiveTrivia:
                        return (directiveKinds & PreprocessorDirectiveKinds.Region) != 0;
                    case SyntaxKind.EndRegionDirectiveTrivia:
                        return (directiveKinds & PreprocessorDirectiveKinds.EndRegion) != 0;
                    case SyntaxKind.DefineDirectiveTrivia:
                        return (directiveKinds & PreprocessorDirectiveKinds.Define) != 0;
                    case SyntaxKind.UndefDirectiveTrivia:
                        return (directiveKinds & PreprocessorDirectiveKinds.Undef) != 0;
                    case SyntaxKind.ErrorDirectiveTrivia:
                        return (directiveKinds & PreprocessorDirectiveKinds.Error) != 0;
                    case SyntaxKind.WarningDirectiveTrivia:
                        return (directiveKinds & PreprocessorDirectiveKinds.Warning) != 0;
                    case SyntaxKind.LineDirectiveTrivia:
                        return (directiveKinds & PreprocessorDirectiveKinds.Line) != 0;
                    case SyntaxKind.PragmaWarningDirectiveTrivia:
                        return (directiveKinds & PreprocessorDirectiveKinds.PragmaWarning) != 0;
                    case SyntaxKind.PragmaChecksumDirectiveTrivia:
                        return (directiveKinds & PreprocessorDirectiveKinds.PragmaChecksum) != 0;
                    case SyntaxKind.ReferenceDirectiveTrivia:
                        return (directiveKinds & PreprocessorDirectiveKinds.Reference) != 0;
                    case SyntaxKind.BadDirectiveTrivia:
                        return (directiveKinds & PreprocessorDirectiveKinds.Bad) != 0;
                    case SyntaxKind.ShebangDirectiveTrivia:
                        return (directiveKinds & PreprocessorDirectiveKinds.Shebang) != 0;
                    case SyntaxKind.LoadDirectiveTrivia:
                        return (directiveKinds & PreprocessorDirectiveKinds.Load) != 0;
                }

                Debug.Fail(directive.Kind().ToString());
                return false;
            }
        }

        /// <summary>
        /// Creates a new document with the specified region removed.
        /// </summary>
        /// <param name="document"></param>
        /// <param name="region"></param>
        /// <param name="cancellationToken"></param>
        /// <returns></returns>
        public static async Task<Document> RemoveRegionAsync(
            this Document document,
            RegionInfo region,
            CancellationToken cancellationToken = default(CancellationToken))
        {
            if (document == null)
                throw new ArgumentNullException(nameof(document));

            if (!region.Success)
                throw new ArgumentException($"{nameof(RegionInfo)} is not initialized.", nameof(region));

            SourceText sourceText = await document.GetTextAsync(cancellationToken).ConfigureAwait(false);

            int startLine = region.Directive.GetSpanStartLine();
            int endLine = region.EndDirective.GetSpanEndLine();

            TextLineCollection lines = sourceText.Lines;

            TextSpan span = TextSpan.FromBounds(
                lines[startLine].Start,
                lines[endLine].EndIncludingLineBreak);

            var textChange = new TextChange(span, "");

            SourceText newSourceText = sourceText.WithChanges(textChange);

            return document.WithText(newSourceText);
        }

        internal static Task<Document> RemoveSingleLineDocumentationComment(
            this Document document,
            DocumentationCommentTriviaSyntax documentationComment,
            CancellationToken cancellationToken = default(CancellationToken))
        {
            SyntaxNode node = documentationComment.ParentTrivia.Token.Parent;
            SyntaxNode newNode = SyntaxRemover.RemoveSingleLineDocumentationComment(node, documentationComment);

            return document.ReplaceNodeAsync(node, newNode, cancellationToken);
        }

        internal static Task<Document> ReplaceStatementsAsync(
            this Document document,
            in StatementListInfo statementsInfo,
            IEnumerable<StatementSyntax> newStatements,
            CancellationToken cancellationToken = default(CancellationToken))
        {
            return ReplaceStatementsAsync(document, statementsInfo, List(newStatements), cancellationToken);
        }

        internal static Task<Document> ReplaceStatementsAsync(
            this Document document,
            in StatementListInfo statementsInfo,
            SyntaxList<StatementSyntax> newStatements,
            CancellationToken cancellationToken = default(CancellationToken))
        {
            return document.ReplaceNodeAsync(statementsInfo.Parent, statementsInfo.WithStatements(newStatements).Parent, cancellationToken);
        }

        internal static Task<Document> ReplaceMembersAsync(
            this Document document,
            in MemberDeclarationListInfo info,
            IEnumerable<MemberDeclarationSyntax> newMembers,
            CancellationToken cancellationToken = default(CancellationToken))
        {
            return document.ReplaceNodeAsync(
                info.Parent,
                info.WithMembers(newMembers).Parent,
                cancellationToken);
        }

        internal static Task<Document> ReplaceMembersAsync(
            this Document document,
            in MemberDeclarationListInfo info,
            SyntaxList<MemberDeclarationSyntax> newMembers,
            CancellationToken cancellationToken = default(CancellationToken))
        {
            return document.ReplaceNodeAsync(
                info.Parent,
                info.WithMembers(newMembers).Parent,
                cancellationToken);
        }

        internal static Task<Document> ReplaceModifiersAsync(
            this Document document,
            in ModifierListInfo modifiersInfo,
            IEnumerable<SyntaxToken> newModifiers,
            CancellationToken cancellationToken = default(CancellationToken))
        {
            return ReplaceModifiersAsync(document, modifiersInfo, TokenList(newModifiers), cancellationToken);
        }

        internal static Task<Document> ReplaceModifiersAsync(
            this Document document,
            in ModifierListInfo modifiersInfo,
            SyntaxTokenList newModifiers,
            CancellationToken cancellationToken = default(CancellationToken))
        {
            return document.ReplaceNodeAsync(modifiersInfo.Parent, modifiersInfo.WithModifiers(newModifiers).Parent, cancellationToken);
        }

        internal static async Task<Document> AddNewDocumentationCommentsAsync(
            this Document document,
            DocumentationCommentGeneratorSettings settings = null,
            bool skipNamespaceDeclaration = true,
            CancellationToken cancellationToken = default(CancellationToken))
        {
            if (document == null)
                throw new ArgumentNullException(nameof(document));

            SyntaxNode root = await document.GetSyntaxRootAsync(cancellationToken).ConfigureAwait(false);

            var rewriter = new AddNewDocumentationCommentRewriter(settings, skipNamespaceDeclaration);

            SyntaxNode newRoot = rewriter.Visit(root);

            return document.WithSyntaxRoot(newRoot);
        }

        internal static async Task<Document> AddBaseOrNewDocumentationCommentsAsync(
            this Document document,
            SemanticModel semanticModel,
            DocumentationCommentGeneratorSettings settings = null,
            bool skipNamespaceDeclaration = true,
            CancellationToken cancellationToken = default(CancellationToken))
        {
            if (document == null)
                throw new ArgumentNullException(nameof(document));

            if (semanticModel == null)
                throw new ArgumentNullException(nameof(semanticModel));

            SyntaxNode root = await document.GetSyntaxRootAsync(cancellationToken).ConfigureAwait(false);

            var rewriter = new AddBaseOrNewDocumentationCommentRewriter(semanticModel, settings, skipNamespaceDeclaration, cancellationToken);

            SyntaxNode newRoot = rewriter.Visit(root);

            return document.WithSyntaxRoot(newRoot);
        }
    }
}<|MERGE_RESOLUTION|>--- conflicted
+++ resolved
@@ -37,19 +37,11 @@
             throw new ArgumentException($"Unknown enum value '{feature}'.", nameof(feature));
         }
 
-<<<<<<< HEAD
-        internal static DefaultSyntaxOptions GetDefaultSyntaxOptions(this Document document)
-        {
-            return (document.SupportsLanguageFeature(CSharpLanguageFeature.DefaultLiteral))
-                ? DefaultSyntaxOptions.UseDefaultLiteral
-                : DefaultSyntaxOptions.None;
-=======
         internal static DefaultSyntaxOptions GetDefaultSyntaxOptions(this Document document, DefaultSyntaxOptions options = DefaultSyntaxOptions.None)
         {
             return (document.SupportsLanguageFeature(CSharpLanguageFeature.DefaultLiteral))
                 ? options | DefaultSyntaxOptions.PreferDefaultLiteral
                 : options;
->>>>>>> c53a615d
         }
 
         internal static Task<Document> RemoveNodeAsync(
