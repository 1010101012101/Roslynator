--- conflicted
+++ resolved
@@ -24,12 +24,7 @@
         /// </summary>
         public IfStatementSyntax IfStatement { get; }
 
-<<<<<<< HEAD
-        //TODO: make public
-        internal int Count
-=======
         private int Count
->>>>>>> a5675458
         {
             get
             {
