--- conflicted
+++ resolved
@@ -157,32 +157,20 @@
 
             if (accessor.AttributeLists.Any())
                 return;
-<<<<<<< HEAD
-
-            ExpressionSyntax expression = UseExpressionBodiedMemberAnalysis.GetExpression(body);
-=======
+
 
             bool isGetter = accessor.IsKind(SyntaxKind.GetAccessorDeclaration);
 
             ExpressionSyntax expression = (isGetter)
                 ? UseExpressionBodiedMemberAnalysis.GetReturnExpression(body)
                 : UseExpressionBodiedMemberAnalysis.GetExpression(body);
->>>>>>> bc05603c
 
             if (expression?.IsSingleLine() != true)
                 return;
 
-<<<<<<< HEAD
-            if (accessor.Parent is AccessorListSyntax accessorList
-                && accessorList
-                    .Accessors
-                    .SingleOrDefault(shouldThrow: false)?
-                    .Kind() == SyntaxKind.GetAccessorDeclaration)
-=======
             if (isGetter
                 && accessor.Parent is AccessorListSyntax accessorList
                 && accessorList.Accessors.Count == 1)
->>>>>>> bc05603c
             {
                 if (accessorList.DescendantTrivia().All(f => f.IsWhitespaceOrEndOfLineTrivia()))
                 {
