﻿// Copyright (c) Josef Pihrt. All rights reserved. Licensed under the Apache License, Version 2.0. See License.txt in the project root for license information.

using System.Linq;
using System.Threading;
using System.Threading.Tasks;
using Microsoft.CodeAnalysis;
using Microsoft.CodeAnalysis.CSharp;
using Microsoft.CodeAnalysis.CSharp.Syntax;
using Microsoft.CodeAnalysis.Text;
using static Microsoft.CodeAnalysis.CSharp.SyntaxFactory;
using static Roslynator.CSharp.CSharpFactory;
using static Roslynator.CSharp.CSharpTypeFactory;

namespace Roslynator.CSharp.Refactorings
{
    internal static class ImplementIEquatableOfTRefactoring
    {
        public static async Task ComputeRefactoringAsync(RefactoringContext context, ClassDeclarationSyntax classDeclaration)
        {
            SyntaxToken identifier = classDeclaration.Identifier;

            if (identifier.IsMissing)
                return;

            TextSpan span = identifier.Span;

            BaseListSyntax baseList = classDeclaration.BaseList;

            if (baseList != null)
                span = TextSpan.FromBounds(span.Start, baseList.Span.End);

            TypeParameterListSyntax typeParameterList = classDeclaration.TypeParameterList;

            if (typeParameterList != null)
                span = TextSpan.FromBounds(span.Start, typeParameterList.Span.End);

            if (!span.Contains(context.Span))
                return;

            SemanticModel semanticModel = await context.GetSemanticModelAsync().ConfigureAwait(false);

            INamedTypeSymbol classSymbol = semanticModel.GetDeclaredSymbol(classDeclaration, context.CancellationToken);

            if (classSymbol?.IsErrorType() != false)
                return;

            if (classSymbol.IsStatic)
                return;

            foreach (INamedTypeSymbol interfaceSymbol in classSymbol.AllInterfaces)
            {
<<<<<<< HEAD
                if (interfaceSymbol.HasFullyQualifiedMetadataName(FullyQualifiedMetadataNames.System_IEquatable_T)
=======
                if (interfaceSymbol.HasMetadataName(MetadataNames.System_IEquatable_T)
>>>>>>> 1738e1a8
                    && interfaceSymbol.TypeArguments.Single().Equals(classSymbol))
                {
                    return;
                }
            }

            INamedTypeSymbol equatableSymbol = semanticModel.GetTypeByMetadataName("System.IEquatable`1").Construct(classSymbol);

            context.RegisterRefactoring(
                GetTitle(equatableSymbol, semanticModel, classDeclaration.SpanStart),
                f => RefactorAsync(context.Document, classDeclaration, classSymbol, equatableSymbol, semanticModel, f),
                RefactoringIdentifiers.ImplementIEquatableOfT);
        }

        public static async Task ComputeRefactoringAsync(RefactoringContext context, StructDeclarationSyntax structDeclaration)
        {
            SyntaxToken identifier = structDeclaration.Identifier;

            if (identifier.IsMissing)
                return;

            TextSpan span = identifier.Span;

            BaseListSyntax baseList = structDeclaration.BaseList;

            if (baseList != null)
                span = TextSpan.FromBounds(span.Start, baseList.Span.End);

            TypeParameterListSyntax typeParameterList = structDeclaration.TypeParameterList;

            if (typeParameterList != null)
                span = TextSpan.FromBounds(span.Start, typeParameterList.Span.End);

            if (!span.Contains(context.Span))
                return;

            SemanticModel semanticModel = await context.GetSemanticModelAsync().ConfigureAwait(false);

            INamedTypeSymbol typeSymbol = semanticModel.GetDeclaredSymbol(structDeclaration, context.CancellationToken);

            if (typeSymbol?.IsErrorType() != false)
                return;

            foreach (INamedTypeSymbol interfaceSymbol in typeSymbol.AllInterfaces)
            {
<<<<<<< HEAD
                if (interfaceSymbol.HasFullyQualifiedMetadataName(FullyQualifiedMetadataNames.System_IEquatable_T)
=======
                if (interfaceSymbol.HasMetadataName(MetadataNames.System_IEquatable_T)
>>>>>>> 1738e1a8
                    && interfaceSymbol.TypeArguments.Single().Equals(typeSymbol))
                {
                    return;
                }
            }

            INamedTypeSymbol equatableSymbol = semanticModel.GetTypeByMetadataName("System.IEquatable`1").Construct(typeSymbol);

            context.RegisterRefactoring(
                GetTitle(equatableSymbol, semanticModel, structDeclaration.SpanStart),
                f => RefactorAsync(context.Document, structDeclaration, typeSymbol, equatableSymbol, semanticModel, f),
                RefactoringIdentifiers.ImplementIEquatableOfT);
        }

        private static string GetTitle(INamedTypeSymbol equatableSymbol, SemanticModel semanticModel, int position)
        {
            return $"Implement {SymbolDisplay.ToMinimalDisplayString(equatableSymbol, semanticModel, position, SymbolDisplayFormats.Default)}";
        }

        private static Task<Document> RefactorAsync(
            Document document,
            ClassDeclarationSyntax classDeclaration,
            INamedTypeSymbol typeSymbol,
            INamedTypeSymbol equatableSymbol,
            SemanticModel semanticModel,
            CancellationToken cancellationToken)
        {
            int position = classDeclaration.SpanStart;

            SimpleBaseTypeSyntax baseType = SimpleBaseType(equatableSymbol.ToMinimalTypeSyntax(semanticModel, position));

            ClassDeclarationSyntax newNode = AddBaseType(classDeclaration, baseType);

            TypeSyntax classType = typeSymbol.ToMinimalTypeSyntax(semanticModel, position);

            newNode = MemberDeclarationInserter.Default.Insert(newNode, CreateEqualsMethod(classType));

            return document.ReplaceNodeAsync(classDeclaration, newNode, cancellationToken);
        }

        private static ClassDeclarationSyntax AddBaseType(ClassDeclarationSyntax classDeclaration, BaseTypeSyntax baseType)
        {
            BaseListSyntax baseList = classDeclaration.BaseList;

            if (baseList == null)
            {
                baseList = BaseList(baseType);

                TypeParameterListSyntax typeParameterList = classDeclaration.TypeParameterList;

                if (typeParameterList != null)
                {
                    return classDeclaration
                        .WithTypeParameterList(typeParameterList.WithoutTrailingTrivia())
                        .WithBaseList(baseList.WithTrailingTrivia(typeParameterList.GetTrailingTrivia()));
                }
                else
                {
                    SyntaxToken identifier = classDeclaration.Identifier;

                    return classDeclaration
                        .WithIdentifier(identifier.WithoutTrailingTrivia())
                        .WithBaseList(baseList.WithTrailingTrivia(identifier.TrailingTrivia));
                }
            }
            else
            {
                SeparatedSyntaxList<BaseTypeSyntax> types = baseList.Types;

                BaseTypeSyntax lastType = types.LastOrDefault();

                if (lastType == null
                    || (types.Count == 1 && types[0].IsMissing))
                {
                    SyntaxToken colonToken = baseList.ColonToken;

                    baseType = baseType
                        .WithLeadingTrivia(Space)
                        .WithTrailingTrivia(colonToken.TrailingTrivia);

                    baseList = baseList
                        .WithColonToken(colonToken.WithoutTrailingTrivia())
                        .WithTypes(SingletonSeparatedList(baseType));

                    return classDeclaration.WithBaseList(baseList);
                }
                else
                {
                    types = types
                        .Replace(lastType, lastType.WithoutTrailingTrivia())
                        .Add(baseType.WithTrailingTrivia(lastType.GetTrailingTrivia()));

                    return classDeclaration.WithBaseList(baseList.WithTypes(types));
                }
            }
        }

        private static Task<Document> RefactorAsync(
            Document document,
            StructDeclarationSyntax structDeclaration,
            INamedTypeSymbol typeSymbol,
            INamedTypeSymbol equatableSymbol,
            SemanticModel semanticModel,
            CancellationToken cancellationToken)
        {
            int position = structDeclaration.SpanStart;

            SimpleBaseTypeSyntax baseType = SimpleBaseType(equatableSymbol.ToMinimalTypeSyntax(semanticModel, position));

            StructDeclarationSyntax newNode = AddBaseType(structDeclaration, baseType);

            TypeSyntax classType = typeSymbol.ToMinimalTypeSyntax(semanticModel, position);

            newNode = MemberDeclarationInserter.Default.Insert(newNode, CreateEqualsMethod(classType));

            return document.ReplaceNodeAsync(structDeclaration, newNode, cancellationToken);
        }

        private static StructDeclarationSyntax AddBaseType(StructDeclarationSyntax structDeclaration, BaseTypeSyntax baseType)
        {
            BaseListSyntax baseList = structDeclaration.BaseList;

            if (baseList == null)
            {
                baseList = BaseList(baseType);

                TypeParameterListSyntax typeParameterList = structDeclaration.TypeParameterList;

                if (typeParameterList != null)
                {
                    return structDeclaration
                        .WithTypeParameterList(typeParameterList.WithoutTrailingTrivia())
                        .WithBaseList(baseList.WithTrailingTrivia(typeParameterList.GetTrailingTrivia()));
                }
                else
                {
                    SyntaxToken identifier = structDeclaration.Identifier;

                    return structDeclaration
                        .WithIdentifier(identifier.WithoutTrailingTrivia())
                        .WithBaseList(baseList.WithTrailingTrivia(identifier.TrailingTrivia));
                }
            }
            else
            {
                SeparatedSyntaxList<BaseTypeSyntax> types = baseList.Types;

                BaseTypeSyntax lastType = types.LastOrDefault();

                if (lastType == null
                    || (types.Count == 1 && types[0].IsMissing))
                {
                    SyntaxToken colonToken = baseList.ColonToken;

                    baseType = baseType
                        .WithLeadingTrivia(Space)
                        .WithTrailingTrivia(colonToken.TrailingTrivia);

                    baseList = baseList
                        .WithColonToken(colonToken.WithoutTrailingTrivia())
                        .WithTypes(SingletonSeparatedList(baseType));

                    return structDeclaration.WithBaseList(baseList);
                }
                else
                {
                    types = types
                        .Replace(lastType, lastType.WithoutTrailingTrivia())
                        .Add(baseType.WithTrailingTrivia(lastType.GetTrailingTrivia()));

                    return structDeclaration.WithBaseList(baseList.WithTypes(types));
                }
            }
        }

        private static MethodDeclarationSyntax CreateEqualsMethod(TypeSyntax type)
        {
            return MethodDeclaration(
                Modifiers.Public(),
                BoolType(),
                Identifier("Equals"),
                ParameterList(Parameter(type, Identifier("other"))),
                Block(
                    ThrowStatement(
                        ObjectCreationExpression(ParseTypeName("System.NotImplementedException").WithSimplifierAnnotation(), ArgumentList()))));
        }
    }
}<|MERGE_RESOLUTION|>--- conflicted
+++ resolved
@@ -49,11 +49,7 @@
 
             foreach (INamedTypeSymbol interfaceSymbol in classSymbol.AllInterfaces)
             {
-<<<<<<< HEAD
-                if (interfaceSymbol.HasFullyQualifiedMetadataName(FullyQualifiedMetadataNames.System_IEquatable_T)
-=======
                 if (interfaceSymbol.HasMetadataName(MetadataNames.System_IEquatable_T)
->>>>>>> 1738e1a8
                     && interfaceSymbol.TypeArguments.Single().Equals(classSymbol))
                 {
                     return;
@@ -99,11 +95,7 @@
 
             foreach (INamedTypeSymbol interfaceSymbol in typeSymbol.AllInterfaces)
             {
-<<<<<<< HEAD
-                if (interfaceSymbol.HasFullyQualifiedMetadataName(FullyQualifiedMetadataNames.System_IEquatable_T)
-=======
                 if (interfaceSymbol.HasMetadataName(MetadataNames.System_IEquatable_T)
->>>>>>> 1738e1a8
                     && interfaceSymbol.TypeArguments.Single().Equals(typeSymbol))
                 {
                     return;
