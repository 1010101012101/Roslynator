﻿// Copyright (c) Josef Pihrt. All rights reserved. Licensed under the Apache License, Version 2.0. See License.txt in the project root for license information.

using Microsoft.CodeAnalysis;
using Microsoft.CodeAnalysis.CSharp;
using Microsoft.CodeAnalysis.CSharp.Syntax;
using Roslynator.CSharp.Syntax;

namespace Roslynator.CSharp.Refactorings.ExtractCondition
{
    internal static class ExtractConditionRefactoring
    {
<<<<<<< HEAD
#pragma warning disable RCSX001 // Mark parameter with in modifier
        internal static void ComputeRefactoring(RefactoringContext context, BinaryExpressionSelection binaryExpressionSelection)
#pragma warning restore RCSX001 // Mark parameter with in modifier
=======
        internal static void ComputeRefactoring(RefactoringContext context, BinaryExpressionChain binaryExpressionChain)
>>>>>>> 35361c16
        {
            BinaryExpressionSyntax binaryExpression = binaryExpressionChain.BinaryExpression;

            SyntaxKind kind = binaryExpression.Kind();

            if (!kind.Is(SyntaxKind.LogicalAndExpression, SyntaxKind.LogicalOrExpression))
                return;

            BinaryExpressionSyntax condition = GetCondition(binaryExpression);

            if (condition == null)
                return;

            SyntaxNode parent = condition.Parent;

            switch (parent?.Kind())
            {
                case SyntaxKind.IfStatement:
                    {
                        if (kind == SyntaxKind.LogicalAndExpression)
                        {
                            ExtractConditionFromIfToNestedIfRefactoring refactoring = ExtractConditionFromIfToNestedIfRefactoring.Instance;

                            context.RegisterRefactoring(
                                refactoring.Title,
                                cancellationToken => refactoring.RefactorAsync(context.Document, (IfStatementSyntax)parent, condition, binaryExpressionChain, cancellationToken),
                                RefactoringIdentifiers.ExtractExpressionFromCondition);
                        }
                        else if (kind == SyntaxKind.LogicalOrExpression)
                        {
                            StatementListInfo statementsInfo = SyntaxInfo.StatementListInfo((StatementSyntax)parent);

                            if (statementsInfo.Success)
                            {
                                ExtractConditionFromIfToIfRefactoring refactoring = ExtractConditionFromIfToIfRefactoring.Instance;

                                context.RegisterRefactoring(
                                    refactoring.Title,
                                    cancellationToken => refactoring.RefactorAsync(context.Document, statementsInfo, condition, binaryExpressionChain, cancellationToken),
                                    RefactoringIdentifiers.ExtractExpressionFromCondition);
                            }
                        }

                        break;
                    }
                case SyntaxKind.WhileStatement:
                    {
                        if (kind == SyntaxKind.LogicalAndExpression)
                        {
                            ExtractConditionFromWhileToNestedIfRefactoring refactoring = ExtractConditionFromWhileToNestedIfRefactoring.Instance;

                            context.RegisterRefactoring(
                                refactoring.Title,
                                cancellationToken => refactoring.RefactorAsync(context.Document, (WhileStatementSyntax)parent, condition, binaryExpressionChain, cancellationToken),
                                RefactoringIdentifiers.ExtractExpressionFromCondition);
                        }

                        break;
                    }
            }
        }

        public static void ComputeRefactoring(RefactoringContext context, ExpressionSyntax expression)
        {
            SyntaxNode parent = expression.Parent;

            if (parent == null)
                return;

            SyntaxKind kind = parent.Kind();

            if (!kind.Is(SyntaxKind.LogicalAndExpression, SyntaxKind.LogicalOrExpression))
                return;

            BinaryExpressionSyntax binaryExpression = GetCondition((BinaryExpressionSyntax)parent);

            if (binaryExpression == null)
                return;

            parent = binaryExpression.Parent;

            switch (parent?.Kind())
            {
                case SyntaxKind.IfStatement:
                    {
                        if (kind == SyntaxKind.LogicalAndExpression)
                        {
                            ExtractConditionFromIfToNestedIfRefactoring refactoring = ExtractConditionFromIfToNestedIfRefactoring.Instance;

                            context.RegisterRefactoring(
                                refactoring.Title,
                                cancellationToken => refactoring.RefactorAsync(context.Document, binaryExpression, expression, cancellationToken),
                                RefactoringIdentifiers.ExtractExpressionFromCondition);
                        }
                        else if (kind == SyntaxKind.LogicalOrExpression)
                        {
                            StatementListInfo statementsInfo = SyntaxInfo.StatementListInfo((StatementSyntax)parent);

                            if (statementsInfo.Success)
                            {
                                ExtractConditionFromIfToIfRefactoring refactoring = ExtractConditionFromIfToIfRefactoring.Instance;

                                context.RegisterRefactoring(
                                    refactoring.Title,
                                    cancellationToken => refactoring.RefactorAsync(context.Document, statementsInfo, binaryExpression, expression, cancellationToken),
                                    RefactoringIdentifiers.ExtractExpressionFromCondition);
                            }
                        }

                        break;
                    }
                case SyntaxKind.WhileStatement:
                    {
                        if (kind == SyntaxKind.LogicalAndExpression)
                        {
                            StatementListInfo statementsInfo = SyntaxInfo.StatementListInfo((StatementSyntax)parent);

                            if (statementsInfo.Success)
                            {
                                ExtractConditionFromWhileToNestedIfRefactoring refactoring = ExtractConditionFromWhileToNestedIfRefactoring.Instance;

                                context.RegisterRefactoring(
                                    refactoring.Title,
                                    cancellationToken => refactoring.RefactorAsync(context.Document, (WhileStatementSyntax)parent, binaryExpression, expression, cancellationToken),
                                    RefactoringIdentifiers.ExtractExpressionFromCondition);
                            }
                        }

                        break;
                    }
            }
        }

        private static BinaryExpressionSyntax GetCondition(BinaryExpressionSyntax binaryExpression)
        {
            SyntaxKind kind = binaryExpression.Kind();

            for (SyntaxNode parent = binaryExpression.Parent; parent != null; parent = parent.Parent)
            {
                SyntaxKind parentKind = parent.Kind();

                if (parentKind == kind)
                {
                    binaryExpression = (BinaryExpressionSyntax)parent;
                }
                else if (parentKind == SyntaxKind.IfStatement || parentKind == SyntaxKind.WhileStatement)
                {
                    return binaryExpression;
                }
                else
                {
                    return null;
                }
            }

            return null;
        }
    }
}<|MERGE_RESOLUTION|>--- conflicted
+++ resolved
@@ -9,13 +9,7 @@
 {
     internal static class ExtractConditionRefactoring
     {
-<<<<<<< HEAD
-#pragma warning disable RCSX001 // Mark parameter with in modifier
-        internal static void ComputeRefactoring(RefactoringContext context, BinaryExpressionSelection binaryExpressionSelection)
-#pragma warning restore RCSX001 // Mark parameter with in modifier
-=======
         internal static void ComputeRefactoring(RefactoringContext context, BinaryExpressionChain binaryExpressionChain)
->>>>>>> 35361c16
         {
             BinaryExpressionSyntax binaryExpression = binaryExpressionChain.BinaryExpression;
 
