--- conflicted
+++ resolved
@@ -169,11 +169,7 @@
         {
             private Enumerator _en;
 
-<<<<<<< HEAD
-            internal EnumeratorImpl(in TextLineCollectionSelection selection)
-=======
             internal EnumeratorImpl(TextLineCollectionSelection selection)
->>>>>>> 159a381d
             {
                 _en = new Enumerator(selection);
             }
