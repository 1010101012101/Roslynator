--- conflicted
+++ resolved
@@ -84,11 +84,7 @@
                 return;
 
             if (methodSymbol.IsAsync
-<<<<<<< HEAD
-                && methodSymbol.ReturnType.HasFullyQualifiedMetadataName(FullyQualifiedMetadataNames.System_Threading_Tasks_Task))
-=======
                 && methodSymbol.ReturnType.HasMetadataName(MetadataNames.System_Threading_Tasks_Task))
->>>>>>> 1738e1a8
             {
                 return;
             }
