﻿// Copyright (c) Josef Pihrt. All rights reserved. Licensed under the Apache License, Version 2.0. See License.txt in the project root for license information.

using System;
using System.Collections;
using System.Collections.Generic;
using System.Collections.Immutable;
using System.Diagnostics;
using System.Linq;
using System.Threading;
using System.Threading.Tasks;
using Microsoft.CodeAnalysis;

namespace Roslynator
{
    /// <summary>
    /// A set of extension methods for <see cref="ISymbol"/> and its derived types.
    /// </summary>
    public static class SymbolExtensions
    {
        #region ISymbol
        internal static ISymbol FindFirstImplementedInterfaceMember(this ISymbol symbol, bool allInterfaces = false)
        {
            if (symbol == null)
                throw new ArgumentNullException(nameof(symbol));

            return FindFirstImplementedInterfaceMemberImpl(symbol, null, allInterfaces);
        }

        internal static ISymbol FindImplementedInterfaceMember(this ISymbol symbol, INamedTypeSymbol interfaceSymbol, bool allInterfaces = false)
        {
            if (symbol == null)
                throw new ArgumentNullException(nameof(symbol));

            if (interfaceSymbol == null)
                throw new ArgumentNullException(nameof(interfaceSymbol));

            return FindFirstImplementedInterfaceMemberImpl(symbol, interfaceSymbol, allInterfaces);
        }

        private static ISymbol FindFirstImplementedInterfaceMemberImpl(this ISymbol symbol, INamedTypeSymbol interfaceSymbol, bool allInterfaces)
        {
            INamedTypeSymbol containingType = symbol.ContainingType;

            if (containingType != null)
            {
                ImmutableArray<INamedTypeSymbol> interfaces = containingType.GetInterfaces(allInterfaces);

                for (int i = 0; i < interfaces.Length; i++)
                {
                    if (interfaceSymbol == null
                        || interfaces[i].Equals(interfaceSymbol))
                    {
                        ImmutableArray<ISymbol> members = interfaces[i].GetMembers();

                        for (int j = 0; j < members.Length; j++)
                        {
                            if (symbol.Equals(containingType.FindImplementationForInterfaceMember(members[j])))
                                return members[j];
                        }
                    }
                }
            }

            return default(ISymbol);
        }

        /// <summary>
        /// Returns true if the the symbol implements any interface member.
        /// </summary>
        /// <param name="symbol"></param>
        /// <param name="allInterfaces">If true, use <see cref="ITypeSymbol.AllInterfaces"/>, otherwise use <see cref="ITypeSymbol.Interfaces"/>.</param>
        /// <returns></returns>
        public static bool ImplementsInterfaceMember(this ISymbol symbol, bool allInterfaces = false)
        {
            return FindFirstImplementedInterfaceMember(symbol, allInterfaces) != null;
        }

        /// <summary>
        /// Returns true if the symbol implements any member of the specified interface.
        /// </summary>
        /// <param name="symbol"></param>
        /// <param name="interfaceSymbol"></param>
        /// <param name="allInterfaces">If true, use <see cref="ITypeSymbol.AllInterfaces"/>, otherwise use <see cref="ITypeSymbol.Interfaces"/>.</param>
        /// <returns></returns>
        public static bool ImplementsInterfaceMember(this ISymbol symbol, INamedTypeSymbol interfaceSymbol, bool allInterfaces = false)
        {
            return FindImplementedInterfaceMember(symbol, interfaceSymbol, allInterfaces) != null;
        }

        internal static TSymbol FindFirstImplementedInterfaceMember<TSymbol>(this ISymbol symbol, bool allInterfaces = false) where TSymbol : ISymbol
        {
            if (symbol == null)
                throw new ArgumentNullException(nameof(symbol));

            return FindFirstImplementedInterfaceMemberImpl<TSymbol>(symbol, null, allInterfaces);
        }

        internal static TSymbol FindFirstImplementedInterfaceMember<TSymbol>(this ISymbol symbol, INamedTypeSymbol interfaceSymbol, bool allInterfaces = false) where TSymbol : ISymbol
        {
            if (symbol == null)
                throw new ArgumentNullException(nameof(symbol));

            if (interfaceSymbol == null)
                throw new ArgumentNullException(nameof(interfaceSymbol));

            return FindFirstImplementedInterfaceMemberImpl<TSymbol>(symbol, interfaceSymbol, allInterfaces);
        }

        private static TSymbol FindFirstImplementedInterfaceMemberImpl<TSymbol>(this ISymbol symbol, INamedTypeSymbol interfaceSymbol, bool allInterfaces = false) where TSymbol : ISymbol
        {
            INamedTypeSymbol containingType = symbol.ContainingType;

            if (containingType != null)
            {
                ImmutableArray<INamedTypeSymbol> interfaces = containingType.GetInterfaces(allInterfaces);

                for (int i = 0; i < interfaces.Length; i++)
                {
                    if (interfaceSymbol == null
                        || interfaces[i].Equals(interfaceSymbol))
                    {
                        ImmutableArray<ISymbol> members = interfaces[i].GetMembers();

                        for (int j = 0; j < members.Length; j++)
                        {
                            if ((members[j] is TSymbol tmember)
                                && symbol.Equals(containingType.FindImplementationForInterfaceMember(tmember)))
                            {
                                return tmember;
                            }
                        }
                    }
                }
            }

            return default(TSymbol);
        }

        /// <summary>
        /// Returns true if the symbol implements any interface member.
        /// </summary>
        /// <typeparam name="TSymbol"></typeparam>
        /// <param name="symbol"></param>
        /// <param name="allInterfaces">If true, use <see cref="ITypeSymbol.AllInterfaces"/>, otherwise use <see cref="ITypeSymbol.Interfaces"/>.</param>
        /// <returns></returns>
        public static bool ImplementsInterfaceMember<TSymbol>(this ISymbol symbol, bool allInterfaces = false) where TSymbol : ISymbol
        {
            return !EqualityComparer<TSymbol>.Default.Equals(
                FindFirstImplementedInterfaceMember<TSymbol>(symbol, allInterfaces),
                default(TSymbol));
        }

        /// <summary>
        /// Returns true if the symbol implements any member of the specified interface.
        /// </summary>
        /// <typeparam name="TSymbol"></typeparam>
        /// <param name="symbol"></param>
        /// <param name="interfaceSymbol"></param>
        /// <param name="allInterfaces">If true, use <see cref="ITypeSymbol.AllInterfaces"/>, otherwise use <see cref="ITypeSymbol.Interfaces"/>.</param>
        /// <returns></returns>
        public static bool ImplementsInterfaceMember<TSymbol>(this ISymbol symbol, INamedTypeSymbol interfaceSymbol, bool allInterfaces = false) where TSymbol : ISymbol
        {
            return !EqualityComparer<TSymbol>.Default.Equals(
                FindFirstImplementedInterfaceMember<TSymbol>(symbol, interfaceSymbol, allInterfaces),
                default(TSymbol));
        }

        internal static bool IsAnyInterfaceMemberExplicitlyImplemented(this INamedTypeSymbol symbol, ISymbol interfaceSymbol)
        {
            foreach (ISymbol member in symbol.GetMembers())
            {
                switch (member.Kind)
                {
                    case SymbolKind.Event:
                        {
                            foreach (IEventSymbol eventSymbol in ((IEventSymbol)member).ExplicitInterfaceImplementations)
                            {
                                if (eventSymbol.ContainingType?.Equals(interfaceSymbol) == true)
                                    return true;
                            }

                            break;
                        }
                    case SymbolKind.Method:
                        {
                            foreach (IMethodSymbol methodSymbol in ((IMethodSymbol)member).ExplicitInterfaceImplementations)
                            {
                                if (methodSymbol.ContainingType?.Equals(interfaceSymbol) == true)
                                    return true;
                            }

                            break;
                        }
                    case SymbolKind.Property:
                        {
                            foreach (IPropertySymbol propertySymbol in ((IPropertySymbol)member).ExplicitInterfaceImplementations)
                            {
                                if (propertySymbol.ContainingType?.Equals(interfaceSymbol) == true)
                                    return true;
                            }

                            break;
                        }
                }
            }

            return false;
        }

        /// <summary>
        /// Returns true if the symbol is one of the specified kinds.
        /// </summary>
        /// <param name="symbol"></param>
        /// <param name="kind1"></param>
        /// <param name="kind2"></param>
        /// <returns></returns>
        public static bool IsKind(this ISymbol symbol, SymbolKind kind1, SymbolKind kind2)
        {
            if (symbol == null)
                return false;

            SymbolKind kind = symbol.Kind;

            return kind == kind1
                || kind == kind2;
        }

        /// <summary>
        /// Returns true if the symbol is one of the specified kinds.
        /// </summary>
        /// <param name="symbol"></param>
        /// <param name="kind1"></param>
        /// <param name="kind2"></param>
        /// <param name="kind3"></param>
        /// <returns></returns>
        public static bool IsKind(this ISymbol symbol, SymbolKind kind1, SymbolKind kind2, SymbolKind kind3)
        {
            if (symbol == null)
                return false;

            SymbolKind kind = symbol.Kind;

            return kind == kind1
                || kind == kind2
                || kind == kind3;
        }

        /// <summary>
        /// Returns true if the symbol is one of the specified kinds.
        /// </summary>
        /// <param name="symbol"></param>
        /// <param name="kind1"></param>
        /// <param name="kind2"></param>
        /// <param name="kind3"></param>
        /// <param name="kind4"></param>
        /// <returns></returns>
        public static bool IsKind(this ISymbol symbol, SymbolKind kind1, SymbolKind kind2, SymbolKind kind3, SymbolKind kind4)
        {
            if (symbol == null)
                return false;

            SymbolKind kind = symbol.Kind;

            return kind == kind1
                || kind == kind2
                || kind == kind3
                || kind == kind4;
        }

        /// <summary>
        /// Returns true if the symbol is one of the specified kinds.
        /// </summary>
        /// <param name="symbol"></param>
        /// <param name="kind1"></param>
        /// <param name="kind2"></param>
        /// <param name="kind3"></param>
        /// <param name="kind4"></param>
        /// <param name="kind5"></param>
        /// <returns></returns>
        public static bool IsKind(this ISymbol symbol, SymbolKind kind1, SymbolKind kind2, SymbolKind kind3, SymbolKind kind4, SymbolKind kind5)
        {
            if (symbol == null)
                return false;

            SymbolKind kind = symbol.Kind;

            return kind == kind1
                || kind == kind2
                || kind == kind3
                || kind == kind4
                || kind == kind5;
        }

        /// <summary>
        /// Returns true if the symbol represents an error.
        /// </summary>
        /// <param name="symbol"></param>
        /// <returns></returns>
        public static bool IsErrorType(this ISymbol symbol)
        {
            return symbol?.Kind == SymbolKind.ErrorType;
        }

        /// <summary>
        /// Returns true if the symbol is an async method.
        /// </summary>
        /// <param name="symbol"></param>
        /// <returns></returns>
        public static bool IsAsyncMethod(this ISymbol symbol)
        {
            return symbol?.Kind == SymbolKind.Method
                && ((IMethodSymbol)symbol).IsAsync;
        }

        internal static bool IsPropertyOfAnonymousType(this ISymbol symbol)
        {
            return symbol?.Kind == SymbolKind.Property
                && symbol.ContainingType.IsAnonymousType;
        }

        internal static SyntaxNode GetSyntax(this ISymbol symbol, CancellationToken cancellationToken = default(CancellationToken))
        {
            return symbol
                .DeclaringSyntaxReferences[0]
                .GetSyntax(cancellationToken);
        }

        internal static Task<SyntaxNode> GetSyntaxAsync(this ISymbol symbol, CancellationToken cancellationToken = default(CancellationToken))
        {
            return symbol
                .DeclaringSyntaxReferences[0]
                .GetSyntaxAsync(cancellationToken);
        }

        internal static SyntaxNode GetSyntaxOrDefault(this ISymbol symbol, CancellationToken cancellationToken = default(CancellationToken))
        {
            return symbol
                .DeclaringSyntaxReferences
                .FirstOrDefault()?
                .GetSyntax(cancellationToken);
        }

        /// <summary>
        /// Returns the attribute for the symbol that matches the specified attribute class, or null if the symbol does not have the specified attribute.
        /// </summary>
        /// <param name="symbol"></param>
        /// <param name="attributeClass"></param>
        /// <returns></returns>
        public static AttributeData GetAttribute(this ISymbol symbol, INamedTypeSymbol attributeClass)
        {
            if (symbol == null)
                throw new ArgumentNullException(nameof(symbol));

            if (attributeClass != null)
            {
                ImmutableArray<AttributeData> attributes = symbol.GetAttributes();

                for (int i = 0; i < attributes.Length; i++)
                {
                    if (attributes[i].AttributeClass.Equals(attributeClass))
                        return attributes[i];
                }
            }

            return null;
        }

        //TODO: make public
<<<<<<< HEAD
        internal static AttributeData GetAttribute(this ISymbol symbol, in FullyQualifiedMetadataName fullyQualifiedMetadataName)
=======
        internal static AttributeData GetAttribute(this ISymbol symbol, in MetadataName metadataName)
>>>>>>> db124047
        {
            if (symbol == null)
                throw new ArgumentNullException(nameof(symbol));

            foreach (AttributeData attributeData in symbol.GetAttributes())
            {
<<<<<<< HEAD
                if (attributeData.AttributeClass.HasMetadataName(fullyQualifiedMetadataName))
=======
                if (attributeData.AttributeClass.HasMetadataName(metadataName))
>>>>>>> db124047
                    return attributeData;
            }

            return null;
        }

        /// <summary>
        /// Returns true if the symbol has the specified attribute.
        /// </summary>
        /// <param name="symbol"></param>
        /// <param name="attributeClass"></param>
        /// <returns></returns>
        public static bool HasAttribute(this ISymbol symbol, INamedTypeSymbol attributeClass)
        {
            return GetAttribute(symbol, attributeClass) != null;
        }

        /// <summary>
        /// Returns true if the type symbol has the specified attribute.
        /// </summary>
        /// <param name="typeSymbol"></param>
        /// <param name="attributeClass"></param>
        /// <param name="includeBaseTypes"></param>
        /// <returns></returns>
        public static bool HasAttribute(this ITypeSymbol typeSymbol, INamedTypeSymbol attributeClass, bool includeBaseTypes)
        {
            if (!includeBaseTypes)
                return HasAttribute(typeSymbol, attributeClass);

            ITypeSymbol t = typeSymbol;

            do
            {
                if (t.HasAttribute(attributeClass))
                    return true;

                t = t.BaseType;

            } while (t != null
                && t.SpecialType != SpecialType.System_Object);

            return false;
        }

        //TODO: make public
<<<<<<< HEAD
        internal static bool HasAttribute(this ISymbol symbol, in FullyQualifiedMetadataName fullyQualifiedMetadataName)
        {
            return GetAttribute(symbol, fullyQualifiedMetadataName) != null;
        }

        //TODO: make public
        internal static bool HasAttribute(this ITypeSymbol typeSymbol, in FullyQualifiedMetadataName fullyQualifiedMetadataName, bool includeBaseTypes)
        {
            if (!includeBaseTypes)
                return HasAttribute(typeSymbol, fullyQualifiedMetadataName);

            ITypeSymbol t = typeSymbol;

            do
            {
                if (t.HasAttribute(fullyQualifiedMetadataName))
=======
        internal static bool HasAttribute(this ISymbol symbol, in MetadataName metadataName)
        {
            return GetAttribute(symbol, metadataName) != null;
        }

        //TODO: make public
        internal static bool HasAttribute(this ITypeSymbol typeSymbol, in MetadataName metadataName, bool includeBaseTypes)
        {
            if (!includeBaseTypes)
                return HasAttribute(typeSymbol, metadataName);

            ITypeSymbol t = typeSymbol;

            do
            {
                if (t.HasAttribute(metadataName))
>>>>>>> db124047
                    return true;

                t = t.BaseType;

            } while (t != null
                && t.SpecialType != SpecialType.System_Object);

            return false;
        }

        internal static ImmutableArray<IParameterSymbol> ParametersOrDefault(this ISymbol symbol)
        {
            if (symbol == null)
                throw new ArgumentNullException(nameof(symbol));

            switch (symbol.Kind)
            {
                case SymbolKind.Method:
                    return ((IMethodSymbol)symbol).Parameters;
                case SymbolKind.Property:
                    return ((IPropertySymbol)symbol).Parameters;
                default:
                    return default(ImmutableArray<IParameterSymbol>);
            }
        }

        internal static ISymbol BaseOverriddenSymbol(this ISymbol symbol)
        {
            if (symbol == null)
                throw new ArgumentNullException(nameof(symbol));

            switch (symbol.Kind)
            {
                case SymbolKind.Method:
                    return ((IMethodSymbol)symbol).BaseOverriddenMethod();
                case SymbolKind.Property:
                    return ((IPropertySymbol)symbol).BaseOverriddenProperty();
                case SymbolKind.Event:
                    return ((IEventSymbol)symbol).BaseOverriddenEvent();
            }

            return null;
        }

        internal static bool IsName(this ISymbol symbol, string name)
        {
            return StringUtility.Equals(symbol.Name, name);
        }

        internal static bool IsName(this ISymbol symbol, string name1, string name2)
        {
            return StringUtility.Equals(symbol.Name, name1, name2);
        }

        internal static bool IsMetadataName(this ISymbol symbol, string metadataName)
        {
            return StringUtility.Equals(symbol.MetadataName, metadataName);
        }

        internal static bool IsMetadataName(this ISymbol symbol, string metadataName1, string metadataName2)
        {
            return StringUtility.Equals(symbol.MetadataName, metadataName1, metadataName2);
        }

        internal static bool IsContainingType(this ISymbol symbol, SpecialType specialType)
        {
            return symbol?.ContainingType?.SpecialType == specialType;
        }

        /// <summary>
        /// Return true if the specified symbol is publicly visible.
        /// </summary>
        /// <param name="symbol"></param>
        /// <returns></returns>
        public static bool IsPubliclyVisible(this ISymbol symbol)
        {
            if (symbol == null)
                throw new ArgumentNullException(nameof(symbol));

            do
            {
                if (!symbol.DeclaredAccessibility.Is(
                    Accessibility.Public,
                    Accessibility.Protected,
                    Accessibility.ProtectedOrInternal))
                {
                    return false;
                }

                symbol = symbol.ContainingType;

            } while (symbol != null);

            return true;
        }

<<<<<<< HEAD
        internal static bool HasMetadataName(this ISymbol symbol, in FullyQualifiedMetadataName fullyQualifiedMetadataName)
=======
        internal static bool HasMetadataName(this ISymbol symbol, in MetadataName metadataName)
>>>>>>> db124047
        {
            return metadataName.Equals(symbol);
        }
        #endregion ISymbol

        #region IEventSymbol
        internal static IEventSymbol BaseOverriddenEvent(this IEventSymbol eventSymbol)
        {
            if (eventSymbol == null)
                throw new ArgumentNullException(nameof(eventSymbol));

            while (true)
            {
                IEventSymbol overriddenEvent = eventSymbol.OverriddenEvent;

                if (overriddenEvent == null)
                    return eventSymbol;

                eventSymbol = overriddenEvent;
            }
        }

        internal static IEnumerable<IEventSymbol> OverriddenEvents(this IEventSymbol eventSymbol)
        {
            if (eventSymbol == null)
                throw new ArgumentNullException(nameof(eventSymbol));

            return OverriddenEventsIterator();

            IEnumerable<IEventSymbol> OverriddenEventsIterator()
            {
                IEventSymbol overriddenEvent = eventSymbol.OverriddenEvent;

                while (overriddenEvent != null)
                {
                    yield return overriddenEvent;

                    overriddenEvent = overriddenEvent.OverriddenEvent;
                }
            }
        }
        #endregion IEventSymbol

        #region IFieldSymbol
        /// <summary>
        /// Get a value indicating whether the field symbol has specified constant value.
        /// </summary>
        /// <param name="fieldSymbol"></param>
        /// <param name="value"></param>
        /// <returns></returns>
        public static bool HasConstantValue(this IFieldSymbol fieldSymbol, bool value)
        {
            if (fieldSymbol == null)
                throw new ArgumentNullException(nameof(fieldSymbol));

            if (fieldSymbol.HasConstantValue)
            {
                object constantValue = fieldSymbol.ConstantValue;

                return constantValue is bool value2
                    && value == value2;
            }

            return false;
        }

        /// <summary>
        /// Get a value indicating whether the field symbol has specified constant value.
        /// </summary>
        /// <param name="fieldSymbol"></param>
        /// <param name="value"></param>
        /// <returns></returns>
        public static bool HasConstantValue(this IFieldSymbol fieldSymbol, char value)
        {
            if (fieldSymbol == null)
                throw new ArgumentNullException(nameof(fieldSymbol));

            if (fieldSymbol.HasConstantValue)
            {
                object constantValue = fieldSymbol.ConstantValue;

                return constantValue is char value2
                    && value == value2;
            }

            return false;
        }

        /// <summary>
        /// Get a value indicating whether the field symbol has specified constant value.
        /// </summary>
        /// <param name="fieldSymbol"></param>
        /// <param name="value"></param>
        /// <returns></returns>
        public static bool HasConstantValue(this IFieldSymbol fieldSymbol, sbyte value)
        {
            if (fieldSymbol == null)
                throw new ArgumentNullException(nameof(fieldSymbol));

            if (fieldSymbol.HasConstantValue)
            {
                object constantValue = fieldSymbol.ConstantValue;

                return constantValue is sbyte value2
                    && value == value2;
            }

            return false;
        }

        /// <summary>
        /// Get a value indicating whether the field symbol has specified constant value.
        /// </summary>
        /// <param name="fieldSymbol"></param>
        /// <param name="value"></param>
        /// <returns></returns>
        public static bool HasConstantValue(this IFieldSymbol fieldSymbol, byte value)
        {
            if (fieldSymbol == null)
                throw new ArgumentNullException(nameof(fieldSymbol));

            if (fieldSymbol.HasConstantValue)
            {
                object constantValue = fieldSymbol.ConstantValue;

                return constantValue is byte value2
                    && value == value2;
            }

            return false;
        }

        /// <summary>
        /// Get a value indicating whether the field symbol has specified constant value.
        /// </summary>
        /// <param name="fieldSymbol"></param>
        /// <param name="value"></param>
        /// <returns></returns>
        public static bool HasConstantValue(this IFieldSymbol fieldSymbol, short value)
        {
            if (fieldSymbol == null)
                throw new ArgumentNullException(nameof(fieldSymbol));

            if (fieldSymbol.HasConstantValue)
            {
                object constantValue = fieldSymbol.ConstantValue;

                return constantValue is short value2
                    && value == value2;
            }

            return false;
        }

        /// <summary>
        /// Get a value indicating whether the field symbol has specified constant value.
        /// </summary>
        /// <param name="fieldSymbol"></param>
        /// <param name="value"></param>
        /// <returns></returns>
        public static bool HasConstantValue(this IFieldSymbol fieldSymbol, ushort value)
        {
            if (fieldSymbol == null)
                throw new ArgumentNullException(nameof(fieldSymbol));

            if (fieldSymbol.HasConstantValue)
            {
                object constantValue = fieldSymbol.ConstantValue;

                return constantValue is ushort value2
                    && value == value2;
            }

            return false;
        }

        /// <summary>
        /// Get a value indicating whether the field symbol has specified constant value.
        /// </summary>
        /// <param name="fieldSymbol"></param>
        /// <param name="value"></param>
        /// <returns></returns>
        public static bool HasConstantValue(this IFieldSymbol fieldSymbol, int value)
        {
            if (fieldSymbol == null)
                throw new ArgumentNullException(nameof(fieldSymbol));

            if (fieldSymbol.HasConstantValue)
            {
                object constantValue = fieldSymbol.ConstantValue;

                return constantValue is int value2
                    && value == value2;
            }

            return false;
        }

        /// <summary>
        /// Get a value indicating whether the field symbol has specified constant value.
        /// </summary>
        /// <param name="fieldSymbol"></param>
        /// <param name="value"></param>
        /// <returns></returns>
        public static bool HasConstantValue(this IFieldSymbol fieldSymbol, uint value)
        {
            if (fieldSymbol == null)
                throw new ArgumentNullException(nameof(fieldSymbol));

            if (fieldSymbol.HasConstantValue)
            {
                object constantValue = fieldSymbol.ConstantValue;

                return constantValue is uint value2
                    && value == value2;
            }

            return false;
        }

        /// <summary>
        /// Get a value indicating whether the field symbol has specified constant value.
        /// </summary>
        /// <param name="fieldSymbol"></param>
        /// <param name="value"></param>
        /// <returns></returns>
        public static bool HasConstantValue(this IFieldSymbol fieldSymbol, long value)
        {
            if (fieldSymbol == null)
                throw new ArgumentNullException(nameof(fieldSymbol));

            if (fieldSymbol.HasConstantValue)
            {
                object constantValue = fieldSymbol.ConstantValue;

                return constantValue is long value2
                    && value == value2;
            }

            return false;
        }

        /// <summary>
        /// Get a value indicating whether the field symbol has specified constant value.
        /// </summary>
        /// <param name="fieldSymbol"></param>
        /// <param name="value"></param>
        /// <returns></returns>
        public static bool HasConstantValue(this IFieldSymbol fieldSymbol, ulong value)
        {
            if (fieldSymbol == null)
                throw new ArgumentNullException(nameof(fieldSymbol));

            if (fieldSymbol.HasConstantValue)
            {
                object constantValue = fieldSymbol.ConstantValue;

                return constantValue is ulong value2
                    && value == value2;
            }

            return false;
        }

        /// <summary>
        /// Get a value indicating whether the field symbol has specified constant value.
        /// </summary>
        /// <param name="fieldSymbol"></param>
        /// <param name="value"></param>
        /// <returns></returns>
        public static bool HasConstantValue(this IFieldSymbol fieldSymbol, decimal value)
        {
            if (fieldSymbol == null)
                throw new ArgumentNullException(nameof(fieldSymbol));

            if (fieldSymbol.HasConstantValue)
            {
                object constantValue = fieldSymbol.ConstantValue;

                return constantValue is decimal value2
                    && value == value2;
            }

            return false;
        }

        /// <summary>
        /// Get a value indicating whether the field symbol has specified constant value.
        /// </summary>
        /// <param name="fieldSymbol"></param>
        /// <param name="value"></param>
        /// <returns></returns>
        public static bool HasConstantValue(this IFieldSymbol fieldSymbol, float value)
        {
            if (fieldSymbol == null)
                throw new ArgumentNullException(nameof(fieldSymbol));

            if (fieldSymbol.HasConstantValue)
            {
                object constantValue = fieldSymbol.ConstantValue;

                return constantValue is float value2
                    && value == value2;
            }

            return false;
        }

        /// <summary>
        /// Get a value indicating whether the field symbol has specified constant value.
        /// </summary>
        /// <param name="fieldSymbol"></param>
        /// <param name="value"></param>
        /// <returns></returns>
        public static bool HasConstantValue(this IFieldSymbol fieldSymbol, double value)
        {
            if (fieldSymbol == null)
                throw new ArgumentNullException(nameof(fieldSymbol));

            if (fieldSymbol.HasConstantValue)
            {
                object constantValue = fieldSymbol.ConstantValue;

                return constantValue is double value2
                    && value == value2;
            }

            return false;
        }

        /// <summary>
        /// Get a value indicating whether the field symbol has specified constant value.
        /// </summary>
        /// <param name="fieldSymbol"></param>
        /// <param name="value"></param>
        /// <returns></returns>
        public static bool HasConstantValue(this IFieldSymbol fieldSymbol, string value)
        {
            if (fieldSymbol == null)
                throw new ArgumentNullException(nameof(fieldSymbol));

            if (fieldSymbol.HasConstantValue)
            {
                object constantValue = fieldSymbol.ConstantValue;

                return constantValue is string value2
                    && value == value2;
            }

            return false;
        }
        #endregion IFieldSymbol

        #region IMethodSymbol
        internal static IMethodSymbol BaseOverriddenMethod(this IMethodSymbol methodSymbol)
        {
            if (methodSymbol == null)
                throw new ArgumentNullException(nameof(methodSymbol));

            while (true)
            {
                IMethodSymbol overriddenMethod = methodSymbol.OverriddenMethod;

                if (overriddenMethod == null)
                    return methodSymbol;

                methodSymbol = overriddenMethod;
            }
        }

        internal static IEnumerable<IMethodSymbol> OverriddenMethods(this IMethodSymbol methodSymbol)
        {
            if (methodSymbol == null)
                throw new ArgumentNullException(nameof(methodSymbol));

            return OverriddenMethodsIterator();

            IEnumerable<IMethodSymbol> OverriddenMethodsIterator()
            {
                IMethodSymbol overriddenMethod = methodSymbol.OverriddenMethod;

                while (overriddenMethod != null)
                {
                    yield return overriddenMethod;

                    overriddenMethod = overriddenMethod.OverriddenMethod;
                }
            }
        }

        /// <summary>
        /// If this method is a reduced extension method, returns the definition of extension method from which this was reduced. Otherwise, returns this symbol.
        /// </summary>
        /// <param name="methodSymbol"></param>
        /// <returns></returns>
        public static IMethodSymbol ReducedFromOrSelf(this IMethodSymbol methodSymbol)
        {
            return methodSymbol?.ReducedFrom ?? methodSymbol;
        }

        /// <summary>
        /// Returns true if this method is a reduced extension method.
        /// </summary>
        /// <param name="methodSymbol"></param>
        /// <returns></returns>
        public static bool IsReducedExtensionMethod(this IMethodSymbol methodSymbol)
        {
            return methodSymbol?.MethodKind == MethodKind.ReducedExtension;
        }

        /// <summary>
        /// Returns true if this method is an ordinary extension method (i.e. "this" parameter has not been removed).
        /// </summary>
        /// <param name="methodSymbol"></param>
        /// <returns></returns>
        public static bool IsOrdinaryExtensionMethod(this IMethodSymbol methodSymbol)
        {
            return methodSymbol?.IsExtensionMethod == true
                && methodSymbol.MethodKind == MethodKind.Ordinary;
        }

        internal static bool IsReturnType(this IMethodSymbol methodSymbol, SpecialType specialType)
        {
            return methodSymbol?.ReturnType.SpecialType == specialType;
        }

        internal static bool HasSingleParameter(this IMethodSymbol methodSymbol, SpecialType parameterType)
        {
            return methodSymbol.Parameters.SingleOrDefault(shouldThrow: false)?.Type.SpecialType == parameterType;
        }

        internal static bool HasTwoParameters(this IMethodSymbol methodSymbol, SpecialType firstParameterType, SpecialType secondParameterType)
        {
            ImmutableArray<IParameterSymbol> parameters = methodSymbol.Parameters;

            return parameters.Length == 2
                && parameters[0].Type.SpecialType == firstParameterType
                && parameters[1].Type.SpecialType == secondParameterType;
        }
        #endregion IMethodSymbol

        #region IParameterSymbol
        /// <summary>
        /// Returns true if the parameter was declared as a parameter array that has a specified element type.
        /// </summary>
        /// <param name="parameterSymbol"></param>
        /// <param name="elementType"></param>
        /// <returns></returns>
        public static bool IsParameterArrayOf(this IParameterSymbol parameterSymbol, SpecialType elementType)
        {
            return parameterSymbol?.IsParams == true
                && (parameterSymbol.Type as IArrayTypeSymbol)?.ElementType.SpecialType == elementType;
        }

        /// <summary>
        /// Returns true if the parameter was declared as a parameter array that has one of specified element types.
        /// </summary>
        /// <param name="parameterSymbol"></param>
        /// <param name="elementType1"></param>
        /// <param name="elementType2"></param>
        /// <returns></returns>
        public static bool IsParameterArrayOf(
            this IParameterSymbol parameterSymbol,
            SpecialType elementType1,
            SpecialType elementType2)
        {
            return parameterSymbol?.IsParams == true
                && (parameterSymbol.Type as IArrayTypeSymbol)?
                    .ElementType
                    .SpecialType
                    .Is(elementType1, elementType2) == true;
        }

        /// <summary>
        /// Returns true if the parameter was declared as a parameter array that has one of specified element types.
        /// </summary>
        /// <param name="parameterSymbol"></param>
        /// <param name="elementType1"></param>
        /// <param name="elementType2"></param>
        /// <param name="elementType3"></param>
        /// <returns></returns>
        public static bool IsParameterArrayOf(
            this IParameterSymbol parameterSymbol,
            SpecialType elementType1,
            SpecialType elementType2,
            SpecialType elementType3)
        {
            return parameterSymbol?.IsParams == true
                && (parameterSymbol.Type as IArrayTypeSymbol)?
                    .ElementType
                    .SpecialType
                    .Is(elementType1, elementType2, elementType3) == true;
        }

        /// <summary>
        /// Returns true if the parameter was declared as "ref" or "out" parameter.
        /// </summary>
        /// <param name="parameterSymbol"></param>
        /// <returns></returns>
        public static bool IsRefOrOut(this IParameterSymbol parameterSymbol)
        {
            if (parameterSymbol == null)
                throw new ArgumentNullException(nameof(parameterSymbol));

            RefKind refKind = parameterSymbol.RefKind;

            return refKind == RefKind.Ref
                || refKind == RefKind.Out;
        }
        #endregion IParameterSymbol

        #region IPropertySymbol
        internal static IPropertySymbol BaseOverriddenProperty(this IPropertySymbol propertySymbol)
        {
            if (propertySymbol == null)
                throw new ArgumentNullException(nameof(propertySymbol));

            while (true)
            {
                IPropertySymbol overriddenProperty = propertySymbol.OverriddenProperty;

                if (overriddenProperty == null)
                    return propertySymbol;

                propertySymbol = overriddenProperty;
            }
        }

        internal static IEnumerable<IPropertySymbol> OverriddenProperties(this IPropertySymbol propertySymbol)
        {
            if (propertySymbol == null)
                throw new ArgumentNullException(nameof(propertySymbol));

            return OverriddenPropertiesIterator();

            IEnumerable<IPropertySymbol> OverriddenPropertiesIterator()
            {
                IPropertySymbol overriddenProperty = propertySymbol.OverriddenProperty;

                while (overriddenProperty != null)
                {
                    yield return overriddenProperty;

                    overriddenProperty = overriddenProperty.OverriddenProperty;
                }
            }
        }
        #endregion IPropertySymbol

        #region INamedTypeSymbol
        /// <summary>
        /// Returns true if the type is <see cref="Nullable{T}"/> and it has specified type argument.
        /// </summary>
        /// <param name="namedTypeSymbol"></param>
        /// <param name="specialType"></param>
        /// <returns></returns>
        public static bool IsNullableOf(this INamedTypeSymbol namedTypeSymbol, SpecialType specialType)
        {
            return namedTypeSymbol.IsNullableType()
                && namedTypeSymbol.TypeArguments[0].SpecialType == specialType;
        }

        /// <summary>
        /// Returns true if the type is <see cref="Nullable{T}"/> and it has specified type argument.
        /// </summary>
        /// <param name="namedTypeSymbol"></param>
        /// <param name="typeArgument"></param>
        /// <returns></returns>
        public static bool IsNullableOf(this INamedTypeSymbol namedTypeSymbol, ITypeSymbol typeArgument)
        {
            return namedTypeSymbol.IsNullableType()
                && namedTypeSymbol.TypeArguments[0] == typeArgument;
        }
        #endregion INamedTypeSymbol

        #region INamespaceSymbol
        internal static IEnumerable<INamespaceSymbol> ContainingNamespacesAndSelf(this INamespaceSymbol @namespace)
        {
            if (@namespace == null)
                throw new ArgumentNullException(nameof(@namespace));

            return ContainingNamespacesAndSelfIterator();

            IEnumerable<INamespaceSymbol> ContainingNamespacesAndSelfIterator()
            {
                do
                {
                    yield return @namespace;

                    @namespace = @namespace.ContainingNamespace;

                } while (@namespace != null);
            }
        }
        #endregion INamespaceSymbol

        #region ITypeSymbol
        /// <summary>
        /// Returns true if the type is <see cref="Nullable{T}"/> and it has specified type argument.
        /// </summary>
        /// <param name="typeSymbol"></param>
        /// <param name="specialType"></param>
        /// <returns></returns>
        public static bool IsNullableOf(this ITypeSymbol typeSymbol, SpecialType specialType)
        {
            return (typeSymbol as INamedTypeSymbol)?.IsNullableOf(specialType) == true;
        }

        /// <summary>
        /// Returns true if the type is <see cref="Nullable{T}"/> and it has specified type argument.
        /// </summary>
        /// <param name="typeSymbol"></param>
        /// <param name="typeArgument"></param>
        /// <returns></returns>
        public static bool IsNullableOf(this ITypeSymbol typeSymbol, ITypeSymbol typeArgument)
        {
            return (typeSymbol as INamedTypeSymbol)?.IsNullableOf(typeArgument) == true;
        }

        /// <summary>
        /// Returns true if the type is <see cref="Void"/>.
        /// </summary>
        /// <param name="typeSymbol"></param>
        /// <returns></returns>
        public static bool IsVoid(this ITypeSymbol typeSymbol)
        {
            return typeSymbol?.SpecialType == SpecialType.System_Void;
        }

        /// <summary>
        /// Returns true if the type is <see cref="string"/>.
        /// </summary>
        /// <param name="typeSymbol"></param>
        /// <returns></returns>
        public static bool IsString(this ITypeSymbol typeSymbol)
        {
            return typeSymbol?.SpecialType == SpecialType.System_String;
        }

        /// <summary>
        /// Returns true if the type is <see cref="object"/>.
        /// </summary>
        /// <param name="typeSymbol"></param>
        /// <returns></returns>
        public static bool IsObject(this ITypeSymbol typeSymbol)
        {
            return typeSymbol?.SpecialType == SpecialType.System_Object;
        }

        /// <summary>
        /// Gets a list of base types of this type.
        /// </summary>
        /// <param name="type"></param>
        /// <returns></returns>
        public static IEnumerable<INamedTypeSymbol> BaseTypes(this ITypeSymbol type)
        {
            if (type == null)
                throw new ArgumentNullException(nameof(type));

            return BaseTypesIterator();

            IEnumerable<INamedTypeSymbol> BaseTypesIterator()
            {
                INamedTypeSymbol baseType = type.BaseType;

                while (baseType != null)
                {
                    yield return baseType;
                    baseType = baseType.BaseType;
                }
            }
        }

        /// <summary>
        /// Gets a list of base types of this type (including this type).
        /// </summary>
        /// <param name="typeSymbol"></param>
        /// <returns></returns>
        public static IEnumerable<ITypeSymbol> BaseTypesAndSelf(this ITypeSymbol typeSymbol)
        {
            if (typeSymbol == null)
                throw new ArgumentNullException(nameof(typeSymbol));

            return BaseTypesAndSelfIterator();

            IEnumerable<ITypeSymbol> BaseTypesAndSelfIterator()
            {
                ITypeSymbol current = typeSymbol;

                while (current != null)
                {
                    yield return current;
                    current = current.BaseType;
                }
            }
        }

        /// <summary>
        /// Returns true if the type implements specified interface.
        /// </summary>
        /// <param name="typeSymbol"></param>
        /// <param name="interfaceType"></param>
        /// <param name="allInterfaces">If true, use <see cref="ITypeSymbol.AllInterfaces"/>, otherwise use <see cref="ITypeSymbol.Interfaces"/>.</param>
        /// <returns></returns>
        public static bool Implements(this ITypeSymbol typeSymbol, SpecialType interfaceType, bool allInterfaces = false)
        {
            if (typeSymbol == null)
                throw new ArgumentNullException(nameof(typeSymbol));

            ImmutableArray<INamedTypeSymbol> interfaces = typeSymbol.GetInterfaces(allInterfaces);

            for (int i = 0; i < interfaces.Length; i++)
            {
                if (interfaces[i].ConstructedFrom.SpecialType == interfaceType)
                    return true;
            }

            return false;
        }

        internal static bool IsOrImplements(this ITypeSymbol typeSymbol, SpecialType interfaceType, bool allInterfaces = false)
        {
            if (typeSymbol == null)
                throw new ArgumentNullException(nameof(typeSymbol));

            return typeSymbol.SpecialType == interfaceType
                || typeSymbol.Implements(interfaceType, allInterfaces: allInterfaces);
        }

        /// <summary>
        /// Returns true if the type implements any of specified interfaces.
        /// </summary>
        /// <param name="typeSymbol"></param>
        /// <param name="interfaceType1"></param>
        /// <param name="interfaceType2"></param>
        /// <param name="allInterfaces">If true, use <see cref="ITypeSymbol.AllInterfaces"/>, otherwise use <see cref="ITypeSymbol.Interfaces"/>.</param>
        /// <returns></returns>
        public static bool ImplementsAny(this ITypeSymbol typeSymbol, SpecialType interfaceType1, SpecialType interfaceType2, bool allInterfaces = false)
        {
            if (typeSymbol == null)
                throw new ArgumentNullException(nameof(typeSymbol));

            ImmutableArray<INamedTypeSymbol> interfaces = typeSymbol.GetInterfaces(allInterfaces);

            for (int i = 0; i < interfaces.Length; i++)
            {
                if (interfaces[i].ConstructedFrom.SpecialType.Is(interfaceType1, interfaceType2))
                    return true;
            }

            return false;
        }

        /// <summary>
        /// Returns true if the type implements any of specified interfaces.
        /// </summary>
        /// <param name="typeSymbol"></param>
        /// <param name="interfaceType1"></param>
        /// <param name="interfaceType2"></param>
        /// <param name="interfaceType3"></param>
        /// <param name="allInterfaces">If true, use <see cref="ITypeSymbol.AllInterfaces"/>, otherwise use <see cref="ITypeSymbol.Interfaces"/>.</param>
        /// <returns></returns>
        public static bool ImplementsAny(this ITypeSymbol typeSymbol, SpecialType interfaceType1, SpecialType interfaceType2, SpecialType interfaceType3, bool allInterfaces = false)
        {
            if (typeSymbol == null)
                throw new ArgumentNullException(nameof(typeSymbol));

            ImmutableArray<INamedTypeSymbol> interfaces = typeSymbol.GetInterfaces(allInterfaces);

            for (int i = 0; i < interfaces.Length; i++)
            {
                if (interfaces[i].ConstructedFrom.SpecialType.Is(interfaceType1, interfaceType2, interfaceType3))
                    return true;
            }

            return false;
        }

        /// <summary>
        /// Returns true if the type implements specified interface.
        /// </summary>
        /// <param name="typeSymbol"></param>
        /// <param name="interfaceSymbol"></param>
        /// <param name="allInterfaces">If true, use <see cref="ITypeSymbol.AllInterfaces"/>, otherwise use <see cref="ITypeSymbol.Interfaces"/>.</param>
        /// <returns></returns>
        public static bool Implements(this ITypeSymbol typeSymbol, INamedTypeSymbol interfaceSymbol, bool allInterfaces = false)
        {
            if (typeSymbol == null)
                throw new ArgumentNullException(nameof(typeSymbol));

            if (interfaceSymbol != null)
            {
                ImmutableArray<INamedTypeSymbol> interfaces = typeSymbol.GetInterfaces(allInterfaces);

                for (int i = 0; i < interfaces.Length; i++)
                {
                    if (interfaces[i].Equals(interfaceSymbol))
                        return true;
                }
            }

            return false;
        }

        //TODO: make public
<<<<<<< HEAD
        internal static bool Implements(this ITypeSymbol typeSymbol, in FullyQualifiedMetadataName fullyQualifiedMetadataName, bool allInterfaces = false)
=======
        internal static bool Implements(this ITypeSymbol typeSymbol, in MetadataName metadataName, bool allInterfaces = false)
>>>>>>> db124047
        {
            if (typeSymbol == null)
                throw new ArgumentNullException(nameof(typeSymbol));

            foreach (INamedTypeSymbol interfaceSymbol in typeSymbol.GetInterfaces(allInterfaces))
            {
<<<<<<< HEAD
                if (interfaceSymbol.HasMetadataName(fullyQualifiedMetadataName))
=======
                if (interfaceSymbol.HasMetadataName(metadataName))
>>>>>>> db124047
                    return true;
            }

            return false;
        }

        internal static bool IsEnumWithFlags(this ITypeSymbol typeSymbol)
        {
            return typeSymbol?.TypeKind == TypeKind.Enum
                && typeSymbol.HasAttribute(MetadataNames.System_FlagsAttribute);
        }

        /// <summary>
        /// Returns true if the type can be declared explicitly in a source code.
        /// </summary>
        /// <param name="typeSymbol"></param>
        /// <returns></returns>
        public static bool SupportsExplicitDeclaration(this ITypeSymbol typeSymbol)
        {
            if (typeSymbol == null)
                throw new ArgumentNullException(nameof(typeSymbol));

            if (typeSymbol.IsAnonymousType)
                return false;

            switch (typeSymbol.Kind)
            {
                case SymbolKind.TypeParameter:
                case SymbolKind.DynamicType:
                    {
                        return true;
                    }
                case SymbolKind.ArrayType:
                    {
                        return SupportsExplicitDeclaration(((IArrayTypeSymbol)typeSymbol).ElementType);
                    }
                case SymbolKind.NamedType:
                    {
                        var namedTypeSymbol = (INamedTypeSymbol)typeSymbol;

                        if (typeSymbol.IsTupleType)
                        {
                            foreach (IFieldSymbol tupleElement in namedTypeSymbol.TupleElements)
                            {
                                if (!SupportsExplicitDeclaration(tupleElement.Type))
                                    return false;
                            }

                            return true;
                        }

                        return !ContainsAnonymousType(namedTypeSymbol.TypeArguments);
                    }
            }

            return false;

            bool ContainsAnonymousType(ImmutableArray<ITypeSymbol> typeSymbols)
            {
                foreach (ITypeSymbol symbol in typeSymbols)
                {
                    if (symbol.IsAnonymousType)
                        return true;

                    if (symbol.Kind == SymbolKind.NamedType)
                    {
                        var namedTypeSymbol = (INamedTypeSymbol)symbol;

                        if (ContainsAnonymousType(namedTypeSymbol.TypeArguments))
                            return true;
                    }
                }

                return false;
            }
        }

        /// <summary>
        /// Returns true if the type inherits from a specified base type.
        /// </summary>
        /// <param name="type"></param>
        /// <param name="baseType"></param>
        /// <param name="includeInterfaces"></param>
        /// <returns></returns>
        public static bool InheritsFrom(this ITypeSymbol type, ITypeSymbol baseType, bool includeInterfaces = false)
        {
            if (type == null)
                throw new ArgumentNullException(nameof(type));

            if (baseType == null)
                return false;

            INamedTypeSymbol t = type.BaseType;

            while (t != null)
            {
                Debug.Assert(t.TypeKind.Is(TypeKind.Class, TypeKind.Error), t.TypeKind.ToString());

                if (t.Equals(baseType))
                    return true;

                t = t.BaseType;
            }

            if (includeInterfaces
                && baseType.TypeKind == TypeKind.Interface)
            {
                foreach (INamedTypeSymbol interfaceType in type.AllInterfaces)
                {
                    if (interfaceType.Equals(baseType))
                        return true;
                }
            }

            return false;
        }

        //TODO: make public
<<<<<<< HEAD
        internal static bool InheritsFrom(this ITypeSymbol type, in FullyQualifiedMetadataName fullyQualifiedMetadataName, bool includeInterfaces = false)
=======
        internal static bool InheritsFrom(this ITypeSymbol type, in MetadataName metadataName, bool includeInterfaces = false)
>>>>>>> db124047
        {
            if (type == null)
                throw new ArgumentNullException(nameof(type));

            INamedTypeSymbol baseType = type.BaseType;

            while (baseType != null)
            {
<<<<<<< HEAD
                if (baseType.HasMetadataName(fullyQualifiedMetadataName))
=======
                if (baseType.HasMetadataName(metadataName))
>>>>>>> db124047
                    return true;

                baseType = baseType.BaseType;
            }

            if (includeInterfaces)
            {
                foreach (INamedTypeSymbol interfaceType in type.AllInterfaces)
                {
<<<<<<< HEAD
                    if (interfaceType.HasMetadataName(fullyQualifiedMetadataName))
=======
                    if (interfaceType.HasMetadataName(metadataName))
>>>>>>> db124047
                        return true;
                }
            }

            return false;
        }

        /// <summary>
        /// Returns true if the type is equal or inherits from a specified base type.
        /// </summary>
        /// <param name="type"></param>
        /// <param name="baseType"></param>
        /// <param name="includeInterfaces"></param>
        /// <returns></returns>
        public static bool EqualsOrInheritsFrom(this ITypeSymbol type, ITypeSymbol baseType, bool includeInterfaces = false)
        {
            if (type == null)
                throw new ArgumentNullException(nameof(type));

            return type.Equals(baseType)
                || InheritsFrom(type, baseType, includeInterfaces);
        }

        //TODO: make public
<<<<<<< HEAD
        internal static bool EqualsOrInheritsFrom(this ITypeSymbol type, in FullyQualifiedMetadataName fullyQualifiedMetadataName, bool includeInterfaces = false)
=======
        internal static bool EqualsOrInheritsFrom(this ITypeSymbol type, in MetadataName metadataName, bool includeInterfaces = false)
>>>>>>> db124047
        {
            if (type == null)
                throw new ArgumentNullException(nameof(type));

<<<<<<< HEAD
            return type.HasMetadataName(fullyQualifiedMetadataName)
                || InheritsFrom(type, fullyQualifiedMetadataName, includeInterfaces);
=======
            return type.HasMetadataName(metadataName)
                || InheritsFrom(type, metadataName, includeInterfaces);
>>>>>>> db124047
        }

        /// <summary>
        /// Searches for a member that matches the conditions defined by the specified predicate, if any, and returns the first occurrence within the type's members.
        /// </summary>
        /// <typeparam name="TSymbol"></typeparam>
        /// <param name="typeSymbol"></param>
        /// <param name="predicate"></param>
        /// <returns></returns>
        public static TSymbol FindMember<TSymbol>(this ITypeSymbol typeSymbol, Func<TSymbol, bool> predicate = null) where TSymbol : ISymbol
        {
            if (typeSymbol == null)
                throw new ArgumentNullException(nameof(typeSymbol));

            return FindMemberImpl(typeSymbol.GetMembers(), predicate);
        }

        /// <summary>
        /// Searches for a member that has the specified name and matches the conditions defined by the specified predicate, if any, and returns the first occurrence within the type's members.
        /// </summary>
        /// <typeparam name="TSymbol"></typeparam>
        /// <param name="typeSymbol"></param>
        /// <param name="name"></param>
        /// <param name="predicate"></param>
        /// <returns></returns>
        public static TSymbol FindMember<TSymbol>(this ITypeSymbol typeSymbol, string name, Func<TSymbol, bool> predicate = null) where TSymbol : ISymbol
        {
            if (typeSymbol == null)
                throw new ArgumentNullException(nameof(typeSymbol));

            return FindMemberImpl(typeSymbol.GetMembers(name), predicate);
        }

        private static TSymbol FindMemberImpl<TSymbol>(ImmutableArray<ISymbol> members, Func<TSymbol, bool> predicate) where TSymbol : ISymbol
        {
            if (predicate != null)
            {
                foreach (ISymbol symbol in members)
                {
                    if (symbol is TSymbol tsymbol
                        && predicate(tsymbol))
                    {
                        return tsymbol;
                    }
                }
            }
            else
            {
                foreach (ISymbol symbol in members)
                {
                    if (symbol is TSymbol tsymbol)
                        return tsymbol;
                }
            }

            return default(TSymbol);
        }

        /// <summary>
        /// Returns true if the type contains member that matches the conditions defined by the specified predicate, if any.
        /// </summary>
        /// <typeparam name="TSymbol"></typeparam>
        /// <param name="typeSymbol"></param>
        /// <param name="predicate"></param>
        /// <returns></returns>
        public static bool ContainsMember<TSymbol>(this ITypeSymbol typeSymbol, Func<TSymbol, bool> predicate = null) where TSymbol : ISymbol
        {
            if (typeSymbol == null)
                throw new ArgumentNullException(nameof(typeSymbol));

            return ContainsMemberImpl(typeSymbol.GetMembers(), predicate);
        }

        /// <summary>
        /// Returns true if the type contains member that has the specified name and matches the conditions defined by the specified predicate, if any.
        /// </summary>
        /// <typeparam name="TSymbol"></typeparam>
        /// <param name="typeSymbol"></param>
        /// <param name="name"></param>
        /// <param name="predicate"></param>
        /// <returns></returns>
        public static bool ContainsMember<TSymbol>(this ITypeSymbol typeSymbol, string name, Func<TSymbol, bool> predicate = null) where TSymbol : ISymbol
        {
            if (typeSymbol == null)
                throw new ArgumentNullException(nameof(typeSymbol));

            return ContainsMemberImpl(typeSymbol.GetMembers(name), predicate);
        }

        private static bool ContainsMemberImpl<TSymbol>(ImmutableArray<ISymbol> members, Func<TSymbol, bool> predicate) where TSymbol : ISymbol
        {
            if (predicate != null)
            {
                foreach (ISymbol symbol in members)
                {
                    if (symbol is TSymbol tsymbol
                        && predicate(tsymbol))
                    {
                        return true;
                    }
                }
            }
            else
            {
                foreach (ISymbol symbol in members)
                {
                    if (symbol is TSymbol tsymbol)
                        return true;
                }
            }

            return false;
        }

        internal static IFieldSymbol FindFieldWithConstantValue(this ITypeSymbol typeSymbol, object value)
        {
            foreach (ISymbol symbol in typeSymbol.GetMembers())
            {
                if (symbol.Kind == SymbolKind.Field)
                {
                    var fieldSymbol = (IFieldSymbol)symbol;

                    if (fieldSymbol.HasConstantValue
                        && object.Equals(fieldSymbol.ConstantValue, value))
                    {
                        return fieldSymbol;
                    }
                }
            }

            return null;
        }

        internal static bool EqualsOrInheritsFromTaskOfT(this ITypeSymbol typeSymbol)
        {
            return typeSymbol?.EqualsOrInheritsFrom(MetadataNames.System_Threading_Tasks_Task_T) == true;
        }

        /// <summary>
        /// Returns true if the type is <see cref="IEnumerable{T}"/>.
        /// </summary>
        /// <param name="typeSymbol"></param>
        /// <returns></returns>
        public static bool IsIEnumerableOfT(this ITypeSymbol typeSymbol)
        {
            return typeSymbol?.SpecialType == SpecialType.System_Collections_Generic_IEnumerable_T;
        }

        /// <summary>
        /// Returns true if the type is <see cref="IEnumerable"/> or <see cref="IEnumerable{T}"/>.
        /// </summary>
        /// <param name="typeSymbol"></param>
        /// <returns></returns>
        public static bool IsIEnumerableOrIEnumerableOfT(this ITypeSymbol typeSymbol)
        {
            return typeSymbol?
                .SpecialType
                .Is(SpecialType.System_Collections_IEnumerable, SpecialType.System_Collections_Generic_IEnumerable_T) == true;
        }

        /// <summary>
        /// Returns true if the type is a reference type or a nullable type.
        /// </summary>
        /// <param name="typeSymbol"></param>
        /// <returns></returns>
        public static bool IsReferenceTypeOrNullableType(this ITypeSymbol typeSymbol)
        {
            return typeSymbol?.IsReferenceType == true
                || typeSymbol.IsNullableType();
        }

        /// <summary>
        /// Returns true if the type is a nullable type.
        /// </summary>
        /// <param name="typeSymbol"></param>
        /// <returns></returns>
        public static bool IsNullableType(this ITypeSymbol typeSymbol)
        {
            return typeSymbol?.OriginalDefinition.SpecialType == SpecialType.System_Nullable_T;
        }

        private static ImmutableArray<INamedTypeSymbol> GetInterfaces(this ITypeSymbol typeSymbol, bool allInterfaces)
        {
            return (allInterfaces) ? typeSymbol.AllInterfaces : typeSymbol.Interfaces;
        }
        #endregion ITypeSymbol
    }
}<|MERGE_RESOLUTION|>--- conflicted
+++ resolved
@@ -366,22 +366,14 @@
         }
 
         //TODO: make public
-<<<<<<< HEAD
-        internal static AttributeData GetAttribute(this ISymbol symbol, in FullyQualifiedMetadataName fullyQualifiedMetadataName)
-=======
         internal static AttributeData GetAttribute(this ISymbol symbol, in MetadataName metadataName)
->>>>>>> db124047
         {
             if (symbol == null)
                 throw new ArgumentNullException(nameof(symbol));
 
             foreach (AttributeData attributeData in symbol.GetAttributes())
             {
-<<<<<<< HEAD
-                if (attributeData.AttributeClass.HasMetadataName(fullyQualifiedMetadataName))
-=======
                 if (attributeData.AttributeClass.HasMetadataName(metadataName))
->>>>>>> db124047
                     return attributeData;
             }
 
@@ -427,24 +419,6 @@
         }
 
         //TODO: make public
-<<<<<<< HEAD
-        internal static bool HasAttribute(this ISymbol symbol, in FullyQualifiedMetadataName fullyQualifiedMetadataName)
-        {
-            return GetAttribute(symbol, fullyQualifiedMetadataName) != null;
-        }
-
-        //TODO: make public
-        internal static bool HasAttribute(this ITypeSymbol typeSymbol, in FullyQualifiedMetadataName fullyQualifiedMetadataName, bool includeBaseTypes)
-        {
-            if (!includeBaseTypes)
-                return HasAttribute(typeSymbol, fullyQualifiedMetadataName);
-
-            ITypeSymbol t = typeSymbol;
-
-            do
-            {
-                if (t.HasAttribute(fullyQualifiedMetadataName))
-=======
         internal static bool HasAttribute(this ISymbol symbol, in MetadataName metadataName)
         {
             return GetAttribute(symbol, metadataName) != null;
@@ -461,7 +435,6 @@
             do
             {
                 if (t.HasAttribute(metadataName))
->>>>>>> db124047
                     return true;
 
                 t = t.BaseType;
@@ -558,11 +531,7 @@
             return true;
         }
 
-<<<<<<< HEAD
-        internal static bool HasMetadataName(this ISymbol symbol, in FullyQualifiedMetadataName fullyQualifiedMetadataName)
-=======
         internal static bool HasMetadataName(this ISymbol symbol, in MetadataName metadataName)
->>>>>>> db124047
         {
             return metadataName.Equals(symbol);
         }
@@ -1368,22 +1337,14 @@
         }
 
         //TODO: make public
-<<<<<<< HEAD
-        internal static bool Implements(this ITypeSymbol typeSymbol, in FullyQualifiedMetadataName fullyQualifiedMetadataName, bool allInterfaces = false)
-=======
         internal static bool Implements(this ITypeSymbol typeSymbol, in MetadataName metadataName, bool allInterfaces = false)
->>>>>>> db124047
         {
             if (typeSymbol == null)
                 throw new ArgumentNullException(nameof(typeSymbol));
 
             foreach (INamedTypeSymbol interfaceSymbol in typeSymbol.GetInterfaces(allInterfaces))
             {
-<<<<<<< HEAD
-                if (interfaceSymbol.HasMetadataName(fullyQualifiedMetadataName))
-=======
                 if (interfaceSymbol.HasMetadataName(metadataName))
->>>>>>> db124047
                     return true;
             }
 
@@ -1502,11 +1463,7 @@
         }
 
         //TODO: make public
-<<<<<<< HEAD
-        internal static bool InheritsFrom(this ITypeSymbol type, in FullyQualifiedMetadataName fullyQualifiedMetadataName, bool includeInterfaces = false)
-=======
         internal static bool InheritsFrom(this ITypeSymbol type, in MetadataName metadataName, bool includeInterfaces = false)
->>>>>>> db124047
         {
             if (type == null)
                 throw new ArgumentNullException(nameof(type));
@@ -1515,11 +1472,7 @@
 
             while (baseType != null)
             {
-<<<<<<< HEAD
-                if (baseType.HasMetadataName(fullyQualifiedMetadataName))
-=======
                 if (baseType.HasMetadataName(metadataName))
->>>>>>> db124047
                     return true;
 
                 baseType = baseType.BaseType;
@@ -1529,11 +1482,7 @@
             {
                 foreach (INamedTypeSymbol interfaceType in type.AllInterfaces)
                 {
-<<<<<<< HEAD
-                    if (interfaceType.HasMetadataName(fullyQualifiedMetadataName))
-=======
                     if (interfaceType.HasMetadataName(metadataName))
->>>>>>> db124047
                         return true;
                 }
             }
@@ -1558,22 +1507,13 @@
         }
 
         //TODO: make public
-<<<<<<< HEAD
-        internal static bool EqualsOrInheritsFrom(this ITypeSymbol type, in FullyQualifiedMetadataName fullyQualifiedMetadataName, bool includeInterfaces = false)
-=======
         internal static bool EqualsOrInheritsFrom(this ITypeSymbol type, in MetadataName metadataName, bool includeInterfaces = false)
->>>>>>> db124047
         {
             if (type == null)
                 throw new ArgumentNullException(nameof(type));
 
-<<<<<<< HEAD
-            return type.HasMetadataName(fullyQualifiedMetadataName)
-                || InheritsFrom(type, fullyQualifiedMetadataName, includeInterfaces);
-=======
             return type.HasMetadataName(metadataName)
                 || InheritsFrom(type, metadataName, includeInterfaces);
->>>>>>> db124047
         }
 
         /// <summary>
