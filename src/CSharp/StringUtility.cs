--- conflicted
+++ resolved
@@ -112,12 +112,7 @@
                 && char.IsUpper(value[0]);
         }
 
-<<<<<<< HEAD
-        //TODO: IsEmptyOrWhiteSpace
-        public static bool IsWhitespace(string value)
-=======
         public static bool IsEmptyOrWhitespace(string value)
->>>>>>> cb1746d5
         {
             for (int i = 0; i < value.Length; i++)
             {
