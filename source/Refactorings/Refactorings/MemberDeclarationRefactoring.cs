--- conflicted
+++ resolved
@@ -85,11 +85,7 @@
                     }
                 case SyntaxKind.ClassDeclaration:
                     {
-<<<<<<< HEAD
-                        await ClassDeclarationRefactoring.ComputeRefactoringsAsync(context, (ClassDeclarationSyntax)member).ConfigureAwait(false);
-=======
                         await ClassDeclarationRefactoring.ComputeRefactorings(context, (ClassDeclarationSyntax)member).ConfigureAwait(false);
->>>>>>> 4acebedd
                         break;
                     }
                 case SyntaxKind.StructDeclaration:
@@ -125,11 +121,6 @@
                 case SyntaxKind.ConstructorDeclaration:
                     {
                         await ConstructorDeclarationRefactoring.ComputeRefactoringsAsync(context, (ConstructorDeclarationSyntax)member).ConfigureAwait(false);
-                        break;
-                    }
-                case SyntaxKind.DestructorDeclaration:
-                    {
-                        DestructorDeclarationRefactoring.ComputeRefactorings(context, (DestructorDeclarationSyntax)member);
                         break;
                     }
                 case SyntaxKind.IndexerDeclaration:
