﻿// Copyright (c) Josef Pihrt. All rights reserved. Licensed under the Apache License, Version 2.0. See License.txt in the project root for license information.

using Microsoft.CodeAnalysis;
using Microsoft.CodeAnalysis.CSharp;
using Microsoft.CodeAnalysis.CSharp.Syntax;
using Microsoft.CodeAnalysis.Diagnostics;
using Roslynator.CSharp;

namespace Roslynator.CSharp.Analysis
{
    internal static class SimplifyBooleanComparisonAnalysis
    {
        public static void ReportDiagnostic(
            SyntaxNodeAnalysisContext context,
            BinaryExpressionSyntax binaryExpression,
            ExpressionSyntax left,
            ExpressionSyntax right,
            bool fadeOut)
        {
<<<<<<< HEAD
            if (!context.IsDiagnosticEnabled(DiagnosticDescriptors.SimplifyBooleanComparison))
=======
            if (context.IsAnalyzerSuppressed(DiagnosticDescriptors.SimplifyBooleanComparison))
>>>>>>> 2cf46aad
                return;

            if (binaryExpression.SpanContainsDirectives())
                return;

            DiagnosticHelpers.ReportDiagnostic(context, DiagnosticDescriptors.SimplifyBooleanComparison, binaryExpression);

            if (!fadeOut)
                return;

            DiagnosticDescriptor fadeOutDescriptor = DiagnosticDescriptors.SimplifyBooleanComparisonFadeOut;

            DiagnosticHelpers.ReportToken(context, fadeOutDescriptor, binaryExpression.OperatorToken);

            switch (binaryExpression.Kind())
            {
                case SyntaxKind.EqualsExpression:
                    {
                        if (left.IsKind(SyntaxKind.FalseLiteralExpression))
                        {
                            DiagnosticHelpers.ReportNode(context, fadeOutDescriptor, left);

                            if (right.IsKind(SyntaxKind.LogicalNotExpression))
                                DiagnosticHelpers.ReportToken(context, fadeOutDescriptor, ((PrefixUnaryExpressionSyntax)right).OperatorToken);
                        }
                        else if (right.IsKind(SyntaxKind.FalseLiteralExpression))
                        {
                            DiagnosticHelpers.ReportNode(context, fadeOutDescriptor, right);

                            if (left.IsKind(SyntaxKind.LogicalNotExpression))
                                DiagnosticHelpers.ReportToken(context, fadeOutDescriptor, ((PrefixUnaryExpressionSyntax)left).OperatorToken);
                        }

                        break;
                    }
                case SyntaxKind.NotEqualsExpression:
                    {
                        if (left.IsKind(SyntaxKind.TrueLiteralExpression))
                        {
                            DiagnosticHelpers.ReportNode(context, fadeOutDescriptor, left);

                            if (right.IsKind(SyntaxKind.LogicalNotExpression))
                                DiagnosticHelpers.ReportToken(context, fadeOutDescriptor, ((PrefixUnaryExpressionSyntax)right).OperatorToken);
                        }
                        else if (right.IsKind(SyntaxKind.TrueLiteralExpression))
                        {
                            DiagnosticHelpers.ReportNode(context, fadeOutDescriptor, right);

                            if (left.IsKind(SyntaxKind.LogicalNotExpression))
                                DiagnosticHelpers.ReportToken(context, fadeOutDescriptor, ((PrefixUnaryExpressionSyntax)left).OperatorToken);
                        }

                        break;
                    }
            }
        }
    }
}<|MERGE_RESOLUTION|>--- conflicted
+++ resolved
@@ -17,11 +17,7 @@
             ExpressionSyntax right,
             bool fadeOut)
         {
-<<<<<<< HEAD
-            if (!context.IsDiagnosticEnabled(DiagnosticDescriptors.SimplifyBooleanComparison))
-=======
             if (context.IsAnalyzerSuppressed(DiagnosticDescriptors.SimplifyBooleanComparison))
->>>>>>> 2cf46aad
                 return;
 
             if (binaryExpression.SpanContainsDirectives())
