--- conflicted
+++ resolved
@@ -1,11 +1,7 @@
 ﻿// Copyright (c) Josef Pihrt. All rights reserved. Licensed under the Apache License, Version 2.0. See License.txt in the project root for license information.
 
-<<<<<<< HEAD
 using System;
-=======
 using System.Collections.Generic;
-using System.Diagnostics;
->>>>>>> 637a5cc7
 using System.Threading;
 using System.Threading.Tasks;
 using Microsoft.CodeAnalysis;
@@ -34,7 +30,12 @@
                 .ModifyRange(
                     selectedMembers.FirstIndex,
                     selectedMembers.Count,
-                    f => (MemberDeclarationSyntax)Refactor(CSharpUtility.GetExpressionBody(f), semanticModel, cancellationToken).WithFormatterAnnotation());
+                    f =>
+                    {
+                        (SyntaxNode node, BlockSyntax body) = Refactor(CSharpUtility.GetExpressionBody(f), semanticModel, cancellationToken);
+
+                        return (MemberDeclarationSyntax)node.WithFormatterAnnotation();
+                    });
 
             return await document.ReplaceMembersAsync(SyntaxInfo.MemberDeclarationListInfo(selectedMembers.Parent), newMembers, cancellationToken).ConfigureAwait(false);
         }
@@ -46,24 +47,15 @@
         {
             SemanticModel semanticModel = await document.GetSemanticModelAsync(cancellationToken).ConfigureAwait(false);
 
-<<<<<<< HEAD
-            (SyntaxNode newNode, BlockSyntax body) = Refactor(arrowExpressionClause, semanticModel, cancellationToken);
+            (SyntaxNode newNode, BlockSyntax body) = Refactor(expressionBody, semanticModel, cancellationToken);
 
             newNode = newNode.WithFormatterAnnotation();
-=======
-            SyntaxNode newNode = Refactor(expressionBody, semanticModel, cancellationToken).WithFormatterAnnotation();
->>>>>>> 637a5cc7
 
             return await document.ReplaceNodeAsync(expressionBody.Parent, newNode, cancellationToken).ConfigureAwait(false);
         }
 
-<<<<<<< HEAD
         public static (SyntaxNode node, BlockSyntax body) Refactor(
-            ArrowExpressionClauseSyntax arrowExpressionClause,
-=======
-        public static SyntaxNode Refactor(
             ArrowExpressionClauseSyntax expressionBody,
->>>>>>> 637a5cc7
             SemanticModel semanticModel,
             CancellationToken cancellationToken)
         {
