--- conflicted
+++ resolved
@@ -4577,26 +4577,17 @@
       </Sample>
     </Samples>
   </Analyzer>
-<<<<<<< HEAD
   <Analyzer Identifier="SimplifyCodeBranching">
     <Id>RCS1218</Id>
     <Title>Simplify code branching.</Title>
     <MessageFormat>Simplify code branching.</MessageFormat>
     <Category>Readability</Category>
-=======
-  <Analyzer Identifier="UseDebuggerDisplayAttribute">
-    <Id>RCS1218</Id>
-    <Title>Use DebuggerDisplay attribute for publicly visible type.</Title>
-    <MessageFormat>Use DebuggerDisplay attribute for publicly visible type.</MessageFormat>
-    <Category>Usage</Category>
->>>>>>> a4882b14
-    <DefaultSeverity>Info</DefaultSeverity>
-    <IsEnabledByDefault>true</IsEnabledByDefault>
-    <SupportsFadeOut>false</SupportsFadeOut>
-    <SupportsFadeOutAnalyzer>false</SupportsFadeOutAnalyzer>
-    <Samples>
-      <Sample>
-<<<<<<< HEAD
+    <DefaultSeverity>Info</DefaultSeverity>
+    <IsEnabledByDefault>true</IsEnabledByDefault>
+    <SupportsFadeOut>false</SupportsFadeOut>
+    <SupportsFadeOutAnalyzer>false</SupportsFadeOutAnalyzer>
+    <Samples>
+      <Sample>
         <Before><![CDATA[if (x)
 {
 }
@@ -4685,7 +4676,21 @@
   A,
   B,
   C,
-=======
+}]]></After>
+      </Sample>
+    </Samples>
+  </Analyzer>
+  <Analyzer Identifier="UseDebuggerDisplayAttribute">
+    <Id>RCS1220</Id>
+    <Title>Use DebuggerDisplay attribute for publicly visible type.</Title>
+    <MessageFormat>Use DebuggerDisplay attribute for publicly visible type.</MessageFormat>
+    <Category>Usage</Category>
+    <DefaultSeverity>Info</DefaultSeverity>
+    <IsEnabledByDefault>true</IsEnabledByDefault>
+    <SupportsFadeOut>false</SupportsFadeOut>
+    <SupportsFadeOutAnalyzer>false</SupportsFadeOutAnalyzer>
+    <Samples>
+      <Sample>
         <Before><![CDATA[public class Foo
 {
 }]]></Before>
@@ -4697,7 +4702,6 @@
     {
         get { return ToString(); }
     }
->>>>>>> a4882b14
 }]]></After>
       </Sample>
     </Samples>
