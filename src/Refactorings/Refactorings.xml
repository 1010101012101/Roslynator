﻿<?xml version="1.0" encoding="utf-8"?>
<Refactorings>
  <Refactoring Id="RR0002" Identifier="AddBraces" Title="Add braces">
    <Syntaxes>
      <Syntax>do statement</Syntax>
      <Syntax>else clause</Syntax>
      <Syntax>fixed statement</Syntax>
      <Syntax>for statement</Syntax>
      <Syntax>foreach statement</Syntax>
      <Syntax>if statement</Syntax>
      <Syntax>lock statement</Syntax>
      <Syntax>using statement</Syntax>
      <Syntax>while statement</Syntax>
    </Syntaxes>
    <Span>embedded statement</Span>
  </Refactoring>
  <Refactoring Id="RR0003" Identifier="AddBracesToIfElse" Title="Add braces to if-else">
    <Syntaxes>
      <Syntax>if-else chain</Syntax>
    </Syntaxes>
    <Span>embedded statement</Span>
  </Refactoring>
  <Refactoring Id="RR0004" Identifier="AddBracesToSwitchSection" Title="Add braces to switch section">
    <Syntaxes>
      <Syntax>switch section</Syntax>
    </Syntaxes>
    <Span>statements</Span>
  </Refactoring>
  <Refactoring Id="RR0005" Identifier="AddBracesToSwitchSections" Title="Add braces to switch sections">
    <Syntaxes>
      <Syntax>switch statement</Syntax>
    </Syntaxes>
    <Span>switch keyword</Span>
  </Refactoring>
  <Refactoring Id="RR0006" Identifier="AddCastExpression" Title="Add cast expression">
    <Syntaxes>
      <Syntax>argument</Syntax>
      <Syntax>assignment expression</Syntax>
      <Syntax>return statement</Syntax>
      <Syntax>variable declaration</Syntax>
    </Syntaxes>
    <Images>
      <Image>AddCastExpressionToArgument</Image>
      <Image>AddCastExpressionToAssignmentExpression</Image>
      <Image>AddCastExpressionToReturnStatement</Image>
      <Image>AddCastExpressionToVariableDeclaration</Image>
    </Images>
  </Refactoring>
  <Refactoring Id="RR0007" Identifier="AddDefaultValueToParameter" Title="Add default value to parameter">
    <Syntaxes>
      <Syntax>parameter without default value</Syntax>
    </Syntaxes>
    <Span>identifier</Span>
  </Refactoring>
  <Refactoring Id="RR0008" Identifier="AddDefaultValueToReturnStatement" Title="Add default value to return statement" IsObsolete="true">
    <Syntaxes>
      <Syntax>return statement without expression</Syntax>
    </Syntaxes>
  </Refactoring>
  <Refactoring Id="RR0009" Identifier="AddExceptionToDocumentationComment" Title="Add exception to documentation comment">
    <Syntaxes>
      <Syntax>throw statement</Syntax>
    </Syntaxes>
  </Refactoring>
  <Refactoring Id="RR0010" Identifier="AddIdentifierToVariableDeclaration" Title="Add identifier to variable declaration">
    <Syntaxes>
      <Syntax>variable declaration</Syntax>
    </Syntaxes>
  </Refactoring>
  <Refactoring Id="RR0011" Identifier="AddParameterNameToArgument" Title="Add parameter name to argument">
    <Syntaxes>
      <Syntax>argument list</Syntax>
    </Syntaxes>
  </Refactoring>
  <Refactoring Id="RR0012" Identifier="AddParameterNameToParameter" Title="Add parameter name to parameter">
    <Syntaxes>
      <Syntax>parameter</Syntax>
    </Syntaxes>
    <Span>missing identifier</Span>
  </Refactoring>
  <Refactoring Id="RR0013" Identifier="AddUsingDirective" Title="Add using directive">
    <Syntaxes>
      <Syntax>qualified name</Syntax>
    </Syntaxes>
    <Span>selected namespace</Span>
  </Refactoring>
  <Refactoring Id="RR0014" Identifier="AddUsingStaticDirective" Title="Add using static directive">
    <Syntaxes>
      <Syntax>member access expression (public or internal static class)</Syntax>
    </Syntaxes>
    <Span>selected class name</Span>
  </Refactoring>
  <Refactoring Id="RR0015" Identifier="CallConfigureAwait" Title="Call 'ConfigureAwait(false)'">
    <Syntaxes>
      <Syntax>awaitable method invocation</Syntax>
    </Syntaxes>
    <Span>method name</Span>
  </Refactoring>
  <Refactoring Id="RR0016" Identifier="CallExtensionMethodAsInstanceMethod" Title="Call extension method as instance method">
    <Syntaxes>
      <Syntax>method invocation</Syntax>
    </Syntaxes>
  </Refactoring>
  <Refactoring Id="RR0017" Identifier="CallToMethod" Title="Call 'To...' method (ToString, ToArray, ToList)">
    <Syntaxes>
      <Syntax>argument</Syntax>
      <Syntax>assignment expression</Syntax>
      <Syntax>return statement</Syntax>
      <Syntax>variable declaration</Syntax>
    </Syntaxes>
  </Refactoring>
  <Refactoring Id="RR0018" Identifier="ChangeExplicitTypeToVar" Title="Change explicit type to 'var'">
    <Syntaxes>
      <Syntax>variable declaration</Syntax>
      <Syntax>foreach statement</Syntax>
    </Syntaxes>
    <Span>type</Span>
  </Refactoring>
  <Refactoring Id="RR0019" Identifier="ChangeMemberTypeAccordingToReturnExpression" Title="Change method/property/indexer type according to return expression" IsObsolete="true">
    <Syntaxes>
      <Syntax>return statement in method/property/indexer</Syntax>
    </Syntaxes>
  </Refactoring>
  <Refactoring Id="RR0020" Identifier="ChangeMemberTypeAccordingToYieldReturnExpression" Title="Change method/property/indexer type according to yield return expression" IsObsolete="true">
    <Syntaxes>
      <Syntax>yield return statement in method/property/indexer</Syntax>
    </Syntaxes>
  </Refactoring>
  <Refactoring Id="RR0021" Identifier="ChangeMethodReturnTypeToVoid" Title="Change method return type to 'void'">
    <Syntaxes>
      <Syntax>method</Syntax>
    </Syntaxes>
  </Refactoring>
  <Refactoring Id="RR0022" Identifier="ChangeTypeAccordingToExpression" Title="Change type according to expression" IsObsolete="true">
    <Syntaxes>
      <Syntax>variable declaration</Syntax>
      <Syntax>foreach statement</Syntax>
    </Syntaxes>
    <Span>type</Span>
    <Images>
      <Image>ChangeTypeAccordingToExpression</Image>
      <Image>ChangeForEachTypeAccordingToExpression</Image>
    </Images>
  </Refactoring>
  <Refactoring Id="RR0023" Identifier="ChangeVarToExplicitType" Title="Change 'var' to explicit type">
    <Syntaxes>
      <Syntax>variable declaration</Syntax>
      <Syntax>foreach statetement</Syntax>
    </Syntaxes>
    <Span>type</Span>
  </Refactoring>
  <Refactoring Id="RR0024" Identifier="CheckExpressionForNull" Title="Check expression for null">
    <Syntaxes>
      <Syntax>local declaration (identifier)</Syntax>
      <Syntax>assignment expression (left)</Syntax>
    </Syntaxes>
  </Refactoring>
  <Refactoring Id="RR0025" Identifier="CheckParameterForNull" Title="Check parameter for null">
    <Syntaxes>
      <Syntax>parameter</Syntax>
    </Syntaxes>
    <Span>parameter identifier</Span>
  </Refactoring>
  <Refactoring Id="RR0026" Identifier="CollapseToInitializer" Title="Collapse to initalizer">
    <Syntaxes>
      <Syntax>object creation followed with assignment(s)</Syntax>
    </Syntaxes>
  </Refactoring>
  <Refactoring Id="RR0027" Identifier="CommentOutMember" Title="Comment out member">
    <Syntaxes>
      <Syntax>method</Syntax>
      <Syntax>constructor</Syntax>
      <Syntax>property</Syntax>
      <Syntax>indexer</Syntax>
      <Syntax>operator</Syntax>
      <Syntax>event</Syntax>
      <Syntax>namespace</Syntax>
      <Syntax>class</Syntax>
      <Syntax>struct</Syntax>
      <Syntax>interface</Syntax>
    </Syntaxes>
    <Span>opening or closing brace</Span>
  </Refactoring>
  <Refactoring Id="RR0028" Identifier="CommentOutStatement" Title="Comment out statement">
    <Syntaxes>
      <Syntax>do statement</Syntax>
      <Syntax>fixed statement</Syntax>
      <Syntax>for statement</Syntax>
      <Syntax>foreach statement</Syntax>
      <Syntax>checked statement</Syntax>
      <Syntax>if statement</Syntax>
      <Syntax>lock statement</Syntax>
      <Syntax>switch statement</Syntax>
      <Syntax>try statement</Syntax>
      <Syntax>unchecked statement</Syntax>
      <Syntax>unsafe statement</Syntax>
      <Syntax>using statement</Syntax>
      <Syntax>while statement</Syntax>
    </Syntaxes>
    <Span>opening or closing brace</Span>
  </Refactoring>
  <Refactoring Id="RR0029" Identifier="CopyDocumentationCommentFromBaseMember" Title="Copy documentation comment from base member">
    <Syntaxes>
      <Syntax>constructor</Syntax>
      <Syntax>method</Syntax>
      <Syntax>property</Syntax>
      <Syntax>indexer</Syntax>
      <Syntax>event</Syntax>
    </Syntaxes>
    <Images>
      <Image>CopyDocumentationCommentFromBaseMember</Image>
      <Image>CopyDocumentationCommentFromImplementedMember</Image>
    </Images>
  </Refactoring>
  <Refactoring Id="RR0030" Identifier="DuplicateArgument" Title="Duplicate argument">
    <Syntaxes>
      <Syntax>missing argument</Syntax>
    </Syntaxes>
  </Refactoring>
  <Refactoring Id="RR0031" Identifier="DuplicateMember" Title="Duplicate member">
    <Syntaxes>
      <Syntax>method</Syntax>
      <Syntax>constructor</Syntax>
      <Syntax>property</Syntax>
      <Syntax>indexer</Syntax>
      <Syntax>operator</Syntax>
      <Syntax>event</Syntax>
      <Syntax>namespace</Syntax>
      <Syntax>class</Syntax>
      <Syntax>struct</Syntax>
      <Syntax>interface</Syntax>
    </Syntaxes>
    <Span>opening or closing brace</Span>
  </Refactoring>
  <Refactoring Id="RR0032" Identifier="DuplicateParameter" Title="Duplicate parameter">
    <Syntaxes>
      <Syntax>missing parameter</Syntax>
    </Syntaxes>
  </Refactoring>
  <Refactoring Id="RR0033" Identifier="DuplicateStatement" Title="Duplicate statement">
    <Syntaxes>
      <Syntax>do statement</Syntax>
      <Syntax>fixed statement</Syntax>
      <Syntax>for statement</Syntax>
      <Syntax>foreach statement</Syntax>
      <Syntax>checked statement</Syntax>
      <Syntax>if statement</Syntax>
      <Syntax>lock statement</Syntax>
      <Syntax>switch statement</Syntax>
      <Syntax>try statement</Syntax>
      <Syntax>unchecked statement</Syntax>
      <Syntax>unsafe statement</Syntax>
      <Syntax>using statement</Syntax>
      <Syntax>while statement</Syntax>
    </Syntaxes>
    <Span>opening or closing brace</Span>
  </Refactoring>
  <Refactoring Id="RR0034" Identifier="ExpandCompoundAssignmentOperator" Title="Expand compound assignment operator">
    <Syntaxes>
      <Syntax>compound assignment expression</Syntax>
    </Syntaxes>
    <Span>operator</Span>
  </Refactoring>
  <Refactoring Id="RR0035" Identifier="ExpandCoalesceExpression" Title="Expand coalesce expression">
    <Syntaxes>
      <Syntax>coalesce expression</Syntax>
    </Syntaxes>
    <Span>?? operator</Span>
  </Refactoring>
  <Refactoring Id="RR0036" Identifier="ExpandEvent" Title="Expand event">
    <Syntaxes>
      <Syntax>event field declaration</Syntax>
    </Syntaxes>
  </Refactoring>
  <Refactoring Id="RR0037" Identifier="ExpandExpressionBody" Title="Expand expression body">
    <Syntaxes>
      <Syntax>expression body</Syntax>
    </Syntaxes>
  </Refactoring>
  <Refactoring Id="RR0038" Identifier="ExpandInitializer" Title="Expand initializer">
    <Syntaxes>
      <Syntax>initializer</Syntax>
    </Syntaxes>
  </Refactoring>
  <Refactoring Id="RR0039" Identifier="ExpandLambdaExpressionBody" Title="Expand lambda expression body">
    <Syntaxes>
      <Syntax>lambda expression</Syntax>
    </Syntaxes>
    <Span>body</Span>
  </Refactoring>
  <Refactoring Id="RR0040" Identifier="ExpandProperty" Title="Expand property">
    <Syntaxes>
      <Syntax>auto-property</Syntax>
    </Syntaxes>
  </Refactoring>
  <Refactoring Id="RR0041" Identifier="ExpandPropertyAndAddBackingField" Title="Expand property and add backing field">
    <Syntaxes>
      <Syntax>auto-property</Syntax>
    </Syntaxes>
  </Refactoring>
  <Refactoring Id="RR0043" Identifier="ExtractExpressionFromCondition" Title="Extract expression from condition">
    <Syntaxes>
      <Syntax>if statement</Syntax>
      <Syntax>while statement</Syntax>
    </Syntaxes>
    <Span>condition</Span>
    <Samples>
      <Sample>
        <Before><![CDATA[if (x && y) // Select 'y'
{
}]]></Before>
        <After><![CDATA[if(x)
{
    if (y)
    {
    }
}]]></After>
      </Sample>
      <Sample>
        <Before><![CDATA[if (x || y) // Select 'y'
{
}]]></Before>
        <After><![CDATA[if(x)
{
}

if (y)
{
}]]></After>
      </Sample>
    </Samples>
  </Refactoring>
  <Refactoring Id="RR0044" Identifier="ExtractGenericType" Title="Extract generic type">
    <Syntaxes>
      <Syntax>generic name with single type argument</Syntax>
    </Syntaxes>
    <Span>type argument</Span>
  </Refactoring>
  <Refactoring Id="RR0045" Identifier="ExtractStatement" Title="Extract statement(s)">
    <Syntaxes>
      <Syntax>else clause</Syntax>
      <Syntax>fixed statement</Syntax>
      <Syntax>for statement</Syntax>
      <Syntax>foreach statement</Syntax>
      <Syntax>checked statement</Syntax>
      <Syntax>if statement</Syntax>
      <Syntax>lock statement</Syntax>
      <Syntax>try statement</Syntax>
      <Syntax>unsafe statement</Syntax>
      <Syntax>using statement</Syntax>
      <Syntax>while statement</Syntax>
    </Syntaxes>
  </Refactoring>
  <Refactoring Id="RR0046" Identifier="ExtractTypeDeclarationToNewFile" Title="Extract type declaration to a new file">
    <Syntaxes>
      <Syntax>class declaration</Syntax>
      <Syntax>struct declaration</Syntax>
      <Syntax>interface declaration</Syntax>
      <Syntax>enum declaration</Syntax>
      <Syntax>delegate declaration</Syntax>
    </Syntaxes>
    <Span>identifier</Span>
  </Refactoring>
  <Refactoring Id="RR0047" Identifier="FormatAccessorBraces" Title="Format accessor braces">
    <Syntaxes>
      <Syntax>get accessor</Syntax>
      <Syntax>set accessor</Syntax>
      <Syntax>add accessor</Syntax>
      <Syntax>remove accessor</Syntax>
    </Syntaxes>
    <Span>block</Span>
    <Images>
      <Image>FormatAccessorBracesOnMultipleLines</Image>
      <Image>FormatAccessorBracesOnSingleLine</Image>
    </Images>
  </Refactoring>
  <Refactoring Id="RR0048" Identifier="FormatArgumentList" Title="Format argument list">
    <Syntaxes>
      <Syntax>argument list</Syntax>
    </Syntaxes>
    <Images>
      <Image>FormatEachArgumentOnSeparateLine</Image>
      <Image>FormatAllArgumentsOnSingleLine</Image>
    </Images>
  </Refactoring>
  <Refactoring Id="RR0049" Identifier="FormatBinaryExpression" Title="Format binary expression">
    <Syntaxes>
      <Syntax>logical and/or expression</Syntax>
      <Syntax>bitwise and/or expression</Syntax>
    </Syntaxes>
    <Images>
      <Image>FormatBinaryExpression</Image>
    </Images>
  </Refactoring>
  <Refactoring Id="RR0050" Identifier="FormatConditionalExpression" Title="Format conditional expression">
    <Syntaxes>
      <Syntax>conditional expression</Syntax>
    </Syntaxes>
    <Images>
      <Image>FormatConditionalExpressionOnMultipleLines</Image>
      <Image>FormatConditionalExpressionOnSingleLine</Image>
    </Images>
  </Refactoring>
  <Refactoring Id="RR0051" Identifier="FormatExpressionChain" Title="Format expression chain">
    <Syntaxes>
      <Syntax>expression chain</Syntax>
    </Syntaxes>
    <Images>
      <Image>FormatExpressionChainOnMultipleLines</Image>
      <Image>FormatExpressionChainOnSingleLine</Image>
    </Images>
  </Refactoring>
  <Refactoring Id="RR0052" Identifier="FormatInitializer" Title="Format initializer">
    <Syntaxes>
      <Syntax>initializer</Syntax>
    </Syntaxes>
    <Images>
      <Image>FormatInitializerOnMultipleLines</Image>
      <Image>FormatInitializerOnSingleLine</Image>
    </Images>
  </Refactoring>
  <Refactoring Id="RR0053" Identifier="FormatParameterList" Title="Format parameter list">
    <Syntaxes>
      <Syntax>parameter list</Syntax>
    </Syntaxes>
    <Images>
      <Image>FormatEachParameterOnSeparateLine</Image>
      <Image>FormatAllParametersOnSingleLine</Image>
    </Images>
  </Refactoring>
  <Refactoring Id="RR0054" Identifier="GenerateBaseConstructors" Title="Generate base constructors">
    <Syntaxes>
      <Syntax>class declaration</Syntax>
    </Syntaxes>
    <Span>identifier</Span>
  </Refactoring>
  <Refactoring Id="RR0055" Identifier="GenerateCombinedEnumMember" Title="Generate combined enum member">
    <Syntaxes>
      <Syntax>enum declaration (with FlagsAttribute)</Syntax>
    </Syntaxes>
  </Refactoring>
  <Refactoring Id="RR0056" Identifier="GenerateEnumMember" Title="Generate enum member">
    <Syntaxes>
      <Syntax>enum declaration (with FlagsAttribute)</Syntax>
    </Syntaxes>
  </Refactoring>
  <Refactoring Id="RR0057" Identifier="GenerateEnumValues" Title="Generate enum values">
    <Syntaxes>
      <Syntax>enum declaration (with FlagsAttribute)</Syntax>
    </Syntaxes>
  </Refactoring>
  <Refactoring Id="RR0058" Identifier="GenerateEventInvokingMethod" Title="Generate event invoking method">
    <Syntaxes>
      <Syntax>event</Syntax>
    </Syntaxes>
    <Span>identifier</Span>
  </Refactoring>
  <Refactoring Id="RR0059" Identifier="GenerateSwitchSections" Title="Generate switch sections">
    <Syntaxes>
      <Syntax>switch statement (that is empty or contains only default section)</Syntax>
    </Syntaxes>
  </Refactoring>
  <Refactoring Id="RR0060" Identifier="InitializeLocalWithDefaultValue" Title="Initialize local with default value">
    <Syntaxes>
      <Syntax>local declaration without initializer</Syntax>
    </Syntaxes>
    <Span>identifier</Span>
  </Refactoring>
  <Refactoring Id="RR0061" Identifier="InlineAliasExpression" Title="Inline alias expression">
    <Syntaxes>
      <Syntax>using alias directive</Syntax>
    </Syntaxes>
    <Span>identifier</Span>
  </Refactoring>
  <Refactoring Id="RR0062" Identifier="InlineMethod" Title="Inline method">
    <Syntaxes>
      <Syntax>method invocation</Syntax>
    </Syntaxes>
  </Refactoring>
  <Refactoring Id="RR0063" Identifier="InsertStringInterpolation" Title="Insert string interpolation">
    <Syntaxes>
      <Syntax>string literal</Syntax>
      <Syntax>interpolated string</Syntax>
    </Syntaxes>
    <Images>
      <Image>InsertInterpolationIntoStringLiteral</Image>
      <Image>InsertInterpolationIntoInterpolatedString</Image>
    </Images>
  </Refactoring>
  <Refactoring Id="RR0064" Identifier="IntroduceAndInitializeField" Title="Introduce and initialize field">
    <Syntaxes>
      <Syntax>constructor parameter</Syntax>
    </Syntaxes>
  </Refactoring>
  <Refactoring Id="RR0065" Identifier="IntroduceAndInitializeProperty" Title="Introduce and initialize property">
    <Syntaxes>
      <Syntax>constructor parameter</Syntax>
    </Syntaxes>
  </Refactoring>
  <Refactoring Id="RR0066" Identifier="IntroduceConstructor" Title="Introduce constructor" IsEnabledByDefault="false">
    <Syntaxes>
      <Syntax>field</Syntax>
      <Syntax>property</Syntax>
    </Syntaxes>
    <Span></Span>
  </Refactoring>
  <Refactoring Id="RR0067" Identifier="IntroduceFieldToLockOn" Title="Introduce field to lock on">
    <Syntaxes>
      <Syntax>lock statement</Syntax>
    </Syntaxes>
    <Span>missing expression</Span>
  </Refactoring>
  <Refactoring Id="RR0068" Identifier="IntroduceLocalVariable" Title="Introduce local variable">
    <Syntaxes>
      <Syntax>expression statement</Syntax>
      <Syntax>expression in using statement</Syntax>
    </Syntaxes>
  </Refactoring>
  <Refactoring Id="RR0069" Identifier="MakeMemberAbstract" Title="Make member abstract">
    <Syntaxes>
      <Syntax>non-abstract indexer/method/property in abstract class</Syntax>
    </Syntaxes>
    <Span>indexer/method/property header</Span>
  </Refactoring>
  <Refactoring Id="RR0070" Identifier="MakeMemberVirtual" Title="Make member virtual">
    <Syntaxes>
      <Syntax>method declaration</Syntax>
      <Syntax>indexer declaration</Syntax>
    </Syntaxes>
  </Refactoring>
  <Refactoring Id="RR0073" Identifier="MergeAssignmentExpressionWithReturnStatement" Title="Merge assignment expression with return statement">
    <Syntaxes>
      <Syntax>assignment expression followed with return statement</Syntax>
    </Syntaxes>
  </Refactoring>
  <Refactoring Id="RR0074" Identifier="MergeAttributes" Title="Merge attributes">
    <Syntaxes>
      <Syntax>selected attribute lists</Syntax>
    </Syntaxes>
  </Refactoring>
  <Refactoring Id="RR0075" Identifier="MergeIfStatements" Title="Merge if statements">
    <Syntaxes>
      <Syntax>selected if statements</Syntax>
    </Syntaxes>
  </Refactoring>
  <Refactoring Id="RR0076" Identifier="MergeInterpolationIntoInterpolatedString" Title="Merge interpolation into interpolated string" IsObsolete="true">
    <Syntaxes>
      <Syntax>interpolation</Syntax>
    </Syntaxes>
  </Refactoring>
  <Refactoring Id="RR0077" Identifier="MergeLocalDeclarations" Title="Merge local declarations">
    <Syntaxes>
      <Syntax>local declarations with same type</Syntax>
    </Syntaxes>
  </Refactoring>
  <Refactoring Id="RR0078" Identifier="JoinStringExpressions" Title="Join string expressions">
    <Syntaxes>
      <Syntax>concatenated string expressions</Syntax>
    </Syntaxes>
    <Images>
      <Image>JoinStringExpressions</Image>
      <Image>JoinStringLiterals</Image>
      <Image>JoinStringLiteralsIntoMultilineStringLiteral</Image>
    </Images>
  </Refactoring>
  <Refactoring Id="RR0079" Identifier="NegateBinaryExpression" Title="Negate binary expression">
    <Syntaxes>
      <Syntax>logical and/or expression</Syntax>
    </Syntaxes>
  </Refactoring>
  <Refactoring Id="RR0080" Identifier="NegateBooleanLiteral" Title="Negate boolean literal">
    <Syntaxes>
      <Syntax>boolean literal</Syntax>
    </Syntaxes>
  </Refactoring>
  <Refactoring Id="RR0081" Identifier="NegateIsExpression" Title="Negate is expression">
    <Syntaxes>
      <Syntax>is expression</Syntax>
    </Syntaxes>
    <Span>operator</Span>
  </Refactoring>
  <Refactoring Id="RR0082" Identifier="NegateOperator" Title="Negate operator">
    <Syntaxes>
      <Syntax>!=</Syntax>
      <Syntax>&amp;&amp;</Syntax>
      <Syntax>||</Syntax>
      <Syntax>&lt;</Syntax>
      <Syntax>&lt;=</Syntax>
      <Syntax>==</Syntax>
      <Syntax>&gt;</Syntax>
      <Syntax>&gt;=</Syntax>
    </Syntaxes>
  </Refactoring>
  <Refactoring Id="RR0083" Identifier="NotifyPropertyChanged" Title="Notify property changed">
    <Syntaxes>
      <Syntax>property in class/struct that implements INotifyPropertyChanged</Syntax>
    </Syntaxes>
    <Span>setter</Span>
  </Refactoring>
  <Refactoring Id="RR0084" Identifier="ParenthesizeExpression" Title="Parenthesize expression">
    <Syntaxes>
      <Syntax>selected expression</Syntax>
    </Syntaxes>
  </Refactoring>
  <Refactoring Id="RR0085" Identifier="PromoteLocalToParameter" Title="Promote local to parameter">
    <Syntaxes>
      <Syntax>local declaration in method</Syntax>
    </Syntaxes>
  </Refactoring>
  <Refactoring Id="RR0086" Identifier="RemoveAllComments" Title="Remove all comments">
    <Syntaxes>
      <Syntax>singleline/multiline comment</Syntax>
      <Syntax>singleline/multiline documentation documentation comment</Syntax>
    </Syntaxes>
  </Refactoring>
  <Refactoring Id="RR0087" Identifier="RemoveAllCommentsExceptDocumentationComments" Title="Remove all comments (except documentation comments)">
    <Syntaxes>
      <Syntax>singleline/multiline comment</Syntax>
    </Syntaxes>
  </Refactoring>
  <Refactoring Id="RR0088" Identifier="RemoveAllDocumentationComments" Title="Remove all documentation comments" IsEnabledByDefault="false">
    <Syntaxes>
      <Syntax>singleline/multiline documentation comment</Syntax>
    </Syntaxes>
  </Refactoring>
  <Refactoring Id="RR0089" Identifier="RemoveAllMemberDeclarations" Title="Remove all member declarations">
    <Syntaxes>
      <Syntax>namespace</Syntax>
      <Syntax>class</Syntax>
      <Syntax>struct</Syntax>
      <Syntax>interface</Syntax>
    </Syntaxes>
    <Span>opening or closing brace</Span>
  </Refactoring>
  <Refactoring Id="RR0090" Identifier="RemoveAllPreprocessorDirectives" Title="Remove all preprocessor directives">
    <Syntaxes>
      <Syntax>preprocessor directive</Syntax>
    </Syntaxes>
  </Refactoring>
  <Refactoring Id="RR0091" Identifier="RemoveAllRegionDirectives" Title="Remove all region directives">
    <Syntaxes>
      <Syntax>region directive</Syntax>
    </Syntaxes>
  </Refactoring>
  <Refactoring Id="RR0092" Identifier="RemoveAllStatements" Title="Remove all statements">
    <Syntaxes>
      <Syntax>method</Syntax>
      <Syntax>constructor</Syntax>
      <Syntax>operator</Syntax>
    </Syntaxes>
    <Span>opening or closing brace</Span>
  </Refactoring>
  <Refactoring Id="RR0093" Identifier="RemoveAllSwitchSections" Title="Remove all switch sections">
    <Syntaxes>
      <Syntax>switch statement</Syntax>
    </Syntaxes>
    <Span>opening or closing brace</Span>
  </Refactoring>
  <Refactoring Id="RR0094" Identifier="RemoveBraces" Title="Remove braces">
    <Syntaxes>
      <Syntax>do statement</Syntax>
      <Syntax>else clause</Syntax>
      <Syntax>fixed statement</Syntax>
      <Syntax>for statement</Syntax>
      <Syntax>foreach statement</Syntax>
      <Syntax>if statement</Syntax>
      <Syntax>lock statement</Syntax>
      <Syntax>using statement</Syntax>
      <Syntax>while statement</Syntax>
    </Syntaxes>
    <Span>block with a single statement</Span>
  </Refactoring>
  <Refactoring Id="RR0095" Identifier="RemoveBracesFromIfElse" Title="Remove braces from if-else">
    <Syntaxes>
      <Syntax>if-else chain</Syntax>
    </Syntaxes>
    <Span>embedded statement</Span>
  </Refactoring>
  <Refactoring Id="RR0096" Identifier="RemoveBracesFromSwitchSection" Title="Remove braces from switch section">
    <Syntaxes>
      <Syntax>switch section</Syntax>
    </Syntaxes>
    <Span>block</Span>
  </Refactoring>
  <Refactoring Id="RR0097" Identifier="RemoveBracesFromSwitchSections" Title="Remove braces from switch sections">
    <Syntaxes>
      <Syntax>switch statement</Syntax>
    </Syntaxes>
    <Span>switch keyword</Span>
  </Refactoring>
  <Refactoring Id="RR0098" Identifier="RemoveComment" Title="Remove comment">
    <Syntaxes>
      <Syntax>singleline/multiline comment</Syntax>
      <Syntax>singleline/multiline xml documentation comment</Syntax>
    </Syntaxes>
  </Refactoring>
  <Refactoring Id="RR0099" Identifier="RemoveConditionFromLastElse" Title="Remove condition from last else clause">
    <Syntaxes>
      <Syntax>else clause</Syntax>
    </Syntaxes>
    <Span>else keyword</Span>
  </Refactoring>
  <Refactoring Id="RR0100" Identifier="RemoveDirectiveAndRelatedDirectives" Title="Remove directive and related directives">
    <Syntaxes>
      <Syntax>preprocessor directive</Syntax>
      <Syntax>region directive</Syntax>
    </Syntaxes>
  </Refactoring>
  <Refactoring Id="RR0101" Identifier="RemoveEmptyLines" Title="Remove empty lines">
    <Syntaxes>
      <Syntax>selected lines</Syntax>
    </Syntaxes>
  </Refactoring>
  <Refactoring Id="RR0102" Identifier="RemoveInterpolation" Title="Remove interpolation">
    <Syntaxes>
      <Syntax>string interpolation</Syntax>
    </Syntaxes>
    <Span>opening or closing brace</Span>
  </Refactoring>
  <Refactoring Id="RR0103" Identifier="RemoveMember" Title="Remove member">
    <Syntaxes>
      <Syntax>method</Syntax>
      <Syntax>constructor</Syntax>
      <Syntax>property</Syntax>
      <Syntax>indexer</Syntax>
      <Syntax>operator</Syntax>
      <Syntax>event</Syntax>
      <Syntax>namespace</Syntax>
      <Syntax>class</Syntax>
      <Syntax>struct</Syntax>
      <Syntax>interface</Syntax>
    </Syntaxes>
    <Span>opening or closing brace</Span>
  </Refactoring>
  <Refactoring Id="RR0104" Identifier="RemoveMemberDeclarations" Title="Remove member declarations above/below">
    <Syntaxes>
      <Syntax>empty line between member declarations</Syntax>
    </Syntaxes>
  </Refactoring>
  <Refactoring Id="RR0105" Identifier="RemoveParameterNameFromArgument" Title="Remove parameter name from argument">
    <Syntaxes>
      <Syntax>selected argument(s)</Syntax>
    </Syntaxes>
  </Refactoring>
  <Refactoring Id="RR0106" Identifier="RemoveParentheses" Title="Remove parentheses">
    <Syntaxes>
      <Syntax>parenthesized expression</Syntax>
    </Syntaxes>
    <Span>opening or closing parenthesis</Span>
  </Refactoring>
  <Refactoring Id="RR0107" Identifier="RemovePropertyInitializer" Title="Remove property initializer">
    <Syntaxes>
      <Syntax>property initializer</Syntax>
    </Syntaxes>
  </Refactoring>
  <Refactoring Id="RR0108" Identifier="RemoveRegion" Title="Remove region">
    <Syntaxes>
      <Syntax>region directive</Syntax>
    </Syntaxes>
  </Refactoring>
  <Refactoring Id="RR0109" Identifier="RemoveStatement" Title="Remove statement">
    <Syntaxes>
      <Syntax>do statement</Syntax>
      <Syntax>fixed statement</Syntax>
      <Syntax>for statement</Syntax>
      <Syntax>foreach statement</Syntax>
      <Syntax>checked statement</Syntax>
      <Syntax>if statement</Syntax>
      <Syntax>lock statement</Syntax>
      <Syntax>switch statement</Syntax>
      <Syntax>try statement</Syntax>
      <Syntax>unchecked statement</Syntax>
      <Syntax>unsafe statement</Syntax>
      <Syntax>using statement</Syntax>
      <Syntax>while statement</Syntax>
    </Syntaxes>
    <Span>open/close brace</Span>
  </Refactoring>
  <Refactoring Id="RR0110" Identifier="RemoveStatementsFromSwitchSections" Title="Remove statements from switch sections">
    <Syntaxes>
      <Syntax>selected switch sections</Syntax>
    </Syntaxes>
  </Refactoring>
  <Refactoring Id="RR0111" Identifier="RenameBackingFieldAccordingToPropertyName" Title="Rename backing field according to property name">
    <Syntaxes>
      <Syntax>field identifier inside property declaration</Syntax>
    </Syntaxes>
  </Refactoring>
  <Refactoring Id="RR0112" Identifier="RenameIdentifierAccordingToTypeName" Title="Rename identifier according to type name">
    <Syntaxes>
      <Syntax>foreach statement</Syntax>
      <Syntax>local/field/constant declaration</Syntax>
    </Syntaxes>
    <Span>identifier</Span>
    <Images>
      <Image>RenameForEachIdentifierAccordingToTypeName</Image>
      <Image>RenameFieldIdentifierAccordingToTypeName</Image>
    </Images>
  </Refactoring>
  <Refactoring Id="RR0113" Identifier="RenameMethodAccordingToTypeName" Title="Rename method according to type name">
    <Syntaxes>
      <Syntax>method</Syntax>
    </Syntaxes>
  </Refactoring>
  <Refactoring Id="RR0114" Identifier="RenameParameterAccordingToTypeName" Title="Rename parameter according to its type name">
    <Syntaxes>
      <Syntax>parameter</Syntax>
    </Syntaxes>
    <Span>parameter identifier</Span>
  </Refactoring>
  <Refactoring Id="RR0115" Identifier="RenamePropertyAccordingToTypeName" Title="Rename property according to type name">
    <Syntaxes>
      <Syntax>property identifier</Syntax>
    </Syntaxes>
  </Refactoring>
  <Refactoring Id="RR0116" Identifier="ReplaceAnyWithAllOrAllWithAny" Title="Replace Any with All (or All with Any)">
    <Syntaxes>
      <Syntax>Any(Func&lt;T, bool&gt; or All(Func&lt;T, bool&gt; from System.Linq.Enumerable namespace</Syntax>
    </Syntaxes>
    <Span>method name</Span>
  </Refactoring>
  <Refactoring Id="RR0117" Identifier="ReplaceAsWithCast" Title="Replace as expression with cast expression">
    <Syntaxes>
      <Syntax>as expression</Syntax>
    </Syntaxes>
  </Refactoring>
  <Refactoring Id="RR0118" Identifier="ReplaceCastWithAs" Title="Replace cast expression with as expression">
    <Syntaxes>
      <Syntax>cast expression</Syntax>
    </Syntaxes>
  </Refactoring>
  <Refactoring Id="RR0119" Identifier="ReplaceConditionalExpressionWithExpression" Title="Replace conditional expression with expression">
    <Syntaxes>
      <Syntax>conditional expression</Syntax>
    </Syntaxes>
    <Span>selected true/false expression</Span>
  </Refactoring>
  <Refactoring Id="RR0120" Identifier="ReplaceConditionalExpressionWithIfElse" Title="Replace ?: with if-else">
    <Syntaxes>
      <Syntax>local declaration statement with conditional expression</Syntax>
      <Syntax>assignment with conditional expression</Syntax>
      <Syntax>return statement conditional expression</Syntax>
      <Syntax>yield statement conditional expression</Syntax>
    </Syntaxes>
  </Refactoring>
  <Refactoring Id="RR0121" Identifier="ReplaceConstantWithField" Title="Replace constant with field">
    <Syntaxes>
      <Syntax>constant declaration</Syntax>
    </Syntaxes>
  </Refactoring>
  <Refactoring Id="RR0123" Identifier="ReplaceDoWithWhile" Title="Replace do statement with while statement">
    <Syntaxes>
      <Syntax>do statement</Syntax>
    </Syntaxes>
    <Span>do keyword</Span>
    <Samples>
      <Sample>
        <Before><![CDATA[do
{
} while (condition);]]></Before>
        <After><![CDATA[while (condition)
{
}]]></After>
      </Sample>
    </Samples>
  </Refactoring>
  <Refactoring Id="RR0124" Identifier="ReplaceEqualsExpressionWithStringEquals" Title="Replace equals expression with string.Equals">
    <Syntaxes>
      <Syntax>equals expression</Syntax>
      <Syntax>not equals expression</Syntax>
    </Syntaxes>
    <Span>operator</Span>
  </Refactoring>
  <Refactoring Id="RR0125" Identifier="ReplaceEqualsExpressionWithStringIsNullOrEmpty" Title="Replace equals expression with string.IsNullOrEmpty">
    <Syntaxes>
      <Syntax>equals expression</Syntax>
      <Syntax>not equals expression</Syntax>
    </Syntaxes>
    <Span>operator</Span>
  </Refactoring>
  <Refactoring Id="RR0126" Identifier="ReplaceEqualsExpressionWithStringIsNullOrWhiteSpace" Title="Replace equals expression with string.IsNullOrWhiteSpace">
    <Syntaxes>
      <Syntax>equals expression</Syntax>
      <Syntax>not equals expression</Syntax>
    </Syntaxes>
    <Span>operator</Span>
  </Refactoring>
  <Refactoring Id="RR0127" Identifier="ReplaceExpressionWithConstantValue" Title="Replace expression with constant value">
    <Syntaxes>
      <Syntax>expression that has constant value</Syntax>
    </Syntaxes>
  </Refactoring>
  <Refactoring Id="RR0128" Identifier="UseConstantInsteadOfField" Title="Use constant instead of field">
    <Syntaxes>
      <Syntax>read-only field</Syntax>
    </Syntaxes>
  </Refactoring>
  <Refactoring Id="RR0129" Identifier="ReplaceForEachWithFor" Title="Replace foreach statement with for statement">
    <Syntaxes>
      <Syntax>foreach statement</Syntax>
    </Syntaxes>
  </Refactoring>
  <Refactoring Id="RR0130" Identifier="ReplaceForWithForEach" Title="Replace for statement with foreach statement">
    <Syntaxes>
      <Syntax>for statement</Syntax>
    </Syntaxes>
  </Refactoring>
  <Refactoring Id="RR0131" Identifier="ReplaceForWithWhile" Title="Replace for statement with while statement">
    <Syntaxes>
      <Syntax>for statement</Syntax>
    </Syntaxes>
    <Span>for keyword or selected for statement</Span>
  </Refactoring>
  <Refactoring Id="RR0132" Identifier="ReplaceHexadecimalLiteralWithDecimalLiteral" Title="Replace hexadecimal literal with decimal literal">
    <Syntaxes>
      <Syntax>hexadecimal literal</Syntax>
    </Syntaxes>
  </Refactoring>
  <Refactoring Id="RR0133" Identifier="ReplaceIfWithSwitch" Title="Replace if with switch">
    <Syntaxes>
      <Syntax>if statement</Syntax>
    </Syntaxes>
    <Span>top if keyword or selected if statement</Span>
    <Samples>
      <Sample>
        <Before><![CDATA[var ch = stringReader.Read();

if (ch == 10 || ch == 13)
{
    return;
}
else
{
    stringBuilder.Append(ch);
}]]></Before>
        <After><![CDATA[var ch = stringReader.Read();

switch (ch)
{
    case 10:
    case 13:
        {
            return;
        }

    default:
        {
            stringBuilder.Append(ch);
            break;
        }
}]]></After>
      </Sample>
    </Samples>
  </Refactoring>
  <Refactoring Id="RR0134" Identifier="InvertPrefixOrPostfixUnaryOperator" Title="Invert prefix/postfix unary operator">
    <Syntaxes>
      <Syntax>prefix/postfix unary expression</Syntax>
    </Syntaxes>
    <Span>operator token</Span>
    <Samples>
      <Sample>
        <Before><![CDATA[int i = 0;

i++;]]></Before>
        <After><![CDATA[int i = 0;

i--;]]></After>
      </Sample>
      <Sample>
        <Before><![CDATA[int i = 0;

++i;]]></Before>
        <After><![CDATA[int i = 0;

--i;]]></After>
      </Sample>
    </Samples>
  </Refactoring>
  <Refactoring Id="RR0135" Identifier="ReplaceInterpolatedStringWithInterpolationExpression" Title="Replace interpolated string with interpolation expression">
    <Syntaxes>
      <Syntax>interpolated string with single interpolation and no text</Syntax>
    </Syntaxes>
    <Span>interpolation</Span>
  </Refactoring>
  <Refactoring Id="RR0136" Identifier="ReplaceInterpolatedStringWithStringLiteral" Title="Replace interpolated string with string literal">
    <Syntaxes>
      <Syntax>Interpolated string without any interpolation</Syntax>
    </Syntaxes>
  </Refactoring>
  <Refactoring Id="RR0137" Identifier="ReplaceMethodGroupWithLambda" Title="Replace method group with lambda">
    <Syntaxes>
      <Syntax>method group</Syntax>
    </Syntaxes>
  </Refactoring>
  <Refactoring Id="RR0138" Identifier="ReplaceMethodWithProperty" Title="Replace method with property" IsEnabledByDefault="false">
    <Syntaxes>
      <Syntax>method</Syntax>
    </Syntaxes>
    <Span>method header</Span>
  </Refactoring>
  <Refactoring Id="RR0139" Identifier="ReplaceNullLiteralExpressionWithDefaultExpression" Title="Replace null literal expression with default expression">
    <Syntaxes>
      <Syntax>argument</Syntax>
    </Syntaxes>
  </Refactoring>
  <Refactoring Id="RR0140" Identifier="ReplacePrefixOperatorWithPostfixOperator" Title="Replace prefix operator to postfix operator">
    <Syntaxes>
      <Syntax>prefix/postfix unary expression</Syntax>
    </Syntaxes>
  </Refactoring>
  <Refactoring Id="RR0141" Identifier="ReplacePropertyWithMethod" Title="Replace property with method">
    <Syntaxes>
      <Syntax>read-only property</Syntax>
    </Syntaxes>
    <Span>property header</Span>
  </Refactoring>
  <Refactoring Id="RR0142" Identifier="ReplaceRegularStringLiteralWithVerbatimStringLiteral" Title="Replace regular string literal with verbatim string literal">
    <Syntaxes>
      <Syntax>regular string literal</Syntax>
    </Syntaxes>
  </Refactoring>
  <Refactoring Id="RR0143" Identifier="ReplaceStatementWithIfElse" Title="Replace (yield) return statement with if-else">
    <Syntaxes>
      <Syntax>return statement</Syntax>
      <Syntax>yield return statement</Syntax>
    </Syntaxes>
    <Span>selected statement, yield keyword or return keyword</Span>
    <Images>
      <Image>ReplaceReturnStatementWithIfElse</Image>
    </Images>
  </Refactoring>
  <Refactoring Id="RR0144" Identifier="ReplaceStringContainsWithStringIndexOf" Title="Replace string.Contains with string.IndexOf">
    <Syntaxes>
      <Syntax>method invocation</Syntax>
    </Syntaxes>
    <Span>method name</Span>
  </Refactoring>
  <Refactoring Id="RR0145" Identifier="ReplaceStringFormatWithInterpolatedString" Title="Replace string.Format with interpolated string">
    <Syntaxes>
      <Syntax>string.Format method</Syntax>
    </Syntaxes>
  </Refactoring>
  <Refactoring Id="RR0147" Identifier="ReplaceSwitchWithIf" Title="Replace switch with if">
    <Syntaxes>
      <Syntax>switch statement</Syntax>
    </Syntaxes>
    <Span>switch keyword</Span>
  </Refactoring>
  <Refactoring Id="RR0148" Identifier="ReplaceVerbatimStringLiteralWithRegularStringLiteral" Title="Replace verbatim string literal with regular string literal">
    <Syntaxes>
      <Syntax>verbatim string literal</Syntax>
    </Syntaxes>
  </Refactoring>
  <Refactoring Id="RR0149" Identifier="ReplaceVerbatimStringLiteralWithRegularStringLiterals" Title="Replace verbatim string literal with regular string literals">
    <Syntaxes>
      <Syntax>multiline verbatim string literal</Syntax>
    </Syntaxes>
  </Refactoring>
  <Refactoring Id="RR0150" Identifier="ReplaceWhileWithDo" Title="Replace while statement with do statement">
    <Syntaxes>
      <Syntax>while statement</Syntax>
    </Syntaxes>
    <Span>while keyword</Span>
    <Samples>
      <Sample>
        <Before><![CDATA[while (condition)
{
}]]></Before>
        <After><![CDATA[do
{
} while (condition);]]></After>
      </Sample>
    </Samples>
  </Refactoring>
  <Refactoring Id="RR0151" Identifier="ReplaceWhileWithFor" Title="Replace while statement with for statement">
    <Syntaxes>
      <Syntax>while statement</Syntax>
    </Syntaxes>
    <Span>while keyword or selected statement(s)</Span>
  </Refactoring>
  <Refactoring Id="RR0152" Identifier="ReverseForLoop" Title="Reverse for loop">
    <Syntaxes>
      <Syntax>for statement</Syntax>
    </Syntaxes>
  </Refactoring>
  <Refactoring Id="RR0153" Identifier="SimplifyIf" Title="Simplify if">
    <Syntaxes>
      <Syntax>if statement</Syntax>
    </Syntaxes>
    <Span>top if keyword or selected if statement</Span>
  </Refactoring>
  <Refactoring Id="RR0154" Identifier="SimplifyLambdaExpression" Title="Simplify lambda expression">
    <Syntaxes>
      <Syntax>lambda expression with block with single single-line statement</Syntax>
    </Syntaxes>
    <Span>body</Span>
  </Refactoring>
  <Refactoring Id="RR0155" Identifier="SortMemberDeclarations" Title="Sort member declarations">
    <Syntaxes>
      <Syntax>namespace declarations</Syntax>
      <Syntax>class declarations</Syntax>
      <Syntax>struct declarations</Syntax>
      <Syntax>interface declarations</Syntax>
      <Syntax>enum declarations</Syntax>
    </Syntaxes>
    <Span>selected member declarations</Span>
    <Images>
      <Image>SortMembersByKind</Image>
      <Image>SortMembersByName</Image>
      <Image>SortEnumMembersByName</Image>
      <Image>SortEnumMembersByValue</Image>
    </Images>
  </Refactoring>
  <Refactoring Id="RR0156" Identifier="SplitAttributes" Title="Split attributes">
    <Syntaxes>
      <Syntax>selected attribute list</Syntax>
    </Syntaxes>
  </Refactoring>
  <Refactoring Id="RR0157" Identifier="SplitSwitchLabels" Title="Split switch labels">
    <Syntaxes>
      <Syntax>selected switch labels</Syntax>
    </Syntaxes>
  </Refactoring>
  <Refactoring Id="RR0158" Identifier="SplitVariableDeclaration" Title="Split variable declaration">
    <Syntaxes>
      <Syntax>local declaration</Syntax>
      <Syntax>field declaration</Syntax>
      <Syntax>event field declaration</Syntax>
    </Syntaxes>
    <Images>
      <Image>SplitLocalDeclaration</Image>
    </Images>
  </Refactoring>
  <Refactoring Id="RR0159" Identifier="SwapExpressionsInBinaryExpression" Title="Swap expressions in binary expression">
    <Syntaxes>
      <Syntax>logical and/or expression</Syntax>
    </Syntaxes>
    <Span>binary operator</Span>
  </Refactoring>
  <Refactoring Id="RR0160" Identifier="SwapExpressionsInConditionalExpression" Title="Swap expressions in conditional expression">
    <Syntaxes>
      <Syntax>conditional expression</Syntax>
    </Syntaxes>
    <Span>condition</Span>
  </Refactoring>
  <Refactoring Id="RR0161" Identifier="SwapMemberDeclarations" Title="Swap member declarations">
    <Syntaxes>
      <Syntax>empty line between member declarations</Syntax>
    </Syntaxes>
  </Refactoring>
  <Refactoring Id="RR0162" Identifier="SwapIfElse" Title="Swap if-else">
    <Syntaxes>
      <Syntax>if statement</Syntax>
    </Syntaxes>
    <Span>if keyword or selected if statement</Span>
  </Refactoring>
  <Refactoring Id="RR0163" Identifier="UncommentSingleLineComment" Title="UncommentSingleLineComment">
    <Syntaxes>
      <Syntax>single-line comment(s)</Syntax>
    </Syntaxes>
  </Refactoring>
  <Refactoring Id="RR0164" Identifier="UseBitwiseOperationInsteadOfCallingHasFlag" Title="Use bitwise operation instead of calling 'HasFlag'">
    <Syntaxes>
      <Syntax>Enum.HasFlag method invocation</Syntax>
    </Syntaxes>
  </Refactoring>
  <Refactoring Id="RR0165" Identifier="UseCoalesceExpressionInsteadOfIf" Title="Use coalesce expression instead of if">
    <Syntaxes>
      <Syntax>if statement</Syntax>
    </Syntaxes>
    <Span>top if keyword or selected if statement</Span>
  </Refactoring>
  <Refactoring Id="RR0166" Identifier="UseConditionalExpressionInsteadOfIf" Title="Use conditional expression instead of if">
    <Syntaxes>
      <Syntax>if statement</Syntax>
    </Syntaxes>
    <Span>top if keyword or selected if statement</Span>
  </Refactoring>
  <Refactoring Id="RR0167" Identifier="UseElementAccessInsteadOfEnumerableMethod" Title="Use element access instead of 'First/Last'ElementAt' method">
    <Syntaxes>
      <Syntax>First/Last/ElementAt method invocation</Syntax>
    </Syntaxes>
    <Span>method name</Span>
  </Refactoring>
  <Refactoring Id="RR0168" Identifier="UseEmptyStringLiteralInsteadOfStringEmpty" Title="Use &quot;&quot; instead of string.Empty">
    <Syntaxes>
      <Syntax>string.Empty field</Syntax>
    </Syntaxes>
  </Refactoring>
  <Refactoring Id="RR0169" Identifier="UseExpressionBodiedMember" Title="Use expression-bodied member">
    <Syntaxes>
      <Syntax>method</Syntax>
      <Syntax>property</Syntax>
      <Syntax>indexer</Syntax>
      <Syntax>operator</Syntax>
    </Syntaxes>
    <Span>body or accessor list</Span>
  </Refactoring>
  <Refactoring Id="RR0170" Identifier="UseLambdaExpressionInsteadOfAnonymousMethod" Title="Use lambda expression instead of anonymous method">
    <Syntaxes>
      <Syntax>anonymous method</Syntax>
    </Syntaxes>
    <Span>delegate keyword</Span>
  </Refactoring>
  <Refactoring Id="RR0171" Identifier="UseStringEmptyInsteadOfEmptyStringLiteral" Title="Use string.Empty instead of &quot;&quot;" IsEnabledByDefault="false">
    <Syntaxes>
      <Syntax>empty string literal</Syntax>
    </Syntaxes>
  </Refactoring>
  <Refactoring Id="RR0172" Identifier="WrapInCondition" Title="Wrap in condition">
    <Syntaxes>
      <Syntax>selected statements</Syntax>
    </Syntaxes>
  </Refactoring>
  <Refactoring Id="RR0173" Identifier="WrapInElseClause" Title="Wrap in else clause">
    <Syntaxes>
      <Syntax>statement</Syntax>
    </Syntaxes>
  </Refactoring>
  <Refactoring Id="RR0174" Identifier="WrapInIfDirective" Title="Wrap in #if directive">
    <Syntaxes>
      <Syntax>selected lines</Syntax>
    </Syntaxes>
  </Refactoring>
  <Refactoring Id="RR0175" Identifier="WrapInRegion" Title="Wrap in region">
    <Syntaxes>
      <Syntax>selected lines</Syntax>
    </Syntaxes>
  </Refactoring>
  <Refactoring Id="RR0176" Identifier="WrapInTryCatch" Title="Wrap in try-catch">
    <Syntaxes>
      <Syntax>selected statements</Syntax>
    </Syntaxes>
  </Refactoring>
  <Refactoring Id="RR0177" Identifier="WrapInUsingStatement" Title="Wrap in using statement">
    <Syntaxes>
      <Syntax>local declaration of type that implements IDisposable</Syntax>
    </Syntaxes>
  </Refactoring>
  <Refactoring Id="RR0178" Identifier="AddTypeParameter" Title="Add type parameter">
    <Syntaxes>
      <Syntax>class declaration</Syntax>
      <Syntax>struct declaration</Syntax>
      <Syntax>interface declaration</Syntax>
      <Syntax>delegate declaration</Syntax>
      <Syntax>method declaration</Syntax>
      <Syntax>local function</Syntax>
    </Syntaxes>
  </Refactoring>
  <Refactoring Id="RR0179" Identifier="ImplementIEquatableOfT" Title="Implement IEquatable&lt;T&gt;">
    <Syntaxes>
      <Syntax>class declaration</Syntax>
      <Syntax>struct declaration</Syntax>
      <Syntax>interface declaration</Syntax>
    </Syntaxes>
    <Span>base list</Span>
  </Refactoring>
  <Refactoring Id="RR0180" Identifier="InlineUsingStatic" Title="Inline using static">
    <Syntaxes>
      <Syntax>using static directive</Syntax>
    </Syntaxes>
  </Refactoring>
  <Refactoring Id="RR0181" Identifier="InlineConstant" Title="Inline constant">
    <Syntaxes>
      <Syntax>constant declaration</Syntax>
    </Syntaxes>
  </Refactoring>
  <Refactoring Id="RR0182" Identifier="UseStringBuilderInsteadOfConcatenation" Title="Use StringBuilder instead of concatenation">
    <Syntaxes>
      <Syntax>string concatenation</Syntax>
    </Syntaxes>
  </Refactoring>
  <Refactoring Id="RR0183" Identifier="UseListInsteadOfYield" Title="Use List&lt;T&gt; instead of yield">
    <Syntaxes>
      <Syntax>yield return</Syntax>
      <Syntax>yield break</Syntax>
    </Syntaxes>
  </Refactoring>
  <Refactoring Id="RR0184" Identifier="SplitIfStatement" Title="Split if statement">
    <Syntaxes>
      <Syntax>if statement that has logical or expression as a condition</Syntax>
    </Syntaxes>
    <Span>top if keyword or selected if statement</Span>
  </Refactoring>
  <Refactoring Id="RR0185" Identifier="ReplaceObjectCreationWithDefaultValue" Title="Replace object creation with default value">
    <Syntaxes>
      <Syntax>object creation expression</Syntax>
    </Syntaxes>
    <Samples>
      <Sample>
        <Before><![CDATA[var x = new object();]]></Before>
        <After><![CDATA[object x = null;]]></After>
      </Sample>
      <Sample>
        <Before><![CDATA[var arr = new object[0];]]></Before>
        <After><![CDATA[object[] arr = null;]]></After>
      </Sample>
    </Samples>
  </Refactoring>
  <Refactoring Id="RR0186" Identifier="ChangeAccessibility" Title="Change accessibility">
    <Syntaxes>
      <Syntax>access modifier</Syntax>
    </Syntaxes>
  </Refactoring>
  <Refactoring Id="RR0187" Identifier="FormatConstraintClauses" Title="Format constraint clauses">
    <Syntaxes>
      <Syntax>type parameter constraint clause</Syntax>
    </Syntaxes>
    <Samples>
      <Sample>
        <Before><![CDATA[private void Foo<T1, T2, T3>() where T1 : class where T2 : class where T3 : class
{
}]]></Before>
        <After><![CDATA[private void Foo<T1, T2, T3>()
    where T1 : class
    where T2 : class
    where T3 : class
{
}]]></After>
      </Sample>
    </Samples>
  </Refactoring>
  <Refactoring Id="RR0188" Identifier="ReplaceForEachWithForAndReverseLoop" Title="Replace foreach with for and reverse loop" IsEnabledByDefault="false">
    <Syntaxes>
      <Syntax>foreach statement</Syntax>
    </Syntaxes>
    <Samples>
      <Sample>
        <Before><![CDATA[foreach (object item in items)
{
    yield return item;
}]]></Before>
        <After><![CDATA[for (int i = items.Count - 1; i >= 0; i--)
{
    yield return items[i];
}]]></After>
      </Sample>
    </Samples>
  </Refactoring>
  <Refactoring Id="RR0189" Identifier="ReduceIfNesting" Title="Reduce if nesting">
    <Syntaxes>
      <Syntax>if statement</Syntax>
    </Syntaxes>
    <Span>if keyword</Span>
    <Samples>
      <Sample>
        <Before><![CDATA[if (condition1)
{
    Foo1();

    if (condition2)
    {
        Foo2();

        if (condition3)
        {
            Foo3();
        }
    }
}]]></Before>
        <After><![CDATA[if (!condition1)
{
    return;
}

Foo1();

if (!condition2)
{
    return;
}

Foo2();

if (!condition3)
{
    return;
}

Foo3();]]></After>
      </Sample>
    </Samples>
  </Refactoring>
  <Refactoring Id="RR0190" Identifier="SplitIfElse" Title="Split if-else">
    <Syntaxes>
      <Syntax>if statement</Syntax>
    </Syntaxes>
    <Span>selected if statement or topmost if keyword</Span>
    <Samples>
      <Sample><Before><![CDATA[if (condition1)
{
    return Foo1();
{
else if (condition2)
{
    return Foo2();
}
else
{
    return false;
}]]></Before><After><![CDATA[if (condition1)
{
    return Foo1();
{

if (condition2)
{
    return Foo2();
}

return false;]]></After>
      </Sample>
    </Samples>
  </Refactoring>
  <Refactoring Id="RR0191" Identifier="UseCSharp6DictionaryInitializer" Title="Use C# 6.0 dictionary initializer">
    <Syntaxes>
      <Syntax>collection initializer</Syntax>
    </Syntaxes>
    <Samples>
      <Sample>
        <Before><![CDATA[var dic = new Dictionary<int, string>() { { 0, "0" } };]]></Before>
        <After><![CDATA[var dic = new Dictionary<int, string>() { [0] = "0" };]]></After>
      </Sample>
    </Samples>
  </Refactoring>
  <Refactoring Id="RR0192" Identifier="ReplaceCommentWithDocumentationComment" Title="Replace comment with documentation comment">
    <Syntaxes>
      <Syntax>single-line comment</Syntax>
    </Syntaxes>
    <Samples>
      <Sample>
        <Before><![CDATA[// comment
public class Foo
{
}]]></Before>
        <After><![CDATA[/// <summary>
/// comment
/// </summary>
public class Foo
{
}]]></After>
      </Sample>
    </Samples>
  </Refactoring>
  <Refactoring Id="RR0193" Identifier="ReplaceInterpolatedStringWithConcatenation" Title="Replace interpolated string with concatenation">
    <Syntaxes>
      <Syntax>interpolated string</Syntax>
    </Syntaxes>
    <Samples>
      <Sample>
        <Before><![CDATA[string s = $"a{b}c";]]></Before>
        <After><![CDATA[string s = "a" + b + "c";]]></After>
      </Sample>
    </Samples>
  </Refactoring>
  <Refactoring Id="RR0194" Identifier="SplitDeclarationAndInitialization" Title="Split declaration and initialization">
    <Syntaxes>
      <Syntax>local variable declaration</Syntax>
    </Syntaxes>
    <Span>equals token</Span>
    <Samples>
      <Sample>
        <Before><![CDATA[var s = GetValue();]]></Before>
        <After><![CDATA[string s;
s = GetValue();]]></After>
      </Sample>
    </Samples>
  </Refactoring>
  <Refactoring Id="RR0195" Identifier="AddMemberToInterface" Title="Add member to interface">
    <Syntaxes>
      <Syntax>method</Syntax>
      <Syntax>property</Syntax>
      <Syntax>indexer</Syntax>
      <Syntax>event</Syntax>
    </Syntaxes>
    <Span>identifier</Span>
    <Samples>
      <Sample>
        <Before><![CDATA[public class Foo : IFoo
{
    public void Bar()
    {
    }
}

public interface IFoo
{
}]]></Before>
        <After><![CDATA[public class Foo : IFoo
{
    public void Bar()
    {
    }
}

public interface IFoo
{
    void Bar();
}]]></After>
      </Sample>
    </Samples>
  </Refactoring>
  <Refactoring Id="RR0196" Identifier="MergeIfWithParentIf" Title="Merge if with parent if">
    <Syntaxes>
      <Syntax>if statement</Syntax>
    </Syntaxes>
    <Span>if keyword</Span>
    <Samples>
      <Sample>
        <Before><![CDATA[if (x)
{
    if (y)
    {
    }
}
else
{
}]]></Before>
        <After><![CDATA[if (x && y)
{
}
else
{
}]]></After>
      </Sample>
    </Samples>
  </Refactoring>
  <Refactoring Id="RR0197" Identifier="InitializeFieldFromConstructor" Title="Initialize field from constructor">
    <Syntaxes>
      <Syntax>field declaration</Syntax>
    </Syntaxes>
    <Span>idenifier</Span>
    <Samples>
      <Sample>
        <Before><![CDATA[public class Foo
{
    private string _bar;

    public Foo()
    {
    }

    public Foo(object parameter)
    {
    }

    public Foo(object parameter1, object parameter2)
        : this(parameter1)
    {
    }
}]]></Before>
        <After><![CDATA[public class Foo
{
    private string _bar;

    public Foo(string bar)
    {
        _bar = bar;
    }

    public Foo(object parameter, string bar)
    {
        _bar = bar;
    }

    public Foo(object parameter1, object parameter2, string bar)
        : this(parameter1, bar)
    {
        _bar = bar;
    }
}]]></After>
      </Sample>
    </Samples>
  </Refactoring>
  <Refactoring Id="RR0198" Identifier="InlineProperty" Title="Inline property">
    <Syntaxes>
      <Syntax>property access</Syntax>
    </Syntaxes>
  </Refactoring>
  <Refactoring Id="RR0199" Identifier="RemoveEnumMemberValue" Title="Remove enum member value(s)">
    <Syntaxes>
      <Syntax>selected enum member(s)</Syntax>
    </Syntaxes>
    <Samples>
      <Sample>
        <Before><![CDATA[public enum Foo
{
    One = 1,
    Two = 2,
    Three = 3
}]]></Before>
        <After><![CDATA[public enum Foo
{
    One,
    Two,
    Three
}]]></After>
      </Sample>
    </Samples>
  </Refactoring>
  <Refactoring Id="RR0200" Identifier="UncommentMultiLineComment" Title="Uncomment multi-line comment">
    <Syntaxes>
      <Syntax>multi-line comment</Syntax>
    </Syntaxes>
    <Samples>
      <Sample>
        <Before><![CDATA[/*string s = null;*/]]></Before>
        <After><![CDATA[string s = null;]]></After>
      </Sample>
    </Samples>
  </Refactoring>
  <Refactoring Id="RR0201" Identifier="ReplaceInterpolatedStringWithStringFormat" Title="Replace interpolated string with string.Format">
    <Syntaxes>
      <Syntax>interpolated string</Syntax>
    </Syntaxes>
    <Samples>
      <Sample>
        <Before><![CDATA[$"name: {name,0:f}, value: {value}"]]></Before>
        <After><![CDATA[string.Format("name: {0,0:f} value: {1}", name, value)]]></After>
      </Sample>
    </Samples>
  </Refactoring>
  <Refactoring Id="RR0202" Identifier="MoveUnsafeContextToContainingDeclaration" Title="Move unsafe context to containing declaration">
    <Syntaxes>
      <Syntax>unsafe declaration</Syntax>
    </Syntaxes>
    <Span>unsafe modifier</Span>
    <Samples>
      <Sample>
        <Before><![CDATA[public class Foo
{
  public unsafe void Bar()
  {
  }
}]]></Before>
        <After><![CDATA[public unsafe class Foo
{
  public void Bar()
  {
  }
}]]></After>
      </Sample>
    </Samples>
  </Refactoring>
  <Refactoring Id="RR0203" Identifier="ExtractEventHandlerMethod" Title="Extract event handler method">
    <Syntaxes>
      <Syntax>lambda expression</Syntax>
    </Syntaxes>
    <Samples>
      <Sample>
        <Before><![CDATA[void Foo()
{
  x.Changed += (s, e) => Bar();
}]]></Before>
        <After><![CDATA[void Foo()
{
  x.Changed += Changed;
}

void OnChanged(object sender, EventArgs e)
{
  Bar();
}]]></After>
      </Sample>
    </Samples>
  </Refactoring>
<<<<<<< HEAD
  <Refactoring Id="RR0204" Identifier="GeneratePropertyForDebuggerDisplayAttribute" Title="Generate property for DebuggerDisplay attribute">
    <Syntaxes>
      <Syntax>DebuggerDisplay attribute</Syntax>
    </Syntaxes>
    <Links>
      <Link>
        <Url>https://docs.microsoft.com/en-us/visualstudio/debugger/using-the-debuggerdisplay-attribute#using-expressions-in-debuggerdisplay</Url>
        <Text>Using Expressions in DebuggerDisplay</Text>
      </Link>
      <Link>
        <Url>https://blogs.msdn.microsoft.com/jaredpar/2011/03/18/debuggerdisplay-attribute-best-practices/</Url>
        <Text>DebuggerDisplay attribute best practices</Text>
      </Link>
    </Links>
    <Samples>
      <Sample>
        <Before>
          <![CDATA[[DebuggerDisplay("A: {A} B: {B}")]
public class Foo
{
    public string A { get; }
    public string B { get; }
}]]>
        </Before>
        <After>
          <![CDATA[DebuggerDisplay("{DebuggerDisplay,nq}")]
public class Foo
{
    public string A { get; }
    public string B { get; }

    [DebuggerBrowsable(DebuggerBrowsableState.Never)]
    private string DebuggerDisplay
    {
        get { return $"A: {A} B: {B}"; }
    }
}]]>
        </After>
      </Sample>
    </Samples>
  </Refactoring>
  <Refactoring Id="RR0205" Identifier="AddEmptyLineBetweenDeclarations" Title="Add empty line between declarations">
    <Syntaxes>
      <Syntax>selected declarations</Syntax>
    </Syntaxes>
    <Samples>
      <Sample>
        <Before><![CDATA[private object x;
private object y;
private object z;]]></Before>
        <After><![CDATA[private object x;

private object y;

private object z;]]></After>
=======
  <Refactoring Id="RR0204" Identifier="ReplaceForEachWithEnumerator" Title="Replace foreach with enumerator">
    <Syntaxes>
      <Syntax>foreach statement</Syntax>
    </Syntaxes>
    <Samples>
      <Sample>
        <Before>
          <![CDATA[foreach (var item in items)
{
}]]></Before>
        <After><![CDATA[using (var en = items.GetEnumerator())
{
    while (en.MoveNext())
    {
    }
}]]></After>
>>>>>>> 47ec67c8
      </Sample>
    </Samples>
  </Refactoring>
</Refactorings><|MERGE_RESOLUTION|>--- conflicted
+++ resolved
@@ -1664,7 +1664,6 @@
       </Sample>
     </Samples>
   </Refactoring>
-<<<<<<< HEAD
   <Refactoring Id="RR0204" Identifier="GeneratePropertyForDebuggerDisplayAttribute" Title="Generate property for DebuggerDisplay attribute">
     <Syntaxes>
       <Syntax>DebuggerDisplay attribute</Syntax>
@@ -1720,8 +1719,10 @@
 private object y;
 
 private object z;]]></After>
-=======
-  <Refactoring Id="RR0204" Identifier="ReplaceForEachWithEnumerator" Title="Replace foreach with enumerator">
+      </Sample>
+    </Samples>
+  </Refactoring>
+  <Refactoring Id="RR0206" Identifier="ReplaceForEachWithEnumerator" Title="Replace foreach with enumerator">
     <Syntaxes>
       <Syntax>foreach statement</Syntax>
     </Syntaxes>
@@ -1737,7 +1738,6 @@
     {
     }
 }]]></After>
->>>>>>> 47ec67c8
       </Sample>
     </Samples>
   </Refactoring>
