--- conflicted
+++ resolved
@@ -202,11 +202,8 @@
       <Refactoring Id="RR0201" IsEnabled="true" /> <!-- ReplaceInterpolatedStringWithStringFormat -->
       <Refactoring Id="RR0202" IsEnabled="true" /> <!-- MoveUnsafeContextToContainingDeclaration -->
       <Refactoring Id="RR0203" IsEnabled="true" /> <!-- ExtractEventHandlerMethod -->
-<<<<<<< HEAD
-=======
       <Refactoring Id="RR0204" IsEnabled="true" /> <!-- GeneratePropertyForDebuggerDisplayAttribute -->
       <Refactoring Id="RR0205" IsEnabled="true" /> <!-- AddEmptyLineBetweenDeclarations -->
->>>>>>> 43318849
     </Refactorings>
     <CodeFixes>
       <CodeFix Id="RCF0001" IsEnabled="true" /> <!-- RemoveUnusedVariable (fixes CS0168, CS0219) -->
@@ -306,8 +303,6 @@
       <CodeFix Id="RCF0097" IsEnabled="true" /> <!-- ReplaceComparisonWithAssignment (fixes CS0201) -->
       <CodeFix Id="RCF0098" IsEnabled="true" /> <!-- AddModifierAbstract (fixes CS0501) -->
       <CodeFix Id="RCF0099" IsEnabled="true" /> <!-- MakeMemberReadOnly (fixes CS8340) -->
-<<<<<<< HEAD
-=======
       <CodeFix Id="RCF0100" IsEnabled="true" /> <!-- RemoveSealedModifier (fixes CS0238) -->
       <CodeFix Id="RCF0101" IsEnabled="true" /> <!-- RemoveVirtualModifier (fixes CS0549) -->
       <CodeFix Id="RCF0102" IsEnabled="true" /> <!-- MakeContainingClassUnsealed (fixes CS0549) -->
@@ -315,7 +310,6 @@
       <CodeFix Id="RCF0104" IsEnabled="true" /> <!-- RenameDestructorToMatchClassName (fixes CS0574) -->
       <CodeFix Id="RCF0105" IsEnabled="true" /> <!-- RemoveBaseList (fixes CS0713, CS0714) -->
       <CodeFix Id="RCF0106" IsEnabled="true" /> <!-- AddDefaultValueToParameter (fixes CS1737) -->
->>>>>>> 43318849
     </CodeFixes>
   </Settings>
 </Roslynator>