--- conflicted
+++ resolved
@@ -4802,7 +4802,6 @@
       </Sample>
     </Samples>
   </Analyzer>
-<<<<<<< HEAD
 
   <Analyzer Identifier="AddCommaAfterLastItemInList">
     <Id>RCS1223</Id>
@@ -4895,8 +4894,6 @@
       </Sample>
     </Samples>
   </Analyzer>
-=======
->>>>>>> 2f18b872
   <Analyzer Identifier="MakeMethodExtensionMethod">
     <Id>RCS1231</Id>
     <Title>Make method an extension method.</Title>
@@ -4906,10 +4903,7 @@
     <IsEnabledByDefault>true</IsEnabledByDefault>
     <SupportsFadeOut>false</SupportsFadeOut>
     <SupportsFadeOutAnalyzer>false</SupportsFadeOutAnalyzer>
-<<<<<<< HEAD
-=======
     <Summary>Public/internal method in public/internal static class whose name ends with "Extensions" should be an extension method.</Summary>
->>>>>>> 2f18b872
     <Samples>
       <Sample>
         <Before><![CDATA[public static class FooExtensions
@@ -4927,7 +4921,6 @@
       </Sample>
     </Samples>
   </Analyzer>
-<<<<<<< HEAD
   <Analyzer Identifier="AddParagraphToDocumentationComment">
     <Id>RCS1232</Id>
     <Title>Add paragraph to documentation comment.</Title>
@@ -4957,6 +4950,4 @@
       </Sample>
     </Samples>
   </Analyzer>
-=======
->>>>>>> 2f18b872
 </Analyzers>