﻿// Copyright (c) Josef Pihrt. All rights reserved. Licensed under the Apache License, Version 2.0. See License.txt in the project root for license information.

using System;
using System.Collections.Generic;
using System.Linq;
using System.Threading;
using Microsoft.CodeAnalysis;
using Microsoft.CodeAnalysis.Text;

namespace Roslynator
{
    /// <summary>
    /// A set of extension method for a syntax.
    /// </summary>
    public static class SyntaxExtensions
    {
        #region SeparatedSyntaxList<T>
        /// <summary>
        /// Creates a new list with a node at the specified index replaced with a new node.
        /// </summary>
        /// <typeparam name="TNode"></typeparam>
        /// <param name="list"></param>
        /// <param name="index"></param>
        /// <param name="newNode"></param>
        /// <returns></returns>
        public static SeparatedSyntaxList<TNode> ReplaceAt<TNode>(this SeparatedSyntaxList<TNode> list, int index, TNode newNode) where TNode : SyntaxNode
        {
            return list.Replace(list[index], newNode);
        }

        /// <summary>
        /// Returns true if the specified node is a first node in the list.
        /// </summary>
        /// <typeparam name="TNode"></typeparam>
        /// <param name="list"></param>
        /// <param name="node"></param>
        /// <returns></returns>
        public static bool IsFirst<TNode>(this SeparatedSyntaxList<TNode> list, TNode node) where TNode : SyntaxNode
        {
            return list.Any()
                && list.First() == node;
        }

        /// <summary>
        /// Returns true if the specified node is a last node in the list.
        /// </summary>
        /// <typeparam name="TNode"></typeparam>
        /// <param name="list"></param>
        /// <param name="node"></param>
        /// <returns></returns>
        public static bool IsLast<TNode>(this SeparatedSyntaxList<TNode> list, TNode node) where TNode : SyntaxNode
        {
            return list.Any()
                && list.Last() == node;
        }

        /// <summary>
        /// Returns true if any node in a list matches the predicate.
        /// </summary>
        /// <typeparam name="TNode"></typeparam>
        /// <param name="list"></param>
        /// <param name="predicate"></param>
        /// <returns></returns>
        public static bool Any<TNode>(this SeparatedSyntaxList<TNode> list, Func<TNode, bool> predicate) where TNode : SyntaxNode
        {
            if (predicate == null)
                throw new ArgumentNullException(nameof(predicate));

            for (int i = 0; i < list.Count; i++)
            {
                if (predicate(list[i]))
                    return true;
            }

            return false;
        }

        /// <summary>
        /// Returns true if all nodes in a list matches the predicate.
        /// </summary>
        /// <typeparam name="TNode"></typeparam>
        /// <param name="list"></param>
        /// <param name="predicate"></param>
        /// <returns></returns>
        public static bool All<TNode>(this SeparatedSyntaxList<TNode> list, Func<TNode, bool> predicate) where TNode : SyntaxNode
        {
            if (predicate == null)
                throw new ArgumentNullException(nameof(predicate));

            for (int i = 0; i < list.Count; i++)
            {
                if (!predicate(list[i]))
                    return false;
            }

            return true;
        }

        /// <summary>
        /// Returns true if the specified node is in the <see cref="SeparatedSyntaxList{TNode}"/>.
        /// </summary>
        /// <typeparam name="TNode"></typeparam>
        /// <param name="list"></param>
        /// <param name="node"></param>
        /// <returns></returns>
        public static bool Contains<TNode>(this SeparatedSyntaxList<TNode> list, TNode node) where TNode : SyntaxNode
        {
            return list.IndexOf(node) != -1;
        }

        internal static TNode SingleOrDefault<TNode>(this SeparatedSyntaxList<TNode> list, bool shouldThrow) where TNode : SyntaxNode
        {
            return (shouldThrow) ? list.SingleOrDefault() : (list.Count == 1) ? list[0] : default(TNode);
        }

        internal static TNode SingleOrDefault<TNode>(this SeparatedSyntaxList<TNode> list, Func<TNode, bool> predicate, bool shouldThrow) where TNode : SyntaxNode
        {
            if (shouldThrow)
                return list.SingleOrDefault(predicate);

            SeparatedSyntaxList<TNode>.Enumerator en = list.GetEnumerator();

            while (en.MoveNext())
            {
                TNode result = en.Current;

                if (predicate(result))
                {
                    while (en.MoveNext())
                    {
                        if (predicate(en.Current))
                            return default(TNode);
                    }

                    return result;
                }
            }

            return default(TNode);
        }

        internal static TNode LastButOne<TNode>(this SeparatedSyntaxList<TNode> list) where TNode : SyntaxNode
        {
            return list[list.Count - 2];
        }

        internal static TNode LastButOneOrDefault<TNode>(this SeparatedSyntaxList<TNode> list) where TNode : SyntaxNode
        {
            return (list.Count > 1) ? list.LastButOne() : default(TNode);
        }

        /// <summary>
        /// Creates a new separated list with both leading and trailing trivia of the specified node.
        /// If the list contains more than one item, first item is updated with leading trivia and last item is updated with trailing trivia.
        /// </summary>
        /// <typeparam name="TNode"></typeparam>
        /// <param name="list"></param>
        /// <param name="node"></param>
        /// <returns></returns>
        public static SeparatedSyntaxList<TNode> WithTriviaFrom<TNode>(this SeparatedSyntaxList<TNode> list, SyntaxNode node) where TNode : SyntaxNode
        {
            if (node == null)
                throw new ArgumentNullException(nameof(node));

            int count = list.Count;

            if (count == 0)
                return list;

            int separatorCount = list.SeparatorCount;

            if (count == 1)
            {
                if (separatorCount == 0)
                {
                    return list.ReplaceAt(0, list[0].WithTriviaFrom(node));
                }
                else
                {
                    list = list.ReplaceAt(0, list[0].WithLeadingTrivia(node.GetLeadingTrivia()));

                    SyntaxToken separator = list.GetSeparator(0);

                    return list.ReplaceSeparator(separator, separator.WithTrailingTrivia(node.GetTrailingTrivia()));
                }
            }
            else
            {
                list = list.ReplaceAt(0, list[0].WithLeadingTrivia(node.GetLeadingTrivia()));

                if (separatorCount == count - 1)
                {
                    return list.ReplaceAt(1, list[1].WithTrailingTrivia(node.GetTrailingTrivia()));
                }
                else
                {
                    SyntaxToken separator = list.GetSeparator(separatorCount - 1);

                    return list.ReplaceSeparator(separator, separator.WithTrailingTrivia(node.GetTrailingTrivia()));
                }
            }
        }

<<<<<<< HEAD
=======
        //TODO: make public GetTrailingSeparator<TNode>(SeparatedSyntaxList<TNode>)
        internal static SyntaxToken GetTrailingSeparator<TNode>(this SeparatedSyntaxList<TNode> list) where TNode : SyntaxNode
        {
            int count = list.Count;

            if (count > 0
                && count == list.SeparatorCount)
            {
                return list.GetSeparator(count - 1);
            }

            return default;
        }

>>>>>>> 2baec2b6
        //TODO: make public HasTrailingSeparator<TNode>(SeparatedSyntaxList<TNode>)
        internal static bool HasTrailingSeparator<TNode>(this SeparatedSyntaxList<TNode> list) where TNode : SyntaxNode
        {
            int count = list.Count;

            return count > 0
                && count == list.SeparatorCount;
        }

        //TODO: make public ToString(SeparatedSyntaxList<TNode>, TextSpan)
        internal static string ToString<TNode>(this SeparatedSyntaxList<TNode> list, TextSpan span) where TNode : SyntaxNode
        {
            TextSpan listFullSpan = list.FullSpan;

            if (!listFullSpan.Contains(span))
                throw new ArgumentException("", nameof(span));

            if (span == listFullSpan)
                return list.ToFullString();

            TextSpan listSpan = list.Span;

            if (span == listSpan)
                return list.ToString();

            if (listSpan.Contains(span))
            {
                return list.ToString().Substring(span.Start - listSpan.Start, span.Length);
            }
            else
            {
                return list.ToFullString().Substring(span.Start - listFullSpan.Start, span.Length);
            }
        }
        #endregion SeparatedSyntaxList<T>

        #region SyntaxList<T>
        /// <summary>
        /// Creates a new list with the node at the specified index replaced with a new node.
        /// </summary>
        /// <typeparam name="TNode"></typeparam>
        /// <param name="list"></param>
        /// <param name="index"></param>
        /// <param name="newNode"></param>
        /// <returns></returns>
        public static SyntaxList<TNode> ReplaceAt<TNode>(this SyntaxList<TNode> list, int index, TNode newNode) where TNode : SyntaxNode
        {
            return list.Replace(list[index], newNode);
        }

        /// <summary>
        /// Returns true if the specified node is a first node in the list.
        /// </summary>
        /// <typeparam name="TNode"></typeparam>
        /// <param name="list"></param>
        /// <param name="node"></param>
        /// <returns></returns>
        public static bool IsFirst<TNode>(this SyntaxList<TNode> list, TNode node) where TNode : SyntaxNode
        {
            return list.Any()
                && list.First() == node;
        }

        /// <summary>
        /// Returns true if the specified node is a last node in the list.
        /// </summary>
        /// <typeparam name="TNode"></typeparam>
        /// <param name="list"></param>
        /// <param name="node"></param>
        /// <returns></returns>
        public static bool IsLast<TNode>(this SyntaxList<TNode> list, TNode node) where TNode : SyntaxNode
        {
            return list.Any()
                && list.Last() == node;
        }

        /// <summary>
        /// Returns true if any node in a list matches the predicate.
        /// </summary>
        /// <typeparam name="TNode"></typeparam>
        /// <param name="list"></param>
        /// <param name="predicate"></param>
        /// <returns></returns>
        public static bool Any<TNode>(this SyntaxList<TNode> list, Func<TNode, bool> predicate) where TNode : SyntaxNode
        {
            if (predicate == null)
                throw new ArgumentNullException(nameof(predicate));

            for (int i = 0; i < list.Count; i++)
            {
                if (predicate(list[i]))
                    return true;
            }

            return false;
        }

        /// <summary>
        /// Returns true if all nodes in a list matches the predicate.
        /// </summary>
        /// <typeparam name="TNode"></typeparam>
        /// <param name="list"></param>
        /// <param name="predicate"></param>
        /// <returns></returns>
        public static bool All<TNode>(this SyntaxList<TNode> list, Func<TNode, bool> predicate) where TNode : SyntaxNode
        {
            if (predicate == null)
                throw new ArgumentNullException(nameof(predicate));

            for (int i = 0; i < list.Count; i++)
            {
                if (!predicate(list[i]))
                    return false;
            }

            return true;
        }

        /// <summary>
        /// Returns true if the specified node is in the <see cref="SyntaxList{TNode}"/>.
        /// </summary>
        /// <typeparam name="TNode"></typeparam>
        /// <param name="list"></param>
        /// <param name="node"></param>
        /// <returns></returns>
        public static bool Contains<TNode>(this SyntaxList<TNode> list, TNode node) where TNode : SyntaxNode
        {
            return list.IndexOf(node) != -1;
        }

        internal static TNode SingleOrDefault<TNode>(this SyntaxList<TNode> list, bool shouldThrow) where TNode : SyntaxNode
        {
            return (shouldThrow) ? list.SingleOrDefault() : ((list.Count == 1) ? list[0] : default(TNode));
        }

        internal static TNode SingleOrDefault<TNode>(this SyntaxList<TNode> list, Func<TNode, bool> predicate, bool shouldThrow) where TNode : SyntaxNode
        {
            if (shouldThrow)
                return list.SingleOrDefault(predicate);

            SyntaxList<TNode>.Enumerator en = list.GetEnumerator();

            while (en.MoveNext())
            {
                TNode result = en.Current;

                if (predicate(result))
                {
                    while (en.MoveNext())
                    {
                        if (predicate(en.Current))
                            return default(TNode);
                    }

                    return result;
                }
            }

            return default(TNode);
        }

        internal static bool SpanContainsDirectives<TNode>(this SyntaxList<TNode> list) where TNode : SyntaxNode
        {
            int count = list.Count;

            if (count == 0)
                return false;

            if (count == 1)
                return list.First().SpanContainsDirectives();

            for (int i = 1; i < count - 1; i++)
            {
                if (list[i].ContainsDirectives)
                    return true;
            }

            return list.First().SpanOrTrailingTriviaContainsDirectives()
                || list.Last().SpanOrLeadingTriviaContainsDirectives();
        }

        internal static TNode LastButOne<TNode>(this SyntaxList<TNode> list) where TNode : SyntaxNode
        {
            return list[list.Count - 2];
        }

        internal static TNode LastButOneOrDefault<TNode>(this SyntaxList<TNode> list) where TNode : SyntaxNode
        {
            return (list.Count > 1) ? list.LastButOne() : default(TNode);
        }

        /// <summary>
        /// Creates a new list with both leading and trailing trivia of the specified node.
        /// If the list contains more than one item, first item is updated with leading trivia and last item is updated with trailing trivia.
        /// </summary>
        /// <typeparam name="TNode"></typeparam>
        /// <param name="list"></param>
        /// <param name="node"></param>
        /// <returns></returns>
        public static SyntaxList<TNode> WithTriviaFrom<TNode>(this SyntaxList<TNode> list, SyntaxNode node) where TNode : SyntaxNode
        {
            if (node == null)
                throw new ArgumentNullException(nameof(node));

            int count = list.Count;

            if (count == 0)
                return list;

            if (count == 1)
                return list.ReplaceAt(0, list[0].WithTriviaFrom(node));

            return list
                .ReplaceAt(0, list[0].WithLeadingTrivia(node.GetLeadingTrivia()))
                .ReplaceAt(1, list[1].WithTrailingTrivia(node.GetTrailingTrivia()));
        }

        /// <summary>
        /// Get a list of all the trivia associated with the nodes in the list.
        /// </summary>
        /// <typeparam name="TNode"></typeparam>
        /// <param name="list"></param>
        /// <param name="descendIntoChildren"></param>
        /// <param name="descendIntoTrivia"></param>
        /// <returns></returns>
        public static IEnumerable<SyntaxTrivia> DescendantTrivia<TNode>(
            this SyntaxList<TNode> list,
            Func<SyntaxNode, bool> descendIntoChildren = null,
            bool descendIntoTrivia = false) where TNode : SyntaxNode
        {
            foreach (TNode node in list)
            {
                foreach (SyntaxTrivia trivia in node.DescendantTrivia(descendIntoChildren, descendIntoTrivia))
                {
                    yield return trivia;
                }
            }
        }

        /// <summary>
        /// Get a list of all the trivia associated with the nodes in the list.
        /// </summary>
        /// <typeparam name="TNode"></typeparam>
        /// <param name="list"></param>
        /// <param name="span"></param>
        /// <param name="descendIntoChildren"></param>
        /// <param name="descendIntoTrivia"></param>
        /// <returns></returns>
        public static IEnumerable<SyntaxTrivia> DescendantTrivia<TNode>(
            this SyntaxList<TNode> list,
            TextSpan span,
            Func<SyntaxNode, bool> descendIntoChildren = null,
            bool descendIntoTrivia = false) where TNode : SyntaxNode
        {
            foreach (TNode node in list)
            {
                foreach (SyntaxTrivia trivia in node.DescendantTrivia(span, descendIntoChildren, descendIntoTrivia))
                {
                    yield return trivia;
                }
            }
        }

        //TODO: make public ToString(SyntaxList<TNode>, TextSpan)
        internal static string ToString<TNode>(this SyntaxList<TNode> list, TextSpan span) where TNode : SyntaxNode
        {
            TextSpan listFullSpan = list.FullSpan;

            if (!listFullSpan.Contains(span))
                throw new ArgumentException("", nameof(span));

            if (span == listFullSpan)
                return list.ToFullString();

            TextSpan listSpan = list.Span;

            if (span == listSpan)
                return list.ToString();

            if (listSpan.Contains(span))
            {
                return list.ToString().Substring(span.Start - listSpan.Start, span.Length);
            }
            else
            {
                return list.ToFullString().Substring(span.Start - listFullSpan.Start, span.Length);
            }
        }
        #endregion SyntaxList<T>

        #region SyntaxNode
        /// <summary>
        /// Returns leading and trailing trivia of the specified node in a single list.
        /// </summary>
        /// <param name="node"></param>
        /// <returns></returns>
        public static SyntaxTriviaList GetLeadingAndTrailingTrivia(this SyntaxNode node)
        {
            if (node == null)
                throw new ArgumentNullException(nameof(node));

            SyntaxTriviaList leadingTrivia = node.GetLeadingTrivia();
            SyntaxTriviaList trailingTrivia = node.GetTrailingTrivia();

            if (leadingTrivia.Any())
            {
                if (trailingTrivia.Any())
                    return leadingTrivia.AddRange(trailingTrivia);

                return leadingTrivia;
            }

            if (trailingTrivia.Any())
                return trailingTrivia;

            return SyntaxTriviaList.Empty;
        }

        /// <summary>
        /// Creates a new node from this node with the leading trivia replaced with a new trivia where the specified trivia is inserted at the begining of the leading trivia.
        /// </summary>
        /// <typeparam name="TNode"></typeparam>
        /// <param name="node"></param>
        /// <param name="trivia"></param>
        /// <returns></returns>
        public static TNode PrependToLeadingTrivia<TNode>(this TNode node, IEnumerable<SyntaxTrivia> trivia) where TNode : SyntaxNode
        {
            if (node == null)
                throw new ArgumentNullException(nameof(node));

            if (trivia == null)
                throw new ArgumentNullException(nameof(trivia));

            return node.WithLeadingTrivia(node.GetLeadingTrivia().InsertRange(0, trivia));
        }

        /// <summary>
        /// Creates a new node from this node with the leading trivia replaced with a new trivia where the specified trivia is inserted at the begining of the leading trivia.
        /// </summary>
        /// <typeparam name="TNode"></typeparam>
        /// <param name="node"></param>
        /// <param name="trivia"></param>
        /// <returns></returns>
        public static TNode PrependToLeadingTrivia<TNode>(this TNode node, SyntaxTrivia trivia) where TNode : SyntaxNode
        {
            if (node == null)
                throw new ArgumentNullException(nameof(node));

            return node.WithLeadingTrivia(node.GetLeadingTrivia().Insert(0, trivia));
        }

        /// <summary>
        /// Creates a new node from this node with the trailing trivia replaced with a new trivia where the specified trivia is inserted at the begining of the trailing trivia.
        /// </summary>
        /// <typeparam name="TNode"></typeparam>
        /// <param name="node"></param>
        /// <param name="trivia"></param>
        /// <returns></returns>
        public static TNode PrependToTrailingTrivia<TNode>(this TNode node, IEnumerable<SyntaxTrivia> trivia) where TNode : SyntaxNode
        {
            if (node == null)
                throw new ArgumentNullException(nameof(node));

            if (trivia == null)
                throw new ArgumentNullException(nameof(trivia));

            return node.WithTrailingTrivia(node.GetTrailingTrivia().InsertRange(0, trivia));
        }

        /// <summary>
        /// Creates a new node from this node with the trailing trivia replaced with a new trivia where the specified trivia is inserted at the begining of the trailing trivia.
        /// </summary>
        /// <typeparam name="TNode"></typeparam>
        /// <param name="node"></param>
        /// <param name="trivia"></param>
        /// <returns></returns>
        public static TNode PrependToTrailingTrivia<TNode>(this TNode node, SyntaxTrivia trivia) where TNode : SyntaxNode
        {
            if (node == null)
                throw new ArgumentNullException(nameof(node));

            return node.WithTrailingTrivia(node.GetTrailingTrivia().Insert(0, trivia));
        }

        /// <summary>
        /// Creates a new node from this node with the leading trivia replaced with a new trivia where the specified trivia is added at the end of the leading trivia.
        /// </summary>
        /// <typeparam name="TNode"></typeparam>
        /// <param name="node"></param>
        /// <param name="trivia"></param>
        /// <returns></returns>
        public static TNode AppendToLeadingTrivia<TNode>(this TNode node, IEnumerable<SyntaxTrivia> trivia) where TNode : SyntaxNode
        {
            if (node == null)
                throw new ArgumentNullException(nameof(node));

            if (trivia == null)
                throw new ArgumentNullException(nameof(trivia));

            return node.WithLeadingTrivia(node.GetLeadingTrivia().AddRange(trivia));
        }

        /// <summary>
        /// Creates a new node from this node with the leading trivia replaced with a new trivia where the specified trivia is added at the end of the leading trivia.
        /// </summary>
        /// <typeparam name="TNode"></typeparam>
        /// <param name="node"></param>
        /// <param name="trivia"></param>
        /// <returns></returns>
        public static TNode AppendToLeadingTrivia<TNode>(this TNode node, SyntaxTrivia trivia) where TNode : SyntaxNode
        {
            if (node == null)
                throw new ArgumentNullException(nameof(node));

            return node.WithLeadingTrivia(node.GetLeadingTrivia().Add(trivia));
        }

        /// <summary>
        /// Creates a new node from this node with the trailing trivia replaced with a new trivia where the specified trivia is added at the end of the trailing trivia.
        /// </summary>
        /// <typeparam name="TNode"></typeparam>
        /// <param name="node"></param>
        /// <param name="trivia"></param>
        /// <returns></returns>
        public static TNode AppendToTrailingTrivia<TNode>(this TNode node, IEnumerable<SyntaxTrivia> trivia) where TNode : SyntaxNode
        {
            if (node == null)
                throw new ArgumentNullException(nameof(node));

            if (trivia == null)
                throw new ArgumentNullException(nameof(trivia));

            return node.WithTrailingTrivia(node.GetTrailingTrivia().AddRange(trivia));
        }

        /// <summary>
        /// Creates a new node from this node with the trailing trivia replaced with a new trivia where the specified trivia is added at the end of the trailing trivia.
        /// </summary>
        /// <typeparam name="TNode"></typeparam>
        /// <param name="node"></param>
        /// <param name="trivia"></param>
        /// <returns></returns>
        public static TNode AppendToTrailingTrivia<TNode>(this TNode node, SyntaxTrivia trivia) where TNode : SyntaxNode
        {
            if (node == null)
                throw new ArgumentNullException(nameof(node));

            return node.WithTrailingTrivia(node.GetTrailingTrivia().Add(trivia));
        }

        /// <summary>
        /// Returns true if the node's span contains any preprocessor directives.
        /// </summary>
        /// <param name="node"></param>
        /// <returns></returns>
        public static bool SpanContainsDirectives(this SyntaxNode node)
        {
            if (node == null)
                throw new ArgumentNullException(nameof(node));

            return node.ContainsDirectives
                && !node.GetLeadingTrivia().Any(f => f.IsDirective)
                && !node.GetTrailingTrivia().Any(f => f.IsDirective);
        }

        internal static bool SpanOrLeadingTriviaContainsDirectives(this SyntaxNode node)
        {
            if (node == null)
                throw new ArgumentNullException(nameof(node));

            return node.ContainsDirectives
                && !node.GetTrailingTrivia().Any(f => f.IsDirective);
        }

        internal static bool SpanOrTrailingTriviaContainsDirectives(this SyntaxNode node)
        {
            if (node == null)
                throw new ArgumentNullException(nameof(node));

            return node.ContainsDirectives
                && !node.GetLeadingTrivia().Any(f => f.IsDirective);
        }

        /// <summary>
        /// Returns true if the node contains any preprocessor directives inside the specified span.
        /// </summary>
        /// <param name="node"></param>
        /// <param name="span"></param>
        /// <returns></returns>
        public static bool ContainsDirectives(this SyntaxNode node, TextSpan span)
        {
            if (node == null)
                throw new ArgumentNullException(nameof(node));

            //XPERF:
            return node.ContainsDirectives
                && node.DescendantTrivia(span).Any(f => f.IsDirective);
        }

        /// <summary>
        /// Creates a new node from this node with both the leading and trailing trivia of the specified token.
        /// </summary>
        /// <typeparam name="TNode"></typeparam>
        /// <param name="node"></param>
        /// <param name="token"></param>
        /// <returns></returns>
        public static TNode WithTriviaFrom<TNode>(this TNode node, SyntaxToken token) where TNode : SyntaxNode
        {
            if (node == null)
                throw new ArgumentNullException(nameof(node));

            return node
                .WithLeadingTrivia(token.LeadingTrivia)
                .WithTrailingTrivia(token.TrailingTrivia);
        }

        internal static int GetSpanStartLine(this SyntaxNode node, CancellationToken cancellationToken = default(CancellationToken))
        {
            return node.SyntaxTree.GetLineSpan(node.Span, cancellationToken).StartLine();
        }

        internal static int GetFullSpanStartLine(this SyntaxNode node, CancellationToken cancellationToken = default(CancellationToken))
        {
            return node.SyntaxTree.GetLineSpan(node.FullSpan, cancellationToken).StartLine();
        }

        internal static int GetSpanEndLine(this SyntaxNode node, CancellationToken cancellationToken = default(CancellationToken))
        {
            return node.SyntaxTree.GetLineSpan(node.Span, cancellationToken).EndLine();
        }

        internal static int GetFullSpanEndLine(this SyntaxNode node, CancellationToken cancellationToken = default(CancellationToken))
        {
            return node.SyntaxTree.GetLineSpan(node.FullSpan, cancellationToken).EndLine();
        }

        /// <summary>
        /// Returns the first node of type <typeparamref name="TNode"/> that matches the predicate.
        /// </summary>
        /// <typeparam name="TNode"></typeparam>
        /// <param name="node"></param>
        /// <param name="predicate"></param>
        /// <param name="ascendOutOfTrivia"></param>
        /// <returns></returns>
        public static TNode FirstAncestor<TNode>(
            this SyntaxNode node,
            Func<TNode, bool> predicate = null,
            bool ascendOutOfTrivia = true) where TNode : SyntaxNode
        {
            if (node == null)
                throw new ArgumentNullException(nameof(node));

            return node.Parent?.FirstAncestorOrSelf(predicate, ascendOutOfTrivia);
        }

        //TODO: make public ToString(SyntaxNode, TextSpan)
        internal static string ToString(this SyntaxNode node, TextSpan span)
        {
            if (node == null)
                throw new ArgumentNullException(nameof(node));

            TextSpan nodeFullSpan = node.FullSpan;
<<<<<<< HEAD

            if (!nodeFullSpan.Contains(span))
                throw new ArgumentException("", nameof(span));

            if (span == nodeFullSpan)
                return node.ToFullString();

=======

            if (!nodeFullSpan.Contains(span))
                throw new ArgumentException("", nameof(span));

            if (span == nodeFullSpan)
                return node.ToFullString();

>>>>>>> 2baec2b6
            TextSpan nodeSpan = node.Span;

            if (span == nodeSpan)
                return node.ToString();

            if (nodeSpan.Contains(span))
            {
                return node.ToString().Substring(span.Start - nodeSpan.Start, span.Length);
            }
            else
            {
                return node.ToFullString().Substring(span.Start - nodeFullSpan.Start, span.Length);
            }
        }

        internal static TextSpan LeadingTriviaSpan(this SyntaxNode node)
        {
            if (node == null)
                throw new ArgumentNullException(nameof(node));

            return TextSpan.FromBounds(node.FullSpan.Start, node.SpanStart);
        }

        internal static TextSpan TrailingTriviaSpan(this SyntaxNode node)
        {
            if (node == null)
                throw new ArgumentNullException(nameof(node));

            return TextSpan.FromBounds(node.Span.End, node.FullSpan.End);
        }

        internal static TNode WithAdditionalAnnotationsIf<TNode>(this TNode node, bool condition, params SyntaxAnnotation[] annotations) where TNode : SyntaxNode
        {
            return (condition) ? node.WithAdditionalAnnotations(annotations) : node;
        }

        /// <summary>
        /// Searches a list of descendant nodes in prefix document order and returns first descendant of type <typeparamref name="TNode"/>.
        /// </summary>
        /// <typeparam name="TNode"></typeparam>
        /// <param name="node"></param>
        /// <param name="descendIntoChildren"></param>
        /// <param name="descendIntoTrivia"></param>
        /// <returns></returns>
        public static TNode FirstDescendant<TNode>(
            this SyntaxNode node,
            Func<SyntaxNode, bool> descendIntoChildren = null,
            bool descendIntoTrivia = false) where TNode : SyntaxNode
        {
            foreach (SyntaxNode descendant in node.DescendantNodes(descendIntoChildren: descendIntoChildren, descendIntoTrivia: descendIntoTrivia))
            {
                if (descendant is TNode tnode)
                    return tnode;
            }

            return default(TNode);
        }

        /// <summary>
        /// Searches a list of descendant nodes in prefix document order and returns first descendant of type <typeparamref name="TNode"/>.
        /// </summary>
        /// <typeparam name="TNode"></typeparam>
        /// <param name="node"></param>
        /// <param name="span"></param>
        /// <param name="descendIntoChildren"></param>
        /// <param name="descendIntoTrivia"></param>
        /// <returns></returns>
        public static TNode FirstDescendant<TNode>(
            this SyntaxNode node,
            TextSpan span,
            Func<SyntaxNode, bool> descendIntoChildren = null,
            bool descendIntoTrivia = false) where TNode : SyntaxNode
        {
            foreach (SyntaxNode descendant in node.DescendantNodes(span, descendIntoChildren: descendIntoChildren, descendIntoTrivia: descendIntoTrivia))
            {
                if (descendant is TNode tnode)
                    return tnode;
            }

            return default(TNode);
        }

        /// <summary>
        /// Searches a list of descendant nodes (including this node) in prefix document order and returns first descendant of type <typeparamref name="TNode"/>.
        /// </summary>
        /// <typeparam name="TNode"></typeparam>
        /// <param name="node"></param>
        /// <param name="descendIntoChildren"></param>
        /// <param name="descendIntoTrivia"></param>
        /// <returns></returns>
        public static TNode FirstDescendantOrSelf<TNode>(
            this SyntaxNode node,
            Func<SyntaxNode, bool> descendIntoChildren = null,
            bool descendIntoTrivia = false) where TNode : SyntaxNode
        {
            foreach (SyntaxNode descendant in node.DescendantNodesAndSelf(descendIntoChildren: descendIntoChildren, descendIntoTrivia: descendIntoTrivia))
            {
                if (descendant is TNode tnode)
                    return tnode;
            }

            return default(TNode);
        }

        /// <summary>
        /// Searches a list of descendant nodes (including this node) in prefix document order and returns first descendant of type <typeparamref name="TNode"/>.
        /// </summary>
        /// <typeparam name="TNode"></typeparam>
        /// <param name="node"></param>
        /// <param name="span"></param>
        /// <param name="descendIntoChildren"></param>
        /// <param name="descendIntoTrivia"></param>
        /// <returns></returns>
        public static TNode FirstDescendantOrSelf<TNode>(
            this SyntaxNode node,
            TextSpan span,
            Func<SyntaxNode, bool> descendIntoChildren = null,
            bool descendIntoTrivia = false) where TNode : SyntaxNode
        {
            foreach (SyntaxNode descendant in node.DescendantNodesAndSelf(span, descendIntoChildren: descendIntoChildren, descendIntoTrivia: descendIntoTrivia))
            {
                if (descendant is TNode tnode)
                    return tnode;
            }

            return default(TNode);
        }
        #endregion SyntaxNode

        #region SyntaxNodeOrToken
        /// <summary>
        /// Creates a new <see cref="SyntaxNodeOrToken"/> from this node without leading and trailing trivia.
        /// </summary>
        /// <param name="nodeOrToken"></param>
        /// <returns></returns>
        public static SyntaxNodeOrToken WithoutTrivia(this SyntaxNodeOrToken nodeOrToken)
        {
            if (nodeOrToken.IsNode)
            {
                return nodeOrToken.AsNode().WithoutTrivia();
            }
            else
            {
                return nodeOrToken.AsToken().WithoutTrivia();
            }
        }

        /// <summary>
        /// Creates a new <see cref="SyntaxNodeOrToken"/> with the leading trivia removed.
        /// </summary>
        /// <param name="nodeOrToken"></param>
        /// <returns></returns>
        public static SyntaxNodeOrToken WithoutLeadingTrivia(this SyntaxNodeOrToken nodeOrToken)
        {
            if (nodeOrToken.IsNode)
            {
                return nodeOrToken.AsNode().WithoutLeadingTrivia();
            }
            else
            {
                return nodeOrToken.AsToken().WithoutLeadingTrivia();
            }
        }

        /// <summary>
        /// Creates a new <see cref="SyntaxNodeOrToken"/> with the trailing trivia removed.
        /// </summary>
        /// <param name="nodeOrToken"></param>
        /// <returns></returns>
        public static SyntaxNodeOrToken WithoutTrailingTrivia(this SyntaxNodeOrToken nodeOrToken)
        {
            if (nodeOrToken.IsNode)
            {
                return nodeOrToken.AsNode().WithoutTrailingTrivia();
            }
            else
            {
                return nodeOrToken.AsToken().WithoutTrailingTrivia();
            }
        }
        #endregion SyntaxNodeOrToken

        #region SyntaxToken
        /// <summary>
        /// Creates a new token from this token with the leading trivia replaced with a new trivia where the specified trivia is inserted at the begining of the leading trivia.
        /// </summary>
        /// <param name="token"></param>
        /// <param name="trivia"></param>
        /// <returns></returns>
        public static SyntaxToken PrependToLeadingTrivia(this SyntaxToken token, IEnumerable<SyntaxTrivia> trivia)
        {
            if (trivia == null)
                throw new ArgumentNullException(nameof(trivia));

            return token.WithLeadingTrivia(token.LeadingTrivia.InsertRange(0, trivia));
        }

        /// <summary>
        /// Creates a new token from this token with the leading trivia replaced with a new trivia where the specified trivia is inserted at the begining of the leading trivia.
        /// </summary>
        /// <param name="token"></param>
        /// <param name="trivia"></param>
        /// <returns></returns>
        public static SyntaxToken PrependToLeadingTrivia(this SyntaxToken token, SyntaxTrivia trivia)
        {
            return token.WithLeadingTrivia(token.LeadingTrivia.Insert(0, trivia));
        }

        /// <summary>
        /// Creates a new token from this token with the trailing trivia replaced with a new trivia where the specified trivia is inserted at the begining of the trailing trivia.
        /// </summary>
        /// <param name="token"></param>
        /// <param name="trivia"></param>
        /// <returns></returns>
        public static SyntaxToken PrependToTrailingTrivia(this SyntaxToken token, IEnumerable<SyntaxTrivia> trivia)
        {
            if (trivia == null)
                throw new ArgumentNullException(nameof(trivia));

            return token.WithTrailingTrivia(token.TrailingTrivia.InsertRange(0, trivia));
        }

        /// <summary>
        /// Creates a new token from this token with the trailing trivia replaced with a new trivia where the specified trivia is inserted at the begining of the trailing trivia.
        /// </summary>
        /// <param name="token"></param>
        /// <param name="trivia"></param>
        /// <returns></returns>
        public static SyntaxToken PrependToTrailingTrivia(this SyntaxToken token, SyntaxTrivia trivia)
        {
            return token.WithTrailingTrivia(token.TrailingTrivia.Insert(0, trivia));
        }

        /// <summary>
        /// Creates a new token from this token with the trailing trivia replaced with a new trivia where the specified trivia is added at the end of the trailing trivia.
        /// </summary>
        /// <param name="token"></param>
        /// <param name="trivia"></param>
        /// <returns></returns>
        public static SyntaxToken AppendToTrailingTrivia(this SyntaxToken token, IEnumerable<SyntaxTrivia> trivia)
        {
            if (trivia == null)
                throw new ArgumentNullException(nameof(trivia));

            return token.WithTrailingTrivia(token.TrailingTrivia.AddRange(trivia));
        }

        /// <summary>
        /// Creates a new token from this token with the trailing trivia replaced with a new trivia where the specified trivia is added at the end of the trailing trivia.
        /// </summary>
        /// <param name="token"></param>
        /// <param name="trivia"></param>
        /// <returns></returns>
        public static SyntaxToken AppendToTrailingTrivia(this SyntaxToken token, SyntaxTrivia trivia)
        {
            return token.WithTrailingTrivia(token.TrailingTrivia.Add(trivia));
        }

        /// <summary>
        /// Creates a new token from this token with the leading trivia replaced with a new trivia where the specified trivia is added at the end of the leading trivia.
        /// </summary>
        /// <param name="token"></param>
        /// <param name="trivia"></param>
        /// <returns></returns>
        public static SyntaxToken AppendToLeadingTrivia(this SyntaxToken token, IEnumerable<SyntaxTrivia> trivia)
        {
            if (trivia == null)
                throw new ArgumentNullException(nameof(trivia));

            return token.WithLeadingTrivia(token.LeadingTrivia.AddRange(trivia));
        }

        /// <summary>
        /// Creates a new token from this token with the leading trivia replaced with a new trivia where the specified trivia is added at the end of the leading trivia.
        /// </summary>
        /// <param name="token"></param>
        /// <param name="trivia"></param>
        /// <returns></returns>
        public static SyntaxToken AppendToLeadingTrivia(this SyntaxToken token, SyntaxTrivia trivia)
        {
            return token.WithLeadingTrivia(token.LeadingTrivia.Add(trivia));
        }

        /// <summary>
        /// Returns leading and trailing trivia of the specified node in a single list.
        /// </summary>
        /// <param name="token"></param>
        /// <returns></returns>
        public static SyntaxTriviaList LeadingAndTrailingTrivia(this SyntaxToken token)
        {
            SyntaxTriviaList leadingTrivia = token.LeadingTrivia;
            SyntaxTriviaList trailingTrivia = token.TrailingTrivia;

            if (leadingTrivia.Any())
            {
                if (trailingTrivia.Any())
                    return leadingTrivia.AddRange(trailingTrivia);

                return leadingTrivia;
            }

            if (trailingTrivia.Any())
                return trailingTrivia;

            return SyntaxTriviaList.Empty;
        }

        internal static int GetSpanStartLine(this SyntaxToken token, CancellationToken cancellationToken = default(CancellationToken))
        {
            return token.SyntaxTree.GetLineSpan(token.Span, cancellationToken).StartLine();
        }

        internal static int GetFullSpanStartLine(this SyntaxToken token, CancellationToken cancellationToken = default(CancellationToken))
        {
            return token.SyntaxTree.GetLineSpan(token.FullSpan, cancellationToken).StartLine();
        }

        internal static int GetSpanEndLine(this SyntaxToken token, CancellationToken cancellationToken = default(CancellationToken))
        {
            return token.SyntaxTree.GetLineSpan(token.Span, cancellationToken).EndLine();
        }

        internal static int GetFullSpanEndLine(this SyntaxToken token, CancellationToken cancellationToken = default(CancellationToken))
        {
            return token.SyntaxTree.GetLineSpan(token.FullSpan, cancellationToken).EndLine();
        }

        /// <summary>
        /// Creates a new token from this token with the leading trivia removed.
        /// </summary>
        /// <param name="token"></param>
        /// <returns></returns>
        public static SyntaxToken WithoutLeadingTrivia(this SyntaxToken token)
        {
            return token.WithLeadingTrivia(default(SyntaxTriviaList));
        }

        /// <summary>
        /// Creates a new token from this token with the trailing trivia removed.
        /// </summary>
        /// <param name="token"></param>
        /// <returns></returns>
        public static SyntaxToken WithoutTrailingTrivia(this SyntaxToken token)
        {
            return token.WithTrailingTrivia(default(SyntaxTriviaList));
        }

        /// <summary>
        /// Creates a new token from this token with both the leading and trailing trivia of the specified node.
        /// </summary>
        /// <param name="token"></param>
        /// <param name="node"></param>
        /// <returns></returns>
        public static SyntaxToken WithTriviaFrom(this SyntaxToken token, SyntaxNode node)
        {
            if (node == null)
                throw new ArgumentNullException(nameof(node));

            return token
                .WithLeadingTrivia(node.GetLeadingTrivia())
                .WithTrailingTrivia(node.GetTrailingTrivia());
        }

        internal static TextSpan LeadingTriviaSpan(this SyntaxToken token)
        {
            return TextSpan.FromBounds(token.FullSpan.Start, token.SpanStart);
        }

        internal static TextSpan TrailingTriviaSpan(this SyntaxToken token)
        {
            return TextSpan.FromBounds(token.Span.End, token.FullSpan.End);
        }
        #endregion SyntaxToken

        #region SyntaxTokenList
        /// <summary>
        /// Creates a new <see cref="SyntaxTokenList"/> with a token at the specified index replaced with a new token.
        /// </summary>
        /// <param name="tokenList"></param>
        /// <param name="index"></param>
        /// <param name="newToken"></param>
        /// <returns></returns>
        public static SyntaxTokenList ReplaceAt(this SyntaxTokenList tokenList, int index, SyntaxToken newToken)
        {
            return tokenList.Replace(tokenList[index], newToken);
        }

        /// <summary>
        /// Returns true if any token in a <see cref="SyntaxTokenList"/> matches the predicate.
        /// </summary>
        /// <param name="list"></param>
        /// <param name="predicate"></param>
        /// <returns></returns>
        public static bool Any(this SyntaxTokenList list, Func<SyntaxToken, bool> predicate)
        {
            if (predicate == null)
                throw new ArgumentNullException(nameof(predicate));

            for (int i = 0; i < list.Count; i++)
            {
                if (predicate(list[i]))
                    return true;
            }

            return false;
        }

        /// <summary>
        /// Returns true if all tokens in a <see cref="SyntaxTokenList"/> matches the predicate.
        /// </summary>
        /// <param name="list"></param>
        /// <param name="predicate"></param>
        /// <returns></returns>
        public static bool All(this SyntaxTokenList list, Func<SyntaxToken, bool> predicate)
        {
            if (predicate == null)
                throw new ArgumentNullException(nameof(predicate));

            for (int i = 0; i < list.Count; i++)
            {
                if (!predicate(list[i]))
                    return false;
            }

            return true;
        }

        /// <summary>
        /// Returns true if the specified token is in the <see cref="SyntaxTokenList"/>.
        /// </summary>
        /// <param name="tokens"></param>
        /// <param name="token"></param>
        /// <returns></returns>
        public static bool Contains(this SyntaxTokenList tokens, SyntaxToken token)
        {
            return tokens.IndexOf(token) != -1;
        }

        /// <summary>
        /// Searches for a token that matches the predicate and returns the zero-based index of the first occurrence within the entire <see cref="SyntaxTokenList"/>.
        /// </summary>
        /// <param name="tokens"></param>
        /// <param name="predicate"></param>
        /// <returns></returns>
        public static int IndexOf(this SyntaxTokenList tokens, Func<SyntaxToken, bool> predicate)
        {
            if (predicate == null)
                throw new ArgumentNullException(nameof(predicate));

            int index = 0;
            foreach (SyntaxToken token in tokens)
            {
                if (predicate(token))
                    return index;

                index++;
            }

            return -1;
        }

        internal static bool IsSorted(this SyntaxTokenList modifiers, IComparer<SyntaxToken> comparer)
        {
            int count = modifiers.Count;

            if (count > 1)
            {
                for (int i = 0; i < count - 1; i++)
                {
                    if (comparer.Compare(modifiers[i], modifiers[i + 1]) > 0)
                        return false;
                }
            }

            return true;
        }

        internal static bool SpanContainsDirectives(this SyntaxTokenList tokens)
        {
            int count = tokens.Count;

            if (count <= 1)
                return false;

            for (int i = 1; i < count - 1; i++)
            {
                if (tokens[i].ContainsDirectives)
                    return true;
            }

            return tokens.First().TrailingTrivia.Any(f => f.IsDirective)
                || tokens.Last().LeadingTrivia.Any(f => f.IsDirective);
        }
        #endregion SyntaxTokenList

        #region SyntaxTrivia
        /// <summary>
        /// Gets a <see cref="SyntaxTriviaList"/> the specified trivia is contained in.
        /// </summary>
        /// <param name="trivia"></param>
        /// <param name="triviaList"></param>
        /// <returns></returns>
        public static bool TryGetContainingList(this SyntaxTrivia trivia, out SyntaxTriviaList triviaList)
        {
            SyntaxToken token = trivia.Token;

            SyntaxTriviaList leadingTrivia = token.LeadingTrivia;

            int index = leadingTrivia.IndexOf(trivia);

            if (index != -1)
            {
                triviaList = leadingTrivia;
                return true;
            }

            SyntaxTriviaList trailingTrivia = token.TrailingTrivia;

            index = trailingTrivia.IndexOf(trivia);

            if (index != -1)
            {
                triviaList = trailingTrivia;
                return true;
            }

            triviaList = default(SyntaxTriviaList);
            return false;
        }

        //TODO: make public GetContainingList(SyntaxTrivia)
        internal static SyntaxTriviaList GetContainingList(this SyntaxTrivia trivia)
        {
            if (!TryGetContainingList(trivia, out SyntaxTriviaList list))
                throw new ArgumentException("Trivia is not contained in a list.", nameof(trivia));

            return list;
        }

        internal static int GetSpanStartLine(this SyntaxTrivia trivia, CancellationToken cancellationToken = default(CancellationToken))
        {
            return trivia.SyntaxTree.GetLineSpan(trivia.Span, cancellationToken).StartLine();
        }

        internal static int GetFullSpanStartLine(this SyntaxTrivia trivia, CancellationToken cancellationToken = default(CancellationToken))
        {
            return trivia.SyntaxTree.GetLineSpan(trivia.FullSpan, cancellationToken).StartLine();
        }

        internal static int GetSpanEndLine(this SyntaxTrivia trivia, CancellationToken cancellationToken = default(CancellationToken))
        {
            return trivia.SyntaxTree.GetLineSpan(trivia.Span, cancellationToken).EndLine();
        }

        internal static int GetFullSpanEndLine(this SyntaxTrivia trivia, CancellationToken cancellationToken = default(CancellationToken))
        {
            return trivia.SyntaxTree.GetLineSpan(trivia.FullSpan, cancellationToken).EndLine();
        }

        internal static TextSpan LeadingTriviaSpan(this SyntaxTrivia trivia)
        {
            return TextSpan.FromBounds(trivia.FullSpan.Start, trivia.SpanStart);
        }

        internal static TextSpan TrailingTriviaSpan(this SyntaxTrivia trivia)
        {
            return TextSpan.FromBounds(trivia.Span.End, trivia.FullSpan.End);
        }
        #endregion SyntaxTrivia

        #region SyntaxTriviaList
        /// <summary>
        /// Creates a new <see cref="SyntaxTriviaList"/> with a trivia at the specified index replaced with new trivia.
        /// </summary>
        /// <param name="triviaList"></param>
        /// <param name="index"></param>
        /// <param name="newTrivia"></param>
        /// <returns></returns>
        public static SyntaxTriviaList ReplaceAt(this SyntaxTriviaList triviaList, int index, SyntaxTrivia newTrivia)
        {
            return triviaList.Replace(triviaList[index], newTrivia);
        }

        /// <summary>
        /// Returns true if any trivia in a <see cref="SyntaxTriviaList"/> matches the predicate.
        /// </summary>
        /// <param name="list"></param>
        /// <param name="predicate"></param>
        /// <returns></returns>
        public static bool Any(this SyntaxTriviaList list, Func<SyntaxTrivia, bool> predicate)
        {
            if (predicate == null)
                throw new ArgumentNullException(nameof(predicate));

            for (int i = 0; i < list.Count; i++)
            {
                if (predicate(list[i]))
                    return true;
            }

            return false;
        }

        /// <summary>
        /// Returns true if all trivia in a <see cref="SyntaxTriviaList"/> matches the predicate.
        /// </summary>
        /// <param name="list"></param>
        /// <param name="predicate"></param>
        /// <returns></returns>
        public static bool All(this SyntaxTriviaList list, Func<SyntaxTrivia, bool> predicate)
        {
            if (predicate == null)
                throw new ArgumentNullException(nameof(predicate));

            for (int i = 0; i < list.Count; i++)
            {
                if (!predicate(list[i]))
                    return false;
            }

            return true;
        }

        /// <summary>
        /// Searches for a trivia that matches the predicate and returns the zero-based index of the first occurrence within the entire <see cref="SyntaxTriviaList"/>.
        /// </summary>
        /// <param name="triviaList"></param>
        /// <param name="predicate"></param>
        /// <returns></returns>
        public static int IndexOf(this SyntaxTriviaList triviaList, Func<SyntaxTrivia, bool> predicate)
        {
            if (predicate == null)
                throw new ArgumentNullException(nameof(predicate));

            int index = 0;
            foreach (SyntaxTrivia trivia in triviaList)
            {
                if (predicate(trivia))
                    return index;

                index++;
            }

            return -1;
        }
        #endregion SyntaxTriviaList
    }
}<|MERGE_RESOLUTION|>--- conflicted
+++ resolved
@@ -201,8 +201,6 @@
             }
         }
 
-<<<<<<< HEAD
-=======
         //TODO: make public GetTrailingSeparator<TNode>(SeparatedSyntaxList<TNode>)
         internal static SyntaxToken GetTrailingSeparator<TNode>(this SeparatedSyntaxList<TNode> list) where TNode : SyntaxNode
         {
@@ -217,7 +215,6 @@
             return default;
         }
 
->>>>>>> 2baec2b6
         //TODO: make public HasTrailingSeparator<TNode>(SeparatedSyntaxList<TNode>)
         internal static bool HasTrailingSeparator<TNode>(this SeparatedSyntaxList<TNode> list) where TNode : SyntaxNode
         {
@@ -780,7 +777,6 @@
                 throw new ArgumentNullException(nameof(node));
 
             TextSpan nodeFullSpan = node.FullSpan;
-<<<<<<< HEAD
 
             if (!nodeFullSpan.Contains(span))
                 throw new ArgumentException("", nameof(span));
@@ -788,15 +784,6 @@
             if (span == nodeFullSpan)
                 return node.ToFullString();
 
-=======
-
-            if (!nodeFullSpan.Contains(span))
-                throw new ArgumentException("", nameof(span));
-
-            if (span == nodeFullSpan)
-                return node.ToFullString();
-
->>>>>>> 2baec2b6
             TextSpan nodeSpan = node.Span;
 
             if (span == nodeSpan)
