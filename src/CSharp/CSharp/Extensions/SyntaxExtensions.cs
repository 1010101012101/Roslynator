--- conflicted
+++ resolved
@@ -2886,11 +2886,7 @@
                         .GetTypeInfo(current, cancellationToken)
                         .ConvertedType?
                         .OriginalDefinition
-<<<<<<< HEAD
-                        .HasMetadataName(MetadataNames.System_Linq_Expressions_Expression_1) == true)
-=======
                         .HasMetadataName(MetadataNames.System_Linq_Expressions_Expression_T) == true)
->>>>>>> db124047
                 {
                     return true;
                 }
