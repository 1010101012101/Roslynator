﻿// Copyright (c) Josef Pihrt. All rights reserved. Licensed under the Apache License, Version 2.0. See License.txt in the project root for license information.

using System;
using System.Collections.Immutable;
using System.Threading;
using Microsoft.CodeAnalysis;
using Microsoft.CodeAnalysis.CSharp;
using Microsoft.CodeAnalysis.CSharp.Syntax;
using Microsoft.CodeAnalysis.Diagnostics;
using Roslynator.CSharp;

namespace Roslynator.CSharp.Analysis
{
    [DiagnosticAnalyzer(LanguageNames.CSharp)]
    public class BooleanLiteralAnalyzer : BaseDiagnosticAnalyzer
    {
        public override ImmutableArray<DiagnosticDescriptor> SupportedDiagnostics
        {
            get
            {
                return ImmutableArray.Create(
                    DiagnosticDescriptors.RemoveRedundantBooleanLiteral,
                    DiagnosticDescriptors.SimplifyBooleanComparison,
                    DiagnosticDescriptors.SimplifyBooleanComparisonFadeOut);
            }
        }

        public override void Initialize(AnalysisContext context)
        {
            if (context == null)
                throw new ArgumentNullException(nameof(context));

            base.Initialize(context);
            context.EnableConcurrentExecution();

            context.RegisterCompilationStartAction(startContext =>
            {
<<<<<<< HEAD
                if (startContext.IsAnyDiagnosticEnabled(DiagnosticDescriptors.RemoveRedundantBooleanLiteral, DiagnosticDescriptors.SimplifyBooleanComparison))
=======
                if (!startContext.AreAnalyzersSuppressed(DiagnosticDescriptors.RemoveRedundantBooleanLiteral, DiagnosticDescriptors.SimplifyBooleanComparison))
>>>>>>> 2cf46aad
                {
                    startContext.RegisterSyntaxNodeAction(AnalyzeEqualsExpression, SyntaxKind.EqualsExpression);
                    startContext.RegisterSyntaxNodeAction(AnalyzeNotEqualsExpression, SyntaxKind.NotEqualsExpression);
                    startContext.RegisterSyntaxNodeAction(AnalyzeLogicalAndExpression, SyntaxKind.LogicalAndExpression);
                    startContext.RegisterSyntaxNodeAction(AnalyzeLogicalOrExpression, SyntaxKind.LogicalOrExpression);
                }

<<<<<<< HEAD
                if (startContext.IsDiagnosticEnabled(DiagnosticDescriptors.RemoveRedundantBooleanLiteral))
=======
                if (!startContext.IsAnalyzerSuppressed(DiagnosticDescriptors.RemoveRedundantBooleanLiteral))
>>>>>>> 2cf46aad
                    startContext.RegisterSyntaxNodeAction(AnalyzeForStatement, SyntaxKind.ForStatement);
            });
        }

        private static void AnalyzeForStatement(SyntaxNodeAnalysisContext context)
        {
            var forStatement = (ForStatementSyntax)context.Node;

            ExpressionSyntax condition = forStatement.Condition;

            if (condition?.Kind() == SyntaxKind.TrueLiteralExpression)
                DiagnosticHelpers.ReportDiagnostic(context, DiagnosticDescriptors.RemoveRedundantBooleanLiteral, condition, condition.ToString());
        }

        private static void AnalyzeEqualsExpression(SyntaxNodeAnalysisContext context)
        {
            var binaryExpression = (BinaryExpressionSyntax)context.Node;

            ExpressionSyntax left = binaryExpression.Left;

            if (left?.IsMissing == false)
            {
                ExpressionSyntax right = binaryExpression.Right;

                if (right?.IsMissing == false)
                    AnalyzeEqualsNotEquals(context, binaryExpression, left, right, SyntaxKind.FalseLiteralExpression, SyntaxKind.TrueLiteralExpression);
            }
        }

        private static void AnalyzeNotEqualsExpression(SyntaxNodeAnalysisContext context)
        {
            var binaryExpression = (BinaryExpressionSyntax)context.Node;

            ExpressionSyntax left = binaryExpression.Left;

            if (left?.IsMissing == false)
            {
                ExpressionSyntax right = binaryExpression.Right;

                if (right?.IsMissing == false)
                    AnalyzeEqualsNotEquals(context, binaryExpression, left, right, SyntaxKind.TrueLiteralExpression, SyntaxKind.FalseLiteralExpression);
            }
        }

        private static void AnalyzeLogicalAndExpression(SyntaxNodeAnalysisContext context)
        {
            var binaryExpression = (BinaryExpressionSyntax)context.Node;

            ExpressionSyntax left = binaryExpression.Left;

            if (left?.IsMissing == false)
            {
                ExpressionSyntax right = binaryExpression.Right;

                if (right?.IsMissing == false)
                    AnalyzeLogicalAndLogicalOr(context, binaryExpression, left, right, SyntaxKind.TrueLiteralExpression);
            }
        }

        private static void AnalyzeLogicalOrExpression(SyntaxNodeAnalysisContext context)
        {
            var binaryExpression = (BinaryExpressionSyntax)context.Node;

            ExpressionSyntax left = binaryExpression.Left;

            if (left?.IsMissing == false)
            {
                ExpressionSyntax right = binaryExpression.Right;

                if (right?.IsMissing == false)
                    AnalyzeLogicalAndLogicalOr(context, binaryExpression, left, right, SyntaxKind.FalseLiteralExpression);
            }
        }

        private static void AnalyzeEqualsNotEquals(
            SyntaxNodeAnalysisContext context,
            BinaryExpressionSyntax binaryExpression,
            ExpressionSyntax left,
            ExpressionSyntax right,
            SyntaxKind kind,
            SyntaxKind kind2)
        {
            SyntaxKind leftKind = left.Kind();

            if (leftKind == kind)
            {
                switch (AnalyzeExpression(right, context.SemanticModel, context.CancellationToken))
                {
                    case AnalysisResult.Boolean:
                        {
                            SimplifyBooleanComparisonAnalysis.ReportDiagnostic(context, binaryExpression, left, right, fadeOut: true);
                            break;
                        }
                    case AnalysisResult.LogicalNotWithNullableBoolean:
                        {
                            SimplifyBooleanComparisonAnalysis.ReportDiagnostic(context, binaryExpression, left, right, fadeOut: false);
                            break;
                        }
                }
            }
            else if (leftKind == kind2)
            {
                switch (AnalyzeExpression(right, context.SemanticModel, context.CancellationToken))
                {
                    case AnalysisResult.Boolean:
                        {
                            RemoveRedundantBooleanLiteralAnalysis.ReportDiagnostic(context, binaryExpression, left, right);
                            break;
                        }
                    case AnalysisResult.LogicalNotWithNullableBoolean:
                        {
                            SimplifyBooleanComparisonAnalysis.ReportDiagnostic(context, binaryExpression, left, right, fadeOut: false);
                            break;
                        }
                }
            }
            else
            {
                SyntaxKind rightKind = right.Kind();

                if (rightKind == kind)
                {
                    switch (AnalyzeExpression(left, context.SemanticModel, context.CancellationToken))
                    {
                        case AnalysisResult.Boolean:
                            {
                                SimplifyBooleanComparisonAnalysis.ReportDiagnostic(context, binaryExpression, left, right, fadeOut: true);
                                break;
                            }
                        case AnalysisResult.LogicalNotWithNullableBoolean:
                            {
                                SimplifyBooleanComparisonAnalysis.ReportDiagnostic(context, binaryExpression, left, right, fadeOut: false);
                                break;
                            }
                    }
                }
                else if (rightKind == kind2)
                {
                    switch (AnalyzeExpression(left, context.SemanticModel, context.CancellationToken))
                    {
                        case AnalysisResult.Boolean:
                            {
                                RemoveRedundantBooleanLiteralAnalysis.ReportDiagnostic(context, binaryExpression, left, right);
                                break;
                            }
                        case AnalysisResult.LogicalNotWithNullableBoolean:
                            {
                                SimplifyBooleanComparisonAnalysis.ReportDiagnostic(context, binaryExpression, left, right, fadeOut: false);
                                break;
                            }
                    }
                }
            }
        }

        private static void AnalyzeLogicalAndLogicalOr(
            SyntaxNodeAnalysisContext context,
            BinaryExpressionSyntax binaryExpression,
            ExpressionSyntax left,
            ExpressionSyntax right,
            SyntaxKind kind)
        {
            if (left.IsKind(kind)
                || right.IsKind(kind))
            {
                RemoveRedundantBooleanLiteralAnalysis.ReportDiagnostic(context, binaryExpression, left, right);
            }
        }

        private static AnalysisResult AnalyzeExpression(
            ExpressionSyntax expression,
            SemanticModel semanticModel,
            CancellationToken cancellationToken)
        {
            switch (expression.Kind())
            {
                case SyntaxKind.TrueLiteralExpression:
                case SyntaxKind.FalseLiteralExpression:
                    return AnalysisResult.BooleanLiteral;
                case SyntaxKind.LogicalNotExpression:
                    {
                        var logicalNot = (PrefixUnaryExpressionSyntax)expression;

                        ExpressionSyntax operand = logicalNot.Operand;

                        if (operand != null)
                        {
                            ITypeSymbol typeSymbol = semanticModel.GetTypeInfo(operand, cancellationToken).ConvertedType;

                            if (typeSymbol != null)
                            {
                                if (typeSymbol.SpecialType == SpecialType.System_Boolean)
                                {
                                    return AnalysisResult.Boolean;
                                }
                                else if (typeSymbol.IsNullableOf(SpecialType.System_Boolean))
                                {
                                    return AnalysisResult.LogicalNotWithNullableBoolean;
                                }
                            }
                        }

                        break;
                    }
                default:
                    {
                        if (semanticModel
                            .GetTypeInfo(expression, cancellationToken)
                            .ConvertedType?
                            .SpecialType == SpecialType.System_Boolean)
                        {
                            return AnalysisResult.Boolean;
                        }

                        break;
                    }
            }

            return AnalysisResult.None;
        }

        private enum AnalysisResult
        {
            None = 0,
            BooleanLiteral = 1,
            Boolean = 2,
            LogicalNotWithNullableBoolean = 3,
        }
    }
}<|MERGE_RESOLUTION|>--- conflicted
+++ resolved
@@ -35,11 +35,7 @@
 
             context.RegisterCompilationStartAction(startContext =>
             {
-<<<<<<< HEAD
-                if (startContext.IsAnyDiagnosticEnabled(DiagnosticDescriptors.RemoveRedundantBooleanLiteral, DiagnosticDescriptors.SimplifyBooleanComparison))
-=======
                 if (!startContext.AreAnalyzersSuppressed(DiagnosticDescriptors.RemoveRedundantBooleanLiteral, DiagnosticDescriptors.SimplifyBooleanComparison))
->>>>>>> 2cf46aad
                 {
                     startContext.RegisterSyntaxNodeAction(AnalyzeEqualsExpression, SyntaxKind.EqualsExpression);
                     startContext.RegisterSyntaxNodeAction(AnalyzeNotEqualsExpression, SyntaxKind.NotEqualsExpression);
@@ -47,11 +43,7 @@
                     startContext.RegisterSyntaxNodeAction(AnalyzeLogicalOrExpression, SyntaxKind.LogicalOrExpression);
                 }
 
-<<<<<<< HEAD
-                if (startContext.IsDiagnosticEnabled(DiagnosticDescriptors.RemoveRedundantBooleanLiteral))
-=======
                 if (!startContext.IsAnalyzerSuppressed(DiagnosticDescriptors.RemoveRedundantBooleanLiteral))
->>>>>>> 2cf46aad
                     startContext.RegisterSyntaxNodeAction(AnalyzeForStatement, SyntaxKind.ForStatement);
             });
         }
