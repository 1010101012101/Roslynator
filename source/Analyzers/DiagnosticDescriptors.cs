﻿// Copyright (c) Josef Pihrt. All rights reserved. Licensed under the Apache License, Version 2.0. See License.txt in the project root for license information.

using Microsoft.CodeAnalysis;

namespace Roslynator.CSharp
{
    public static class DiagnosticDescriptors
    {
        public static readonly DiagnosticDescriptor AddBraces = new DiagnosticDescriptor(
             id: DiagnosticIdentifiers.AddBraces,
             title: "Add braces.",
             messageFormat: "Add braces to {0}.",
             category: DiagnosticCategories.Style,
             defaultSeverity: DiagnosticSeverity.Info,
             isEnabledByDefault: true
         );

        public static readonly DiagnosticDescriptor RemoveBraces = new DiagnosticDescriptor(
            id: DiagnosticIdentifiers.RemoveBraces,
            title: "Remove braces.",
            messageFormat: "Remove braces from {0}.",
            category: DiagnosticCategories.Style,
            defaultSeverity: DiagnosticSeverity.Hidden,
            isEnabledByDefault: false
        );

        public static readonly DiagnosticDescriptor RemoveBracesFadeOut = RemoveBraces.CreateFadeOut();

        public static readonly DiagnosticDescriptor AddBracesToIfElse = new DiagnosticDescriptor(
            id: DiagnosticIdentifiers.AddBracesToIfElse,
            title: "Add braces to if-else.",
            messageFormat: "Add braces to if-else.",
            category: DiagnosticCategories.Style,
            defaultSeverity: DiagnosticSeverity.Info,
            isEnabledByDefault: true
        );

        public static readonly DiagnosticDescriptor RemoveBracesFromIfElse = new DiagnosticDescriptor(
            id: DiagnosticIdentifiers.RemoveBracesFromIfElse,
            title: "Remove braces from if-else.",
            messageFormat: "Remove braces from if-else.",
            category: DiagnosticCategories.Style,
            defaultSeverity: DiagnosticSeverity.Hidden,
            isEnabledByDefault: false
        );

        public static readonly DiagnosticDescriptor RemoveBracesFromIfElseFadeOut = RemoveBracesFromIfElse.CreateFadeOut();

        public static readonly DiagnosticDescriptor SimplifyNestedUsingStatement = new DiagnosticDescriptor(
            id: DiagnosticIdentifiers.SimplifyNestedUsingStatement,
            title: "Simplify nested using statement.",
            messageFormat: "Simplify nested using statement.",
            category: DiagnosticCategories.Simplification,
            defaultSeverity: DiagnosticSeverity.Hidden,
            isEnabledByDefault: true
        );

        public static readonly DiagnosticDescriptor SimplifyNestedUsingStatementFadeOut = SimplifyNestedUsingStatement.CreateFadeOut();

        public static readonly DiagnosticDescriptor MergeElseClauseWithNestedIfStatement = new DiagnosticDescriptor(
            id: DiagnosticIdentifiers.MergeElseClauseWithNestedIfStatement,
            title: "Merge else clause with nested if statement.",
            messageFormat: "Merge else clause with nested if statement.",
            category: DiagnosticCategories.Simplification,
            defaultSeverity: DiagnosticSeverity.Hidden,
            isEnabledByDefault: true
        );

        public static readonly DiagnosticDescriptor MergeElseClauseWithNestedIfStatementFadeOut = MergeElseClauseWithNestedIfStatement.CreateFadeOut();

        public static readonly DiagnosticDescriptor AvoidEmbeddedStatement = new DiagnosticDescriptor(
            id: DiagnosticIdentifiers.AvoidEmbeddedStatement,
            title: "Avoid embedded statement.",
            messageFormat: "Add braces to {0}.",
            category: DiagnosticCategories.Style,
            defaultSeverity: DiagnosticSeverity.Warning,
            isEnabledByDefault: false
        );

        public static readonly DiagnosticDescriptor UseExplicitTypeInsteadOfVarWhenTypeIsNotObvious = new DiagnosticDescriptor(
            id: DiagnosticIdentifiers.UseExplicitTypeInsteadOfVarWhenTypeIsNotObvious,
            title: "Use explicit type instead of 'var' (when the type is not obvious).",
            messageFormat: "Use explicit type instead of 'var'.",
            category: DiagnosticCategories.Readability,
            defaultSeverity: DiagnosticSeverity.Hidden,
            isEnabledByDefault: true
        );

        public static readonly DiagnosticDescriptor UseExplicitTypeInsteadOfVarInForEach = new DiagnosticDescriptor(
            id: DiagnosticIdentifiers.UseExplicitTypeInsteadOfVarInForEach,
            title: "Use explicit type instead of 'var' (foreach variable).",
            messageFormat: "Use explicit type instead of 'var'.",
            category: DiagnosticCategories.Readability,
            defaultSeverity: DiagnosticSeverity.Hidden,
            isEnabledByDefault: true
        );

        public static readonly DiagnosticDescriptor UseVarInsteadOfExplicitTypeWhenTypeIsObvious = new DiagnosticDescriptor(
            id: DiagnosticIdentifiers.UseVarInsteadOfExplicitTypeWhenTypeIsObvious,
            title: "Use 'var' instead of explicit type (when the type is obvious).",
            messageFormat: "Use 'var' instead of explicit type.",
            category: DiagnosticCategories.Simplification,
            defaultSeverity: DiagnosticSeverity.Hidden,
            isEnabledByDefault: true,
            customTags: WellKnownDiagnosticTags.Unnecessary
        );

        public static readonly DiagnosticDescriptor UseExplicitTypeInsteadOfVarWhenTypeIsObvious = new DiagnosticDescriptor(
            id: DiagnosticIdentifiers.UseExplicitTypeInsteadOfVarWhenTypeIsObvious,
            title: "Use explicit type instead of 'var' (when the type is obvious).",
            messageFormat: "Use explicit type instead of 'var'.",
            category: DiagnosticCategories.Readability,
            defaultSeverity: DiagnosticSeverity.Hidden,
            isEnabledByDefault: false
        );

        public static readonly DiagnosticDescriptor UsePredefinedType = new DiagnosticDescriptor(
            id: DiagnosticIdentifiers.UsePredefinedType,
            title: "Use predefined type.",
            messageFormat: "Use predefined type.",
            category: DiagnosticCategories.Usage,
            defaultSeverity: DiagnosticSeverity.Info,
            isEnabledByDefault: false,
            customTags: WellKnownDiagnosticTags.Unnecessary
        );

        public static readonly DiagnosticDescriptor AvoidImplicitlyTypedArray = new DiagnosticDescriptor(
            id: DiagnosticIdentifiers.AvoidImplicitlyTypedArray,
            title: "Avoid implicitly-typed array.",
            messageFormat: "Declare explicit type when creating an array.",
            category: DiagnosticCategories.Readability,
            defaultSeverity: DiagnosticSeverity.Info,
            isEnabledByDefault: false
        );

        public static readonly DiagnosticDescriptor UseNameOfOperator = new DiagnosticDescriptor(
            id: DiagnosticIdentifiers.UseNameOfOperator,
            title: "Use nameof operator.",
            messageFormat: "Use nameof operator.",
            category: DiagnosticCategories.Maintainability,
            defaultSeverity: DiagnosticSeverity.Info,
            isEnabledByDefault: true
        );

        public static readonly DiagnosticDescriptor UseNameOfOperatorFadeOut = UseNameOfOperator.CreateFadeOut();

        public static readonly DiagnosticDescriptor UseExpressionBodiedMember = new DiagnosticDescriptor(
            id: DiagnosticIdentifiers.UseExpressionBodiedMember,
            title: "Use expression-bodied member.",
            messageFormat: "Use expression bodied member.",
            category: DiagnosticCategories.Usage,
            defaultSeverity: DiagnosticSeverity.Hidden,
            isEnabledByDefault: false
        );

        public static readonly DiagnosticDescriptor UseExpressionBodiedMemberFadeOut = UseExpressionBodiedMember.CreateFadeOut();

        public static readonly DiagnosticDescriptor AvoidMultilineExpressionBody = new DiagnosticDescriptor(
            id: DiagnosticIdentifiers.AvoidMultilineExpressionBody,
            title: "Avoid multiline expression body.",
            messageFormat: "Expand expression body with multiline expression.",
            category: DiagnosticCategories.Style,
            defaultSeverity: DiagnosticSeverity.Warning,
            isEnabledByDefault: false
        );

        public static readonly DiagnosticDescriptor AddDefaultAccessModifier = new DiagnosticDescriptor(
            id: DiagnosticIdentifiers.AddDefaultAccessModifier,
            title: "Add default access modifier.",
            messageFormat: "Add default access modifier.",
            category: DiagnosticCategories.Readability,
            defaultSeverity: DiagnosticSeverity.Info,
            isEnabledByDefault: true
        );

        public static readonly DiagnosticDescriptor ReorderModifiers = new DiagnosticDescriptor(
            id: DiagnosticIdentifiers.ReorderModifiers,
            title: "Reorder modifiers.",
            messageFormat: "Reorder modifiers.",
            category: DiagnosticCategories.Readability,
            defaultSeverity: DiagnosticSeverity.Info,
            isEnabledByDefault: false
        );

        public static readonly DiagnosticDescriptor SimplifyNullableOfT = new DiagnosticDescriptor(
            id: DiagnosticIdentifiers.SimplifyNullableOfT,
            title: "Simplify Nullable<T> to T?.",
            messageFormat: "Simplify Nullable<T> to T?.",
            category: DiagnosticCategories.Simplification,
            defaultSeverity: DiagnosticSeverity.Info,
            isEnabledByDefault: true,
            customTags: WellKnownDiagnosticTags.Unnecessary
        );

        public static readonly DiagnosticDescriptor SimplifyLambdaExpression = new DiagnosticDescriptor(
            id: DiagnosticIdentifiers.SimplifyLambdaExpression,
            title: "Simplify lambda expression.",
            messageFormat: "Simplify lambda expression.",
            category: DiagnosticCategories.Simplification,
            defaultSeverity: DiagnosticSeverity.Info,
            isEnabledByDefault: true
        );

        public static readonly DiagnosticDescriptor SimplifyLambdaExpressionFadeOut = SimplifyLambdaExpression.CreateFadeOut();

        public static readonly DiagnosticDescriptor SimplifyLambdaExpressionParameterList = new DiagnosticDescriptor(
            id: DiagnosticIdentifiers.SimplifyLambdaExpressionParameterList,
            title: "Simplify lambda expression parameter list.",
            messageFormat: "Simplify lambda expression parameter list.",
            category: DiagnosticCategories.Simplification,
            defaultSeverity: DiagnosticSeverity.Hidden,
            isEnabledByDefault: false
        );

        public static readonly DiagnosticDescriptor SimplifyLambdaExpressionParameterListFadeOut = SimplifyLambdaExpressionParameterList.CreateFadeOut();

        public static readonly DiagnosticDescriptor FormatEmptyBlock = new DiagnosticDescriptor(
            id: DiagnosticIdentifiers.FormatEmptyBlock,
            title: "Format empty block.",
            messageFormat: "Format empty block.",
            category: DiagnosticCategories.Formatting,
            defaultSeverity: DiagnosticSeverity.Info,
            isEnabledByDefault: false
        );

        public static readonly DiagnosticDescriptor FormatAccessorList = new DiagnosticDescriptor(
            id: DiagnosticIdentifiers.FormatAccessorList,
            title: "Format accessor list.",
            messageFormat: "Format accessor list.",
            category: DiagnosticCategories.Formatting,
            defaultSeverity: DiagnosticSeverity.Info,
            isEnabledByDefault: false
        );

        public static readonly DiagnosticDescriptor FormatEachEnumMemberOnSeparateLine = new DiagnosticDescriptor(
            id: DiagnosticIdentifiers.FormatEachEnumMemberOnSeparateLine,
            title: "Format each enum member on a separate line.",
            messageFormat: "Format each enum member on a separate line.",
            category: DiagnosticCategories.Formatting,
            defaultSeverity: DiagnosticSeverity.Info,
            isEnabledByDefault: false
        );

        public static readonly DiagnosticDescriptor FormatEachStatementOnSeparateLine = new DiagnosticDescriptor(
            id: DiagnosticIdentifiers.FormatEachStatementOnSeparateLine,
            title: "Format each statement on a separate line.",
            messageFormat: "Format each statement on a separate line.",
            category: DiagnosticCategories.Formatting,
            defaultSeverity: DiagnosticSeverity.Warning,
            isEnabledByDefault: false
        );

        public static readonly DiagnosticDescriptor FormatEmbeddedStatementOnSeparateLine = new DiagnosticDescriptor(
            id: DiagnosticIdentifiers.FormatEmbeddedStatementOnSeparateLine,
            title: "Format embedded statement on a separate line.",
            messageFormat: "Format embedded statement on a separate line.",
            category: DiagnosticCategories.Formatting,
            defaultSeverity: DiagnosticSeverity.Warning,
            isEnabledByDefault: false
        );

        public static readonly DiagnosticDescriptor FormatSwitchSectionStatementOnSeparateLine = new DiagnosticDescriptor(
            id: DiagnosticIdentifiers.FormatSwitchSectionStatementOnSeparateLine,
            title: "Format switch section's statement on a separate line.",
            messageFormat: "Format switch section's statement on a separate line.",
            category: DiagnosticCategories.Formatting,
            defaultSeverity: DiagnosticSeverity.Warning,
            isEnabledByDefault: false
        );

        public static readonly DiagnosticDescriptor FormatBinaryOperatorOnNextLine = new DiagnosticDescriptor(
            id: DiagnosticIdentifiers.FormatBinaryOperatorOnNextLine,
            title: "Format binary operator on next line.",
            messageFormat: "Format binary operator on next line.",
            category: DiagnosticCategories.Formatting,
            defaultSeverity: DiagnosticSeverity.Info,
            isEnabledByDefault: true
        );

        public static readonly DiagnosticDescriptor AddEmptyLineAfterEmbeddedStatement = new DiagnosticDescriptor(
            id: DiagnosticIdentifiers.AddEmptyLineAfterEmbeddedStatement,
            title: "Add empty line after embedded statement.",
            messageFormat: "Add empty line after embedded statement.",
            category: DiagnosticCategories.Formatting,
            defaultSeverity: DiagnosticSeverity.Warning,
            isEnabledByDefault: false
        );

        public static readonly DiagnosticDescriptor RemoveRedundantParentheses = new DiagnosticDescriptor(
            id: DiagnosticIdentifiers.RemoveRedundantParentheses,
            title: "Remove redundant parentheses.",
            messageFormat: "Remove redundant parentheses.",
            category: DiagnosticCategories.Redundancy,
            defaultSeverity: DiagnosticSeverity.Info,
            isEnabledByDefault: true
        );

        public static readonly DiagnosticDescriptor RemoveRedundantParenthesesFadeOut = RemoveRedundantParentheses.CreateFadeOut();

        public static readonly DiagnosticDescriptor RemoveRedundantBooleanLiteral = new DiagnosticDescriptor(
            id: DiagnosticIdentifiers.RemoveRedundantBooleanLiteral,
            title: "Remove redundant boolean literal.",
            messageFormat: "Remove redundant '{0}'.",
            category: DiagnosticCategories.Redundancy,
            defaultSeverity: DiagnosticSeverity.Info,
            isEnabledByDefault: true,
            customTags: WellKnownDiagnosticTags.Unnecessary
        );

        public static readonly DiagnosticDescriptor RemoveRedundantSealedModifier = new DiagnosticDescriptor(
            id: DiagnosticIdentifiers.RemoveRedundantSealedModifier,
            title: "Remove redundant 'sealed' modifier.",
            messageFormat: "Remove redundant 'sealed' modifier.",
            category: DiagnosticCategories.Redundancy,
            defaultSeverity: DiagnosticSeverity.Hidden,
            isEnabledByDefault: true,
            customTags: WellKnownDiagnosticTags.Unnecessary
        );

        public static readonly DiagnosticDescriptor RemoveRedundantCommaInInitializer = new DiagnosticDescriptor(
            id: DiagnosticIdentifiers.RemoveRedundantCommaInInitializer,
            title: "Remove redundant comma in initializer.",
            messageFormat: "Remove redundant comma in initializer.",
            category: DiagnosticCategories.Redundancy,
            defaultSeverity: DiagnosticSeverity.Hidden,
            isEnabledByDefault: true,
            customTags: WellKnownDiagnosticTags.Unnecessary
        );

        public static readonly DiagnosticDescriptor RemoveRedundantEmptyLine = new DiagnosticDescriptor(
            id: DiagnosticIdentifiers.RemoveRedundantEmptyLine,
            title: "Remove redundant empty line.",
            messageFormat: "Remove redundant empty line.",
            category: DiagnosticCategories.Redundancy,
            defaultSeverity: DiagnosticSeverity.Info,
            isEnabledByDefault: true
        );

        public static readonly DiagnosticDescriptor RemoveTrailingWhitespace = new DiagnosticDescriptor(
            id: DiagnosticIdentifiers.RemoveTrailingWhitespace,
            title: "Remove trailing white-space.",
            messageFormat: "Remove trailing white-space.",
            category: DiagnosticCategories.Redundancy,
            defaultSeverity: DiagnosticSeverity.Info,
            isEnabledByDefault: true
        );

        public static readonly DiagnosticDescriptor RemoveEmptyStatement = new DiagnosticDescriptor(
            id: DiagnosticIdentifiers.RemoveEmptyStatement,
            title: "Remove empty statement.",
            messageFormat: "Remove empty statement.",
            category: DiagnosticCategories.Redundancy,
            defaultSeverity: DiagnosticSeverity.Info,
            isEnabledByDefault: true,
            customTags: WellKnownDiagnosticTags.Unnecessary
        );

        public static readonly DiagnosticDescriptor RemoveEmptyAttributeArgumentList = new DiagnosticDescriptor(
            id: DiagnosticIdentifiers.RemoveEmptyAttributeArgumentList,
            title: "Remove empty attribute argument list.",
            messageFormat: "Remove empty attribute argument list.",
            category: DiagnosticCategories.Redundancy,
            defaultSeverity: DiagnosticSeverity.Hidden,
            isEnabledByDefault: true,
            customTags: WellKnownDiagnosticTags.Unnecessary
        );

        public static readonly DiagnosticDescriptor RemoveEmptyElseClause = new DiagnosticDescriptor(
            id: DiagnosticIdentifiers.RemoveEmptyElseClause,
            title: "Remove empty else clause.",
            messageFormat: "Remove empty else clause.",
            category: DiagnosticCategories.Redundancy,
            defaultSeverity: DiagnosticSeverity.Hidden,
            isEnabledByDefault: false,
            customTags: WellKnownDiagnosticTags.Unnecessary
        );

        public static readonly DiagnosticDescriptor RemoveEmptyInitializer = new DiagnosticDescriptor(
            id: DiagnosticIdentifiers.RemoveEmptyInitializer,
            title: "Remove empty initializer.",
            messageFormat: "Remove empty initializer.",
            category: DiagnosticCategories.Redundancy,
            defaultSeverity: DiagnosticSeverity.Info,
            isEnabledByDefault: true,
            customTags: WellKnownDiagnosticTags.Unnecessary
        );

        public static readonly DiagnosticDescriptor RemoveEnumDefaultUnderlyingType = new DiagnosticDescriptor(
            id: DiagnosticIdentifiers.RemoveEnumDefaultUnderlyingType,
            title: "Remove enum default underlying type.",
            messageFormat: "Remove enum default underlying type.",
            category: DiagnosticCategories.Redundancy,
            defaultSeverity: DiagnosticSeverity.Hidden,
            isEnabledByDefault: true,
            customTags: WellKnownDiagnosticTags.Unnecessary
        );

        public static readonly DiagnosticDescriptor RemovePartialModifierFromTypeWithSinglePart = new DiagnosticDescriptor(
            id: DiagnosticIdentifiers.RemovePartialModifierFromTypeWithSinglePart,
            title: "Remove 'partial' modifier from type with a single part.",
            messageFormat: "Remove 'partial' modifier from type with a single part.",
            category: DiagnosticCategories.Redundancy,
            defaultSeverity: DiagnosticSeverity.Hidden,
            isEnabledByDefault: true,
            customTags: WellKnownDiagnosticTags.Unnecessary
        );

        public static readonly DiagnosticDescriptor RemoveOriginalExceptionFromThrowStatement = new DiagnosticDescriptor(
            id: DiagnosticIdentifiers.RemoveOriginalExceptionFromThrowStatement,
            title: "Remove original exception from throw statement.",
            messageFormat: "Remove original exception from throw statement.",
            category: DiagnosticCategories.Maintainability,
            defaultSeverity: DiagnosticSeverity.Info,
            isEnabledByDefault: true,
            customTags: WellKnownDiagnosticTags.Unnecessary
        );

        public static readonly DiagnosticDescriptor RenamePrivateFieldAccordingToCamelCaseWithUnderscore = new DiagnosticDescriptor(
            id: DiagnosticIdentifiers.RenamePrivateFieldAccordingToCamelCaseWithUnderscore,
            title: "Rename private field according to camel case with underscore.",
            messageFormat: "Rename private field to camel case with underscore.",
            category: DiagnosticCategories.Naming,
            defaultSeverity: DiagnosticSeverity.Warning,
            isEnabledByDefault: false
        );

        public static readonly DiagnosticDescriptor AsynchronousMethodNameShouldEndWithAsync = new DiagnosticDescriptor(
            id: DiagnosticIdentifiers.AsynchronousMethodNameShouldEndWithAsync,
            title: "Asynchronous method name should end with 'Async'.",
            messageFormat: "Add suffix 'Async' to asynchronous method name.",
            category: DiagnosticCategories.Naming,
            defaultSeverity: DiagnosticSeverity.Info,
            isEnabledByDefault: false
        );

        public static readonly DiagnosticDescriptor NonAsynchronousMethodNameShouldNotEndWithAsync = new DiagnosticDescriptor(
            id: DiagnosticIdentifiers.NonAsynchronousMethodNameShouldNotEndWithAsync,
            title: "Non-asynchronous method name should not end with 'Async'.",
            messageFormat: "Remove suffix 'Async' from non-asynchronous method name.",
            category: DiagnosticCategories.Naming,
            defaultSeverity: DiagnosticSeverity.Info,
            isEnabledByDefault: true
        );

        public static readonly DiagnosticDescriptor NonAsynchronousMethodNameShouldNotEndWithAsyncFadeOut = NonAsynchronousMethodNameShouldNotEndWithAsync.CreateFadeOut();

        public static readonly DiagnosticDescriptor UseLambdaExpressionInsteadOfAnonymousMethod = new DiagnosticDescriptor(
            id: DiagnosticIdentifiers.UseLambdaExpressionInsteadOfAnonymousMethod,
            title: "Use lambda expression instead of anonymous method.",
            messageFormat: "Use lambda expression instead of anonymous method.",
            category: DiagnosticCategories.Usage,
            defaultSeverity: DiagnosticSeverity.Info,
            isEnabledByDefault: true
        );

        public static readonly DiagnosticDescriptor UseLambdaExpressionInsteadOfAnonymousMethodFadeOut = UseLambdaExpressionInsteadOfAnonymousMethod.CreateFadeOut();

        public static readonly DiagnosticDescriptor SimplifyBooleanComparison = new DiagnosticDescriptor(
            id: DiagnosticIdentifiers.SimplifyBooleanComparison,
            title: "Simplify boolean comparison.",
            messageFormat: "Simplify boolean comparison.",
            category: DiagnosticCategories.Simplification,
            defaultSeverity: DiagnosticSeverity.Info,
            isEnabledByDefault: true
        );

        public static readonly DiagnosticDescriptor SimplifyBooleanComparisonFadeOut = SimplifyBooleanComparison.CreateFadeOut();

        public static readonly DiagnosticDescriptor AddConstructorArgumentList = new DiagnosticDescriptor(
            id: DiagnosticIdentifiers.AddConstructorArgumentList,
            title: "Add constructor argument list.",
            messageFormat: "Add constructor argument list.",
            category: DiagnosticCategories.Style,
            defaultSeverity: DiagnosticSeverity.Warning,
            isEnabledByDefault: false
        );

        public static readonly DiagnosticDescriptor ParenthesizeConditionInConditionalExpression = new DiagnosticDescriptor(
            id: DiagnosticIdentifiers.ParenthesizeConditionInConditionalExpression,
            title: "Parenthesize condition in conditional expression.",
            messageFormat: "Parenthesize condition in conditional expression.",
            category: DiagnosticCategories.Style,
            defaultSeverity: DiagnosticSeverity.Info,
            isEnabledByDefault: false
        );

        public static readonly DiagnosticDescriptor DeclareEachAttributeSeparately = new DiagnosticDescriptor(
            id: DiagnosticIdentifiers.DeclareEachAttributeSeparately,
            title: "Declare each attribute separately.",
            messageFormat: "Declare each attribute separately.",
            category: DiagnosticCategories.Readability,
            defaultSeverity: DiagnosticSeverity.Info,
            isEnabledByDefault: false
        );

        public static readonly DiagnosticDescriptor AvoidSemicolonAtEndOfDeclaration = new DiagnosticDescriptor(
            id: DiagnosticIdentifiers.AvoidSemicolonAtEndOfDeclaration,
            title: "Avoid semicolon at the end of declaration.",
            messageFormat: "Remove semicolon from the end of declaration.",
            category: DiagnosticCategories.Redundancy,
            defaultSeverity: DiagnosticSeverity.Info,
            isEnabledByDefault: true,
            customTags: WellKnownDiagnosticTags.Unnecessary
        );

        public static readonly DiagnosticDescriptor AvoidUsageOfUsingAliasDirective = new DiagnosticDescriptor(
            id: DiagnosticIdentifiers.AvoidUsageOfUsingAliasDirective,
            title: "Avoid usage of using alias directive.",
            messageFormat: "Avoid usage of using alias directive.",
            category: DiagnosticCategories.Readability,
            defaultSeverity: DiagnosticSeverity.Warning,
            isEnabledByDefault: false
        );

        public static readonly DiagnosticDescriptor AddEmptyLineBetweenDeclarations = new DiagnosticDescriptor(
            id: DiagnosticIdentifiers.AddEmptyLineBetweenDeclarations,
            title: "Add empty line between declarations.",
            messageFormat: "Add empty line between declarations.",
            category: DiagnosticCategories.Formatting,
            defaultSeverity: DiagnosticSeverity.Info,
            isEnabledByDefault: true
        );

        public static readonly DiagnosticDescriptor UseCompoundAssignment = new DiagnosticDescriptor(
            id: DiagnosticIdentifiers.UseCompoundAssignment,
            title: "Use compound assignment.",
            messageFormat: "Use compound assignment.",
            category: DiagnosticCategories.Simplification,
            defaultSeverity: DiagnosticSeverity.Info,
            isEnabledByDefault: true
        );

        public static readonly DiagnosticDescriptor UseCompoundAssignmentFadeOut = UseCompoundAssignment.CreateFadeOut();

        public static readonly DiagnosticDescriptor AvoidLockingOnPubliclyAccessibleInstance = new DiagnosticDescriptor(
            id: DiagnosticIdentifiers.AvoidLockingOnPubliclyAccessibleInstance,
            title: "Avoid locking on publicly accessible instance.",
            messageFormat: "Lock on private field instead of locking on '{0}'.",
            category: DiagnosticCategories.Design,
            defaultSeverity: DiagnosticSeverity.Warning,
            isEnabledByDefault: true
        );

        public static readonly DiagnosticDescriptor DeclareEachTypeInSeparateFile = new DiagnosticDescriptor(
            id: DiagnosticIdentifiers.DeclareEachTypeInSeparateFile,
            title: "Declare each type in separate file.",
            messageFormat: "Declare each type in separate file.",
            category: DiagnosticCategories.Maintainability,
            defaultSeverity: DiagnosticSeverity.Info,
            isEnabledByDefault: false
        );

        public static readonly DiagnosticDescriptor MergeIfStatementWithNestedIfStatement = new DiagnosticDescriptor(
            id: DiagnosticIdentifiers.MergeIfStatementWithNestedIfStatement,
            title: "Merge if statement with nested if statement.",
            messageFormat: "Merge if statement with nested if statement.",
            category: DiagnosticCategories.Simplification,
            defaultSeverity: DiagnosticSeverity.Hidden,
            isEnabledByDefault: true
        );

        public static readonly DiagnosticDescriptor MergeIfStatementWithNestedIfStatementFadeOut = MergeIfStatementWithNestedIfStatement.CreateFadeOut();

        public static readonly DiagnosticDescriptor AvoidInterpolatedStringWithNoInterpolation = new DiagnosticDescriptor(
            id: DiagnosticIdentifiers.AvoidInterpolatedStringWithNoInterpolation,
            title: "Avoid interpolated string with no interpolation.",
            messageFormat: "Remove '$' from interpolated string with no interpolation.",
            category: DiagnosticCategories.Redundancy,
            defaultSeverity: DiagnosticSeverity.Hidden,
            isEnabledByDefault: true,
            customTags: WellKnownDiagnosticTags.Unnecessary
        );

        public static readonly DiagnosticDescriptor AvoidUsageOfDoStatementToCreateInfiniteLoop = new DiagnosticDescriptor(
            id: DiagnosticIdentifiers.AvoidUsageOfDoStatementToCreateInfiniteLoop,
            title: "Avoid usage of do statement to create an infinite loop.",
            messageFormat: "Use while statement to create an infinite loop.",
            category: DiagnosticCategories.Style,
            defaultSeverity: DiagnosticSeverity.Info,
            isEnabledByDefault: true
        );

        public static readonly DiagnosticDescriptor AvoidUsageOfForStatementToCreateInfiniteLoop = new DiagnosticDescriptor(
            id: DiagnosticIdentifiers.AvoidUsageOfForStatementToCreateInfiniteLoop,
            title: "Avoid usage of for statement to create an infinite loop.",
            messageFormat: "Use while statement to create an infinite loop.",
            category: DiagnosticCategories.Style,
            defaultSeverity: DiagnosticSeverity.Info,
            isEnabledByDefault: false
        );

        public static readonly DiagnosticDescriptor AvoidUsageOfWhileStatementToCreateInfiniteLoop = new DiagnosticDescriptor(
            id: DiagnosticIdentifiers.AvoidUsageOfWhileStatementToCreateInfiniteLoop,
            title: "Avoid usage of while statement to create an inifinite loop.",
            messageFormat: "Use for statement to create an infinite loop.",
            category: DiagnosticCategories.Style,
            defaultSeverity: DiagnosticSeverity.Info,
            isEnabledByDefault: false
        );

        public static readonly DiagnosticDescriptor RemoveEmptyFinallyClause = new DiagnosticDescriptor(
            id: DiagnosticIdentifiers.RemoveEmptyFinallyClause,
            title: "Remove empty finally clause.",
            messageFormat: "Remove empty finally clause.",
            category: DiagnosticCategories.Redundancy,
            defaultSeverity: DiagnosticSeverity.Hidden,
            isEnabledByDefault: true,
            customTags: WellKnownDiagnosticTags.Unnecessary
        );

        public static readonly DiagnosticDescriptor RemoveEmptyArgumentList = new DiagnosticDescriptor(
            id: DiagnosticIdentifiers.RemoveEmptyArgumentList,
            title: "Remove empty argument list.",
            messageFormat: "Remove empty argument list.",
            category: DiagnosticCategories.Style,
            defaultSeverity: DiagnosticSeverity.Info,
            isEnabledByDefault: false,
            customTags: WellKnownDiagnosticTags.Unnecessary
        );

        public static readonly DiagnosticDescriptor SimplifyLogicalNotExpression = new DiagnosticDescriptor(
            id: DiagnosticIdentifiers.SimplifyLogicalNotExpression,
            title: "Simplify logical not expression.",
            messageFormat: "Simplify logical not expression.",
            category: DiagnosticCategories.Simplification,
            defaultSeverity: DiagnosticSeverity.Warning,
            isEnabledByDefault: true
        );

        public static readonly DiagnosticDescriptor RemoveUnnecessaryCaseLabel = new DiagnosticDescriptor(
            id: DiagnosticIdentifiers.RemoveUnnecessaryCaseLabel,
            title: "Remove unnecessary case label.",
            messageFormat: "Remove unnecessary case label.",
            category: DiagnosticCategories.Redundancy,
            defaultSeverity: DiagnosticSeverity.Hidden,
            isEnabledByDefault: true,
            customTags: WellKnownDiagnosticTags.Unnecessary
        );

        public static readonly DiagnosticDescriptor RemoveRedundantDefaultSwitchSection = new DiagnosticDescriptor(
            id: DiagnosticIdentifiers.RemoveRedundantDefaultSwitchSection,
            title: "Remove redundant default switch section.",
            messageFormat: "Remove redundant default switch section.",
            category: DiagnosticCategories.Redundancy,
            defaultSeverity: DiagnosticSeverity.Hidden,
            isEnabledByDefault: true,
            customTags: WellKnownDiagnosticTags.Unnecessary
        );

        public static readonly DiagnosticDescriptor RemoveRedundantBaseConstructorCall = new DiagnosticDescriptor(
            id: DiagnosticIdentifiers.RemoveRedundantBaseConstructorCall,
            title: "Remove redundant base constructor call.",
            messageFormat: "Remove redundant base constructor call.",
            category: DiagnosticCategories.Redundancy,
            defaultSeverity: DiagnosticSeverity.Hidden,
            isEnabledByDefault: true,
            customTags: WellKnownDiagnosticTags.Unnecessary
        );

        public static readonly DiagnosticDescriptor RemoveEmptyNamespaceDeclaration = new DiagnosticDescriptor(
            id: DiagnosticIdentifiers.RemoveEmptyNamespaceDeclaration,
            title: "Remove empty namespace declaration.",
            messageFormat: "Remove empty namespace declaration.",
            category: DiagnosticCategories.Redundancy,
            defaultSeverity: DiagnosticSeverity.Info,
            isEnabledByDefault: true,
            customTags: WellKnownDiagnosticTags.Unnecessary
        );

        public static readonly DiagnosticDescriptor ReplaceIfStatementWithReturnStatement = new DiagnosticDescriptor(
            id: DiagnosticIdentifiers.ReplaceIfStatementWithReturnStatement,
            title: "Replace if statement with return statement.",
            messageFormat: "Replace if statement with return statement.",
            category: DiagnosticCategories.Simplification,
            defaultSeverity: DiagnosticSeverity.Hidden,
            isEnabledByDefault: false
        );

        public static readonly DiagnosticDescriptor ReplaceIfStatementWithReturnStatementFadeOut = ReplaceIfStatementWithReturnStatement.CreateFadeOut();

        public static readonly DiagnosticDescriptor RemoveRedundantConstructor = new DiagnosticDescriptor(
            id: DiagnosticIdentifiers.RemoveRedundantConstructor,
            title: "Remove redundant constructor.",
            messageFormat: "Remove redundant constructor.",
            category: DiagnosticCategories.Redundancy,
            defaultSeverity: DiagnosticSeverity.Hidden,
            isEnabledByDefault: true,
            customTags: WellKnownDiagnosticTags.Unnecessary
        );

        public static readonly DiagnosticDescriptor AvoidEmptyCatchClauseThatCatchesSystemException = new DiagnosticDescriptor(
            id: DiagnosticIdentifiers.AvoidEmptyCatchClauseThatCatchesSystemException,
            title: "Avoid empty catch clause that catches System.Exception.",
            messageFormat: "Avoid empty catch clause that catches System.Exception.",
            category: DiagnosticCategories.Design,
            defaultSeverity: DiagnosticSeverity.Warning,
            isEnabledByDefault: true
        );

        public static readonly DiagnosticDescriptor FormatDeclarationBraces = new DiagnosticDescriptor(
            id: DiagnosticIdentifiers.FormatDeclarationBraces,
            title: "Format declaration braces.",
            messageFormat: "Format declaration braces.",
            category: DiagnosticCategories.Formatting,
            defaultSeverity: DiagnosticSeverity.Info,
            isEnabledByDefault: true
        );

        public static readonly DiagnosticDescriptor SimplifyLinqMethodChain = new DiagnosticDescriptor(
            id: DiagnosticIdentifiers.SimplifyLinqMethodChain,
            title: "Simplify LINQ method chain.",
            messageFormat: "Simplify LINQ method chain.",
            category: DiagnosticCategories.Simplification,
            defaultSeverity: DiagnosticSeverity.Info,
            isEnabledByDefault: true
        );

        public static readonly DiagnosticDescriptor UseEmptyStringLiteralInsteadOfStringEmpty = new DiagnosticDescriptor(
            id: DiagnosticIdentifiers.UseEmptyStringLiteralInsteadOfStringEmpty,
            title: "Use \"\" instead of string.Empty.",
            messageFormat: "Use \"\" instead of string.Empty",
            category: DiagnosticCategories.General,
            defaultSeverity: DiagnosticSeverity.Info,
            isEnabledByDefault: false,
            customTags: WellKnownDiagnosticTags.Unnecessary
        );

        public static readonly DiagnosticDescriptor ThrowingOfNewNotImplementedException = new DiagnosticDescriptor(
            id: DiagnosticIdentifiers.ThrowingOfNewNotImplementedException,
            title: "Throwing of new NotImplementedException.",
            messageFormat: "Implement the functionality instead of throwing new NotImplementedException.",
            category: DiagnosticCategories.General,
            defaultSeverity: DiagnosticSeverity.Info,
            isEnabledByDefault: true
        );

        public static readonly DiagnosticDescriptor UseCountOrLengthPropertyInsteadOfAnyMethod = new DiagnosticDescriptor(
            id: DiagnosticIdentifiers.UseCountOrLengthPropertyInsteadOfAnyMethod,
            title: "Use 'Count/Length' property instead of 'Any' method.",
            messageFormat: "Use '{0}' property instead of 'Any' method.",
            category: DiagnosticCategories.Performance,
            defaultSeverity: DiagnosticSeverity.Info,
            isEnabledByDefault: true
        );

        public static readonly DiagnosticDescriptor SplitVariableDeclaration = new DiagnosticDescriptor(
            id: DiagnosticIdentifiers.SplitVariableDeclaration,
            title: "Split variable declaration.",
            messageFormat: "Split variable declaration.",
            category: DiagnosticCategories.Readability,
            defaultSeverity: DiagnosticSeverity.Warning,
            isEnabledByDefault: false
        );

        public static readonly DiagnosticDescriptor UseCountOrLengthPropertyInsteadOfCountMethod = new DiagnosticDescriptor(
            id: DiagnosticIdentifiers.UseCountOrLengthPropertyInsteadOfCountMethod,
            title: "Use 'Count/Length' property instead of 'Count' method.",
            messageFormat: "Use '{0}' property instead of 'Count' method.",
            category: DiagnosticCategories.Performance,
            defaultSeverity: DiagnosticSeverity.Warning,
            isEnabledByDefault: true
        );

        public static readonly DiagnosticDescriptor UseAnyMethodInsteadOfCountMethod = new DiagnosticDescriptor(
            id: DiagnosticIdentifiers.UseAnyMethodInsteadOfCountMethod,
            title: "Use 'Any' method instead of 'Count' method.",
            messageFormat: "Use 'Any' method instead of 'Count' method.",
            category: DiagnosticCategories.Performance,
            defaultSeverity: DiagnosticSeverity.Warning,
            isEnabledByDefault: true
        );

        public static readonly DiagnosticDescriptor UseCoalesceExpressionInsteadOfConditionalExpression = new DiagnosticDescriptor(
            id: DiagnosticIdentifiers.UseCoalesceExpressionInsteadOfConditionalExpression,
            title: "Use coalesce expression instead of conditional expression.",
            messageFormat: "Use coalesce expression instead of conditional expression.",
            category: DiagnosticCategories.Simplification,
            defaultSeverity: DiagnosticSeverity.Info,
            isEnabledByDefault: true
        );

        public static readonly DiagnosticDescriptor UseAutoProperty = new DiagnosticDescriptor(
            id: DiagnosticIdentifiers.UseAutoProperty,
            title: "Use auto-implemented property.",
            messageFormat: "Use auto-implemented property.",
            category: DiagnosticCategories.Simplification,
            defaultSeverity: DiagnosticSeverity.Info,
            isEnabledByDefault: true
        );

        public static readonly DiagnosticDescriptor UseAutoPropertyFadeOut = UseAutoProperty.CreateFadeOut();

        public static readonly DiagnosticDescriptor UseLinefeedAsNewLine = new DiagnosticDescriptor(
            id: DiagnosticIdentifiers.UseLinefeedAsNewLine,
            title: "Use linefeed as newline.",
            messageFormat: "Use linefeed as newline.",
            category: DiagnosticCategories.General,
            defaultSeverity: DiagnosticSeverity.Warning,
            isEnabledByDefault: false
        );

        public static readonly DiagnosticDescriptor UseCarriageReturnAndLinefeedAsNewLine = new DiagnosticDescriptor(
            id: DiagnosticIdentifiers.UseCarriageReturnAndLinefeedAsNewLine,
            title: "Use carriage return + linefeed as newline.",
            messageFormat: "Use carriage return + linefeed as newline.",
            category: DiagnosticCategories.General,
            defaultSeverity: DiagnosticSeverity.Warning,
            isEnabledByDefault: false
        );

        public static readonly DiagnosticDescriptor UseSpacesInsteadOfTab = new DiagnosticDescriptor(
            id: DiagnosticIdentifiers.UseSpacesInsteadOfTab,
            title: "Use space(s) instead of tab.",
            messageFormat: "Use space(s) instead of tab.",
            category: DiagnosticCategories.General,
            defaultSeverity: DiagnosticSeverity.Warning,
            isEnabledByDefault: false
        );

        public static readonly DiagnosticDescriptor UsePostfixUnaryOperatorInsteadOfAssignment = new DiagnosticDescriptor(
            id: DiagnosticIdentifiers.UsePostfixUnaryOperatorInsteadOfAssignment,
            title: "Use postfix unary operator instead of assignment.",
            messageFormat: "Use {0} operator instead of assignment.",
            category: DiagnosticCategories.Simplification,
            defaultSeverity: DiagnosticSeverity.Info,
            isEnabledByDefault: true
        );

        public static readonly DiagnosticDescriptor UsePostfixUnaryOperatorInsteadOfAssignmentFadeOut = UsePostfixUnaryOperatorInsteadOfAssignment.CreateFadeOut();

        public static readonly DiagnosticDescriptor CallConfigureAwait = new DiagnosticDescriptor(
             id: DiagnosticIdentifiers.CallConfigureAwait,
             title: "Call 'ConfigureAwait(false)'.",
             messageFormat: "Call 'ConfigureAwait(false).",
             category: DiagnosticCategories.Design,
             defaultSeverity: DiagnosticSeverity.Info,
             isEnabledByDefault: true
        );

        public static readonly DiagnosticDescriptor RemoveEmptyRegion = new DiagnosticDescriptor(
             id: DiagnosticIdentifiers.RemoveEmptyRegion,
             title: "Remove empty region.",
             messageFormat: "Remove empty region.",
             category: DiagnosticCategories.Redundancy,
             defaultSeverity: DiagnosticSeverity.Hidden,
             isEnabledByDefault: true
        );

        public static readonly DiagnosticDescriptor RemoveEmptyRegionFadeOut = RemoveEmptyRegion.CreateFadeOut();

        public static readonly DiagnosticDescriptor AddEmptyLineAfterLastStatementInDoStatement = new DiagnosticDescriptor(
             id: DiagnosticIdentifiers.AddEmptyLineAfterLastStatementInDoStatement,
             title: "Add empty line after last statement in do statement.",
             messageFormat: "Add empty line after last statement in do statement.",
             category: DiagnosticCategories.Formatting,
             defaultSeverity: DiagnosticSeverity.Info,
             isEnabledByDefault: false
        );

        public static readonly DiagnosticDescriptor RemoveFileWithNoCode = new DiagnosticDescriptor(
             id: DiagnosticIdentifiers.RemoveFileWithNoCode,
             title: "Remove file with no code.",
             messageFormat: "Remove file with no code.",
             category: DiagnosticCategories.Redundancy,
             defaultSeverity: DiagnosticSeverity.Info,
             isEnabledByDefault: true
        );

        public static readonly DiagnosticDescriptor DeclareUsingDirectiveOnTopLevel = new DiagnosticDescriptor(
             id: DiagnosticIdentifiers.DeclareUsingDirectiveOnTopLevel,
             title: "Declare using directive on top level.",
             messageFormat: "Declare using directive on top level.",
             category: DiagnosticCategories.Readability,
             defaultSeverity: DiagnosticSeverity.Warning,
             isEnabledByDefault: false
        );

        public static readonly DiagnosticDescriptor UseCSharp6DictionaryInitializer = new DiagnosticDescriptor(
            id: DiagnosticIdentifiers.UseCSharp6DictionaryInitializer,
            title: "Use C# 6.0 dictionary initializer.",
            messageFormat: "Use C# 6.0 dictionary initializer.",
            category: DiagnosticCategories.Usage,
            defaultSeverity: DiagnosticSeverity.Info,
            isEnabledByDefault: true
        );

        public static readonly DiagnosticDescriptor UseBitwiseOperationInsteadOfCallingHasFlag = new DiagnosticDescriptor(
            id: DiagnosticIdentifiers.UseBitwiseOperationInsteadOfCallingHasFlag,
            title: "Use bitwise operation instead of calling 'HasFlag'.",
            messageFormat: "Use bitwise operation instead of calling 'HasFlag'.",
            category: DiagnosticCategories.Performance,
            defaultSeverity: DiagnosticSeverity.Info,
            isEnabledByDefault: true
        );

        public static readonly DiagnosticDescriptor RemoveRedundantToStringCall = new DiagnosticDescriptor(
            id: DiagnosticIdentifiers.RemoveRedundantToStringCall,
            title: "Remove redundant 'ToString' call.",
            messageFormat: "Remove redundant 'ToString' call.",
            category: DiagnosticCategories.Redundancy,
            defaultSeverity: DiagnosticSeverity.Info,
            isEnabledByDefault: true,
            customTags: WellKnownDiagnosticTags.Unnecessary
        );

        public static readonly DiagnosticDescriptor AvoidNullLiteralExpressionOnLeftSideOfBinaryExpression = new DiagnosticDescriptor(
            id: DiagnosticIdentifiers.AvoidNullLiteralExpressionOnLeftSideOfBinaryExpression,
            title: "Avoid 'null' on the left side of a binary expression.",
            messageFormat: "'null' should be on the right side of a binary expression.",
            category: DiagnosticCategories.Readability,
            defaultSeverity: DiagnosticSeverity.Info,
            isEnabledByDefault: true
        );

        public static readonly DiagnosticDescriptor DefaultLabelShouldBeLastLabelInSwitchSection = new DiagnosticDescriptor(
            id: DiagnosticIdentifiers.DefaultLabelShouldBeLastLabelInSwitchSection,
            title: "Default label should be last label in switch section.",
            messageFormat: "Move default label to last position in switch section.",
            category: DiagnosticCategories.Readability,
            defaultSeverity: DiagnosticSeverity.Info,
            isEnabledByDefault: true
        );

        public static readonly DiagnosticDescriptor FormatDocumentationSummaryOnSingleLine = new DiagnosticDescriptor(
            id: DiagnosticIdentifiers.FormatDocumentationSummaryOnSingleLine,
            title: "Format documentation summary on a single line.",
            messageFormat: "Format documentation summary on a single line.",
            category: DiagnosticCategories.Formatting,
            defaultSeverity: DiagnosticSeverity.Info,
            isEnabledByDefault: false
        );

        public static readonly DiagnosticDescriptor FormatDocumentationSummaryOnMultipleLines = new DiagnosticDescriptor(
            id: DiagnosticIdentifiers.FormatDocumentationSummaryOnMultipleLines,
            title: "Format documentation summary on multiple lines.",
            messageFormat: "Format documentation summary on multiple lines.",
            category: DiagnosticCategories.Formatting,
            defaultSeverity: DiagnosticSeverity.Info,
            isEnabledByDefault: false
        );

        public static readonly DiagnosticDescriptor MakeClassStatic = new DiagnosticDescriptor(
            id: DiagnosticIdentifiers.MakeClassStatic,
            title: "Make class static.",
            messageFormat: "Make class static.",
            category: DiagnosticCategories.Design,
            defaultSeverity: DiagnosticSeverity.Warning,
            isEnabledByDefault: true
        );

        public static readonly DiagnosticDescriptor ReplaceIfStatementWithAssignment = new DiagnosticDescriptor(
            id: DiagnosticIdentifiers.ReplaceIfStatementWithAssignment,
            title: "Replace if statement with assignment.",
            messageFormat: "Replace if statement with assignment.",
            category: DiagnosticCategories.Simplification,
            defaultSeverity: DiagnosticSeverity.Info,
            isEnabledByDefault: true
        );

        public static readonly DiagnosticDescriptor SimplifyConditionalExpression = new DiagnosticDescriptor(
            id: DiagnosticIdentifiers.SimplifyConditionalExpression,
            title: "Simplify conditional expression.",
            messageFormat: "Simplify conditional expression.",
            category: DiagnosticCategories.Simplification,
            defaultSeverity: DiagnosticSeverity.Info,
            isEnabledByDefault: true
        );

        public static readonly DiagnosticDescriptor MergeInterpolationIntoInterpolatedString = new DiagnosticDescriptor(
            id: DiagnosticIdentifiers.MergeInterpolationIntoInterpolatedString,
            title: "Merge interpolation into interpolated string.",
            messageFormat: "Merge interpolation into interpolated string.",
            category: DiagnosticCategories.Simplification,
            defaultSeverity: DiagnosticSeverity.Info,
            isEnabledByDefault: true
        );

        public static readonly DiagnosticDescriptor RemoveEmptyDestructor = new DiagnosticDescriptor(
            id: DiagnosticIdentifiers.RemoveEmptyDestructor,
            title: "Remove empty destructor.",
            messageFormat: "Remove empty destructor.",
            category: DiagnosticCategories.Redundancy,
            defaultSeverity: DiagnosticSeverity.Info,
            isEnabledByDefault: true,
            customTags: WellKnownDiagnosticTags.Unnecessary
        );

        public static readonly DiagnosticDescriptor RemoveRedundantStringToCharArrayCall = new DiagnosticDescriptor(
            id: DiagnosticIdentifiers.RemoveRedundantStringToCharArrayCall,
            title: "Remove redundant 'ToCharArray' call.",
            messageFormat: "Remove redundant 'ToCharArray' call.",
            category: DiagnosticCategories.Redundancy,
            defaultSeverity: DiagnosticSeverity.Info,
            isEnabledByDefault: true,
            customTags: WellKnownDiagnosticTags.Unnecessary
        );

        public static readonly DiagnosticDescriptor AddStaticModifierToAllPartialClassDeclarations = new DiagnosticDescriptor(
            id: DiagnosticIdentifiers.AddStaticModifierToAllPartialClassDeclarations,
            title: "Add 'static' modifier to all partial class declarations.",
            messageFormat: "Add 'static' modifier to all partial class declarations.",
            category: DiagnosticCategories.Readability,
            defaultSeverity: DiagnosticSeverity.Info,
            isEnabledByDefault: true
        );

        public static readonly DiagnosticDescriptor CallCastInsteadOfSelect = new DiagnosticDescriptor(
            id: DiagnosticIdentifiers.CallCastInsteadOfSelect,
            title: "Call 'Enumerable.Cast' instead of 'Enumerable.Select'.",
            messageFormat: "Call 'Enumerable.Cast' instead of 'Enumerable.Select'.",
            category: DiagnosticCategories.Simplification,
            defaultSeverity: DiagnosticSeverity.Info,
            isEnabledByDefault: true
        );

        public static readonly DiagnosticDescriptor DeclareTypeInsideNamespace = new DiagnosticDescriptor(
            id: DiagnosticIdentifiers.DeclareTypeInsideNamespace,
            title: "Declare type inside namespace.",
            messageFormat: "Declare '{0}' inside namespace.",
            category: DiagnosticCategories.Design,
            defaultSeverity: DiagnosticSeverity.Warning,
            isEnabledByDefault: true
        );

        public static readonly DiagnosticDescriptor AddBracesToSwitchSectionWithMultipleStatements = new DiagnosticDescriptor(
            id: DiagnosticIdentifiers.AddBracesToSwitchSectionWithMultipleStatements,
            title: "Add braces to switch section with multiple statements.",
            messageFormat: "Add braces to switch section with multiple statements.",
            category: DiagnosticCategories.Style,
            defaultSeverity: DiagnosticSeverity.Info,
            isEnabledByDefault: false
        );

        public static readonly DiagnosticDescriptor CombineEnumerableWhereMethodChain = new DiagnosticDescriptor(
            id: DiagnosticIdentifiers.CombineEnumerableWhereMethodChain,
            title: "Combine 'Enumerable.Where' method chain.",
            messageFormat: "Combine 'Enumerable.Where' method chain.",
            category: DiagnosticCategories.Simplification,
            defaultSeverity: DiagnosticSeverity.Info,
            isEnabledByDefault: true
        );

        public static readonly DiagnosticDescriptor CombineEnumerableWhereMethodChainFadeOut = CombineEnumerableWhereMethodChain.CreateFadeOut();

        public static readonly DiagnosticDescriptor UseStringIsNullOrEmptyMethod = new DiagnosticDescriptor(
            id: DiagnosticIdentifiers.UseStringIsNullOrEmptyMethod,
            title: "Use 'string.IsNullOrEmpty' method.",
            messageFormat: "Use 'string.IsNullOrEmpty' method.",
            category: DiagnosticCategories.Usage,
            defaultSeverity: DiagnosticSeverity.Info,
            isEnabledByDefault: true
        );

        public static readonly DiagnosticDescriptor RemoveRedundantDelegateCreation = new DiagnosticDescriptor(
            id: DiagnosticIdentifiers.RemoveRedundantDelegateCreation,
            title: "Remove redundant delegate creation.",
            messageFormat: "Remove redundant delegate creation.",
            category: DiagnosticCategories.Redundancy,
            defaultSeverity: DiagnosticSeverity.Info,
            isEnabledByDefault: true
        );

        public static readonly DiagnosticDescriptor RemoveRedundantDelegateCreationFadeOut = RemoveRedundantDelegateCreation.CreateFadeOut();

<<<<<<< HEAD
=======
        public static readonly DiagnosticDescriptor ReplaceReturnStatementWithExpressionStatement = new DiagnosticDescriptor(
            id: DiagnosticIdentifiers.ReplaceReturnStatementWithExpressionStatement,
            title: "Replace yield/return statement with expression statement.",
            messageFormat: "Replace {0} statement with expression statement.",
            category: DiagnosticCategories.ErrorFix,
            defaultSeverity: DiagnosticSeverity.Hidden,
            isEnabledByDefault: true,
            customTags: WellKnownDiagnosticTags.Unnecessary
        );

>>>>>>> ab4ed6d0
        public static readonly DiagnosticDescriptor MarkLocalVariableAsConst = new DiagnosticDescriptor(
            id: DiagnosticIdentifiers.MarkLocalVariableAsConst,
            title: "Mark local variable as const.",
            messageFormat: "Mark local variable as const.",
            category: DiagnosticCategories.General,
            defaultSeverity: DiagnosticSeverity.Info,
            isEnabledByDefault: true
        );

        public static readonly DiagnosticDescriptor CallFindMethodInsteadOfFirstOrDefaultMethod = new DiagnosticDescriptor(
            id: DiagnosticIdentifiers.CallFindMethodInsteadOfFirstOrDefaultMethod,
            title: "Call 'Find' method instead of 'FirstOrDefault' method.",
            messageFormat: "Call 'Find' method instead of 'FirstOrDefault' method.",
            category: DiagnosticCategories.Performance,
            defaultSeverity: DiagnosticSeverity.Info,
            isEnabledByDefault: true
        );

        public static readonly DiagnosticDescriptor UseElementAccessInsteadOfElementAt = new DiagnosticDescriptor(
            id: DiagnosticIdentifiers.UseElementAccessInsteadOfElementAt,
            title: "Use [] instead of calling 'ElementAt'.",
            messageFormat: "Use [] instead of calling 'ElementAt'.",
            category: DiagnosticCategories.Performance,
            defaultSeverity: DiagnosticSeverity.Info,
            isEnabledByDefault: true
        );

        public static readonly DiagnosticDescriptor UseElementAccessInsteadOfFirst = new DiagnosticDescriptor(
            id: DiagnosticIdentifiers.UseElementAccessInsteadOfFirst,
            title: "Use [] instead of calling 'First'.",
            messageFormat: "Use [] instead of calling 'First'.",
            category: DiagnosticCategories.Performance,
            defaultSeverity: DiagnosticSeverity.Info,
            isEnabledByDefault: true
        );

        public static readonly DiagnosticDescriptor AddParenthesesAccordingToOperatorPrecedence = new DiagnosticDescriptor(
            id: DiagnosticIdentifiers.AddParenthesesAccordingToOperatorPrecedence,
            title: "Add parentheses according to operator precedence.",
            messageFormat: "Add parentheses according to operator precedence.",
            category: DiagnosticCategories.Readability,
            defaultSeverity: DiagnosticSeverity.Info,
            isEnabledByDefault: true
        );

        public static readonly DiagnosticDescriptor InlineLocalVariable = new DiagnosticDescriptor(
            id: DiagnosticIdentifiers.InlineLocalVariable,
            title: "Inline local variable.",
            messageFormat: "Inline local variable.",
            category: DiagnosticCategories.Simplification,
            defaultSeverity: DiagnosticSeverity.Hidden,
            isEnabledByDefault: true
        );

        public static readonly DiagnosticDescriptor InlineLocalVariableFadeOut = InlineLocalVariable.CreateFadeOut();

        public static readonly DiagnosticDescriptor AvoidEmbeddedStatementInIfElse = new DiagnosticDescriptor(
            id: DiagnosticIdentifiers.AvoidEmbeddedStatementInIfElse,
            title: "Avoid embedded statement in if-else.",
            messageFormat: "Add braces to {0}.",
            category: DiagnosticCategories.Style,
            defaultSeverity: DiagnosticSeverity.Info,
            isEnabledByDefault: false
        );

        public static readonly DiagnosticDescriptor MergeLocalDeclarationWithAssignment = new DiagnosticDescriptor(
            id: DiagnosticIdentifiers.MergeLocalDeclarationWithAssignment,
            title: "Merge local declaration with assignment.",
            messageFormat: "Merge local declaration with assignment.",
            category: DiagnosticCategories.Simplification,
            defaultSeverity: DiagnosticSeverity.Info,
            isEnabledByDefault: true
        );

        public static readonly DiagnosticDescriptor MergeLocalDeclarationWithAssignmentFadeOut = MergeLocalDeclarationWithAssignment.CreateFadeOut();

        public static readonly DiagnosticDescriptor UseCoalesceExpression = new DiagnosticDescriptor(
            id: DiagnosticIdentifiers.UseCoalesceExpression,
            title: "Use coalesce expression.",
            messageFormat: "Use coalesce expression.",
            category: DiagnosticCategories.Simplification,
            defaultSeverity: DiagnosticSeverity.Info,
            isEnabledByDefault: true
        );

        public static readonly DiagnosticDescriptor RemoveRedundantFieldInitialization = new DiagnosticDescriptor(
            id: DiagnosticIdentifiers.RemoveRedundantFieldInitialization,
            title: "Remove redundant field initalization.",
            messageFormat: "Remove redundant field initialization.",
            category: DiagnosticCategories.Redundancy,
            defaultSeverity: DiagnosticSeverity.Hidden,
            isEnabledByDefault: true,
            customTags: WellKnownDiagnosticTags.Unnecessary
        );

        public static readonly DiagnosticDescriptor BitwiseOperationOnEnumWithoutFlagsAttribute = new DiagnosticDescriptor(
            id: DiagnosticIdentifiers.BitwiseOperationOnEnumWithoutFlagsAttribute,
            title: "Bitwise operation on enum without Flags attribute.",
            messageFormat: "Bitwise operation on enum without Flags attribute.",
            category: DiagnosticCategories.General,
            defaultSeverity: DiagnosticSeverity.Info,
            isEnabledByDefault: true
        );

        public static readonly DiagnosticDescriptor RemoveRedundantOverridingMember = new DiagnosticDescriptor(
            id: DiagnosticIdentifiers.RemoveRedundantOverridingMember,
            title: "Remove redundant overriding member.",
            messageFormat: "Remove redundant overriding {0}.",
            category: DiagnosticCategories.Redundancy,
            defaultSeverity: DiagnosticSeverity.Info,
            isEnabledByDefault: true,
            customTags: WellKnownDiagnosticTags.Unnecessary
        );

        public static readonly DiagnosticDescriptor RemoveRedundantDisposeOrCloseCall = new DiagnosticDescriptor(
            id: DiagnosticIdentifiers.RemoveRedundantDisposeOrCloseCall,
            title: "Remove redundant Dispose/Close call.",
            messageFormat: "Remove redundant '{0}' call.",
            category: DiagnosticCategories.Redundancy,
            defaultSeverity: DiagnosticSeverity.Hidden,
            isEnabledByDefault: true,
            customTags: WellKnownDiagnosticTags.Unnecessary
        );

        public static readonly DiagnosticDescriptor RemoveRedundantContinueStatement = new DiagnosticDescriptor(
            id: DiagnosticIdentifiers.RemoveRedundantContinueStatement,
            title: "Remove redundant continue statement.",
            messageFormat: "Remove redundant continue statement.",
            category: DiagnosticCategories.Redundancy,
            defaultSeverity: DiagnosticSeverity.Hidden,
            isEnabledByDefault: true,
            customTags: WellKnownDiagnosticTags.Unnecessary
        );

        public static readonly DiagnosticDescriptor DeclareEnumMemberWithZeroValue = new DiagnosticDescriptor(
            id: DiagnosticIdentifiers.DeclareEnumMemberWithZeroValue,
            title: "Declare enum member with zero value (when enum has FlagsAttribute).",
            messageFormat: "Declare enum member with zero value (when enum has FlagsAttribute).",
            category: DiagnosticCategories.Design,
            defaultSeverity: DiagnosticSeverity.Info,
            isEnabledByDefault: true
        );

        public static readonly DiagnosticDescriptor MergeSwitchSectionsWithEquivalentContent = new DiagnosticDescriptor(
            id: DiagnosticIdentifiers.MergeSwitchSectionsWithEquivalentContent,
            title: "Merge switch sections with equivalent content.",
            messageFormat: "Merge switch sections with equivalent content.",
            category: DiagnosticCategories.Simplification,
            defaultSeverity: DiagnosticSeverity.Hidden,
            isEnabledByDefault: true,
            customTags: WellKnownDiagnosticTags.Unnecessary
        );

        public static readonly DiagnosticDescriptor AddSummaryToDocumentationComment = new DiagnosticDescriptor(
            id: DiagnosticIdentifiers.AddSummaryToDocumentationComment,
            title: "Add summary to documentation comment.",
            messageFormat: "Add summary to documentation comment.",
            category: DiagnosticCategories.Maintainability,
            defaultSeverity: DiagnosticSeverity.Warning,
            isEnabledByDefault: true
        );

        public static readonly DiagnosticDescriptor AddSummaryElementToDocumentationComment = new DiagnosticDescriptor(
            id: DiagnosticIdentifiers.AddSummaryElementToDocumentationComment,
            title: "Add summary element to documentation comment.",
            messageFormat: "Add summary element to documentation comment.",
            category: DiagnosticCategories.Maintainability,
            defaultSeverity: DiagnosticSeverity.Warning,
            isEnabledByDefault: true
        );

        public static readonly DiagnosticDescriptor AddExceptionToDocumentationComment = new DiagnosticDescriptor(
            id: DiagnosticIdentifiers.AddExceptionToDocumentationComment,
            title: "Add exception to documentation comment.",
            messageFormat: "Add exception to documentation comment.",
            category: DiagnosticCategories.Maintainability,
            defaultSeverity: DiagnosticSeverity.Hidden,
            isEnabledByDefault: true
        );

        public static readonly DiagnosticDescriptor AddParameterToDocumentationComment = new DiagnosticDescriptor(
            id: DiagnosticIdentifiers.AddParameterToDocumentationComment,
            title: "Add parameter to documentation comment.",
            messageFormat: "Add parameter to documentation comment.",
            category: DiagnosticCategories.Maintainability,
            defaultSeverity: DiagnosticSeverity.Info,
            isEnabledByDefault: true
        );

        public static readonly DiagnosticDescriptor AddTypeParameterToDocumentationComment = new DiagnosticDescriptor(
            id: DiagnosticIdentifiers.AddTypeParameterToDocumentationComment,
            title: "Add type parameter to documentation comment.",
            messageFormat: "Add type parameter to documentation comment.",
            category: DiagnosticCategories.Maintainability,
            defaultSeverity: DiagnosticSeverity.Info,
            isEnabledByDefault: true
        );

        public static readonly DiagnosticDescriptor SimplifyCoalesceExpression = new DiagnosticDescriptor(
            id: DiagnosticIdentifiers.SimplifyCoalesceExpression,
            title: "Simplify coalesce expression.",
            messageFormat: "Simplify coalesce expression.",
            category: DiagnosticCategories.Simplification,
            defaultSeverity: DiagnosticSeverity.Hidden,
            isEnabledByDefault: true,
            customTags: WellKnownDiagnosticTags.Unnecessary
        );

        public static readonly DiagnosticDescriptor RemoveRedundantAsOperator = new DiagnosticDescriptor(
            id: DiagnosticIdentifiers.RemoveRedundantAsOperator,
            title: "Remove redundant 'as' operator.",
            messageFormat: "Remove redundant 'as' operator.",
            category: DiagnosticCategories.Redundancy,
            defaultSeverity: DiagnosticSeverity.Hidden,
            isEnabledByDefault: true,
            customTags: WellKnownDiagnosticTags.Unnecessary
        );

        public static readonly DiagnosticDescriptor UseConditionalAccess = new DiagnosticDescriptor(
            id: DiagnosticIdentifiers.UseConditionalAccess,
            title: "Use conditional access.",
            messageFormat: "Use conditional access.",
            category: DiagnosticCategories.Usage,
            defaultSeverity: DiagnosticSeverity.Info,
            isEnabledByDefault: true
        );

        public static readonly DiagnosticDescriptor RemoveInapplicableModifier = new DiagnosticDescriptor(
            id: DiagnosticIdentifiers.RemoveInapplicableModifier,
            title: "Remove inapplicable modifier.",
            messageFormat: "Remove inapplicable modifier.",
            category: DiagnosticCategories.ErrorFix,
            defaultSeverity: DiagnosticSeverity.Hidden,
            isEnabledByDefault: true,
            customTags: WellKnownDiagnosticTags.Unnecessary
        );

        public static readonly DiagnosticDescriptor CallStringConcatInsteadOfStringJoin = new DiagnosticDescriptor(
            id: DiagnosticIdentifiers.CallStringConcatInsteadOfStringJoin,
            title: "Call string.Concat instead of string.Join.",
            messageFormat: "Call string.Concat instead of string.Join.",
            category: DiagnosticCategories.Simplification,
            defaultSeverity: DiagnosticSeverity.Info,
            isEnabledByDefault: true
        );

        public static readonly DiagnosticDescriptor RemoveRedundantCast = new DiagnosticDescriptor(
            id: DiagnosticIdentifiers.RemoveRedundantCast,
            title: "Remove redundant cast.",
            messageFormat: "Remove redundant cast.",
            category: DiagnosticCategories.Redundancy,
            defaultSeverity: DiagnosticSeverity.Hidden,
            isEnabledByDefault: true,
            customTags: WellKnownDiagnosticTags.Unnecessary
        );

        public static readonly DiagnosticDescriptor AddEmptyLineAfterClosingBrace = new DiagnosticDescriptor(
            id: DiagnosticIdentifiers.AddEmptyLineAfterClosingBrace,
            title: "Add empty line after closing brace.",
            messageFormat: "Add empty line after closing brace.",
            category: DiagnosticCategories.Formatting,
            defaultSeverity: DiagnosticSeverity.Info,
            isEnabledByDefault: false
        );

        public static readonly DiagnosticDescriptor SortEnumMembers = new DiagnosticDescriptor(
            id: DiagnosticIdentifiers.SortEnumMembers,
            title: "Sort enum members.",
            messageFormat: "Sort '{0}' members.",
            category: DiagnosticCategories.Readability,
            defaultSeverity: DiagnosticSeverity.Info,
            isEnabledByDefault: true
        );

        public static readonly DiagnosticDescriptor UseStringComparison = new DiagnosticDescriptor(
            id: DiagnosticIdentifiers.UseStringComparison,
            title: "Use StringComparison when comparing strings.",
            messageFormat: "Use StringComparison when comparing strings.",
            category: DiagnosticCategories.Usage,
            defaultSeverity: DiagnosticSeverity.Warning,
            isEnabledByDefault: true
        );

        public static readonly DiagnosticDescriptor UseStringLengthInsteadOfComparisonWithEmptyString = new DiagnosticDescriptor(
            id: DiagnosticIdentifiers.UseStringLengthInsteadOfComparisonWithEmptyString,
            title: "Use string.Length instead of comparison with empty string.",
            messageFormat: "Use string.Length instead of comparison with empty string.",
            category: DiagnosticCategories.Usage,
            defaultSeverity: DiagnosticSeverity.Info,
            isEnabledByDefault: true
        );

        public static readonly DiagnosticDescriptor CompositeEnumValueContainsUndefinedFlag = new DiagnosticDescriptor(
            id: DiagnosticIdentifiers.CompositeEnumValueContainsUndefinedFlag,
            title: "Composite enum value contains undefined flag.",
            messageFormat: "Composite enum value contains undefined flag {0}.",
            category: DiagnosticCategories.Design,
            defaultSeverity: DiagnosticSeverity.Info,
            isEnabledByDefault: true
        );

        public static readonly DiagnosticDescriptor StaticMemberInGenericTypeShouldUseTypeParameter = new DiagnosticDescriptor(
            id: DiagnosticIdentifiers.StaticMemberInGenericTypeShouldUseTypeParameter,
            title: "Static member in generic type should use a type parameter.",
            messageFormat: "Static member in generic type should use a type parameter.",
            category: DiagnosticCategories.Design,
            defaultSeverity: DiagnosticSeverity.Info,
            isEnabledByDefault: true
        );

        public static readonly DiagnosticDescriptor UseGenericEventHandler = new DiagnosticDescriptor(
            id: DiagnosticIdentifiers.UseGenericEventHandler,
            title: "Use EventHandler<T>.",
            messageFormat: "Use EventHandler<T>.",
            category: DiagnosticCategories.Usage,
            defaultSeverity: DiagnosticSeverity.Info,
            isEnabledByDefault: true
        );

        public static readonly DiagnosticDescriptor AbstractTypeShouldNotHavePublicConstructors = new DiagnosticDescriptor(
            id: DiagnosticIdentifiers.AbstractTypeShouldNotHavePublicConstructors,
            title: "Abstract type should not have public constructors.",
            messageFormat: "Abstract type should not have public constructors.",
            category: DiagnosticCategories.Design,
            defaultSeverity: DiagnosticSeverity.Info,
            isEnabledByDefault: true
        );

        public static readonly DiagnosticDescriptor EnumMemberShouldDeclareExplicitValue = new DiagnosticDescriptor(
            id: DiagnosticIdentifiers.EnumMemberShouldDeclareExplicitValue,
            title: "Enum member should declare explicit value.",
            messageFormat: "Enum member should declare explicit value.",
            category: DiagnosticCategories.Readability,
            defaultSeverity: DiagnosticSeverity.Hidden,
            isEnabledByDefault: true
        );

        public static readonly DiagnosticDescriptor AvoidChainOfAssignments = new DiagnosticDescriptor(
            id: DiagnosticIdentifiers.AvoidChainOfAssignments,
            title: "Avoid chain of assignments.",
            messageFormat: "Avoid chain of assignments.",
            category: DiagnosticCategories.Readability,
            defaultSeverity: DiagnosticSeverity.Info,
            isEnabledByDefault: false
        );

        public static readonly DiagnosticDescriptor UnusedParameter = new DiagnosticDescriptor(
            id: DiagnosticIdentifiers.UnusedParameter,
            title: "Unused parameter.",
            messageFormat: "Unused parameter '{0}'.",
            category: DiagnosticCategories.Redundancy,
            defaultSeverity: DiagnosticSeverity.Info,
            isEnabledByDefault: true,
            customTags: WellKnownDiagnosticTags.Unnecessary
        );

        public static readonly DiagnosticDescriptor UnusedTypeParameter = new DiagnosticDescriptor(
            id: DiagnosticIdentifiers.UnusedTypeParameter,
            title: "Unused type parameter.",
            messageFormat: "Unused type parameter '{0}'.",
            category: DiagnosticCategories.Redundancy,
            defaultSeverity: DiagnosticSeverity.Info,
            isEnabledByDefault: true,
            customTags: WellKnownDiagnosticTags.Unnecessary
        );

        public static readonly DiagnosticDescriptor UnconstrainedTypeParameterCheckedForNull = new DiagnosticDescriptor(
            id: DiagnosticIdentifiers.UnconstrainedTypeParameterCheckedForNull,
            title: "Unconstrained type parameter checked for null.",
            messageFormat: "Unconstrained type parameter checked for null.",
            category: DiagnosticCategories.Usage,
            defaultSeverity: DiagnosticSeverity.Warning,
            isEnabledByDefault: true
        );

        public static readonly DiagnosticDescriptor ValueTypeObjectIsNeverEqualToNull = new DiagnosticDescriptor(
            id: DiagnosticIdentifiers.ValueTypeObjectIsNeverEqualToNull,
            title: "Value type object is never equal to null.",
            messageFormat: "Value type object is never equal to null.",
            category: DiagnosticCategories.Usage,
            defaultSeverity: DiagnosticSeverity.Info,
            isEnabledByDefault: true
        );

        public static readonly DiagnosticDescriptor ParameterNameDiffersFromBase = new DiagnosticDescriptor(
            id: DiagnosticIdentifiers.ParameterNameDiffersFromBase,
            title: "Parameter name differs from base name.",
            messageFormat: "Parameter name '{0}' differs from base name '{1}'.",
            category: DiagnosticCategories.Maintainability,
            defaultSeverity: DiagnosticSeverity.Warning,
            isEnabledByDefault: true
        );

        public static readonly DiagnosticDescriptor MarkFieldAsReadOnly = new DiagnosticDescriptor(
            id: DiagnosticIdentifiers.MarkFieldAsReadOnly,
            title: "Mark field as read-only.",
            messageFormat: "Mark field as read-only.",
            category: DiagnosticCategories.Design,
            defaultSeverity: DiagnosticSeverity.Info,
            isEnabledByDefault: true
        );

        public static readonly DiagnosticDescriptor UseReadOnlyAutoProperty = new DiagnosticDescriptor(
            id: DiagnosticIdentifiers.UseReadOnlyAutoProperty,
            title: "Use read-only auto-implemented property.",
            messageFormat: "Use read-only auto-implemented property.",
            category: DiagnosticCategories.Design,
            defaultSeverity: DiagnosticSeverity.Info,
            isEnabledByDefault: true,
            customTags: WellKnownDiagnosticTags.Unnecessary
        );

        public static readonly DiagnosticDescriptor SimplifyLazilyInitializedProperty = new DiagnosticDescriptor(
            id: DiagnosticIdentifiers.SimplifyLazilyInitializedProperty,
            title: "Simplify lazily initialized property.",
            messageFormat: "Simplify lazily initialized property.",
            category: DiagnosticCategories.Simplification,
            defaultSeverity: DiagnosticSeverity.Info,
            isEnabledByDefault: true
        );

        public static readonly DiagnosticDescriptor UseIsOperatorInsteadOfAsOperator = new DiagnosticDescriptor(
            id: DiagnosticIdentifiers.UseIsOperatorInsteadOfAsOperator,
            title: "Use is operator instead of as operator.",
            messageFormat: "Use is operator instead of as operator.",
            category: DiagnosticCategories.Simplification,
            defaultSeverity: DiagnosticSeverity.Warning,
            isEnabledByDefault: true
        );

        public static readonly DiagnosticDescriptor UseCoalesceExpressionInsteadOfIf = new DiagnosticDescriptor(
            id: DiagnosticIdentifiers.UseCoalesceExpressionInsteadOfIf,
            title: "Use coalesce expression instead of if.",
            messageFormat: "Use coalesce expression instead of if.",
            category: DiagnosticCategories.Simplification,
            defaultSeverity: DiagnosticSeverity.Info,
            isEnabledByDefault: true
        );

        public static readonly DiagnosticDescriptor RemoveRedundantAsyncAwait = new DiagnosticDescriptor(
            id: DiagnosticIdentifiers.RemoveRedundantAsyncAwait,
            title: "Remove redundant async/await.",
            messageFormat: "Remove redundant async/await.",
            category: DiagnosticCategories.Redundancy,
            defaultSeverity: DiagnosticSeverity.Info,
            isEnabledByDefault: true
        );

        public static readonly DiagnosticDescriptor RemoveRedundantAsyncAwaitFadeOut = RemoveRedundantAsyncAwait.CreateFadeOut();

        public static readonly DiagnosticDescriptor UnusedThisParameter = new DiagnosticDescriptor(
            id: DiagnosticIdentifiers.UnusedThisParameter,
            title: "Unused this parameter.",
            messageFormat: "Unused this parameter '{0}'.",
            category: DiagnosticCategories.Redundancy,
            defaultSeverity: DiagnosticSeverity.Info,
            isEnabledByDefault: true,
            customTags: WellKnownDiagnosticTags.Unnecessary
        );

        public static readonly DiagnosticDescriptor UseVarInsteadOfExplicitTypeWhenTypeIsNotObvious = new DiagnosticDescriptor(
            id: DiagnosticIdentifiers.UseVarInsteadOfExplicitTypeWhenTypeIsNotObvious,
            title: "Use 'var' instead of explicit type (when the type is not obvious).",
            messageFormat: "Use 'var' instead of explicit type.",
            category: DiagnosticCategories.Simplification,
            defaultSeverity: DiagnosticSeverity.Hidden,
            isEnabledByDefault: false
        );

        public static readonly DiagnosticDescriptor UseVarInsteadOfExplicitTypeInForEach = new DiagnosticDescriptor(
            id: DiagnosticIdentifiers.UseVarInsteadOfExplicitTypeInForEach,
            title: "Use 'var' instead of explicit type (in foreach).",
            messageFormat: "Use 'var' instead of explicit type.",
            category: DiagnosticCategories.Simplification,
            defaultSeverity: DiagnosticSeverity.Hidden,
            isEnabledByDefault: false
        );

        public static readonly DiagnosticDescriptor CallDebugFailInsteadOfDebugAssert = new DiagnosticDescriptor(
            id: DiagnosticIdentifiers.CallDebugFailInsteadOfDebugAssert,
            title: "Call Debug.Fail instead of Debug.Assert.",
            messageFormat: "Call Debug.Fail instead of Debug.Assert.",
            category: DiagnosticCategories.Usage,
            defaultSeverity: DiagnosticSeverity.Info,
            isEnabledByDefault: true
        );

        public static readonly DiagnosticDescriptor UseReturnInsteadOfAssignment = new DiagnosticDescriptor(
            id: DiagnosticIdentifiers.UseReturnInsteadOfAssignment,
            title: "Use return instead of assignment.",
            messageFormat: "Use return instead of assignment.",
            category: DiagnosticCategories.Simplification,
            defaultSeverity: DiagnosticSeverity.Info,
            isEnabledByDefault: true
        );

        public static readonly DiagnosticDescriptor InlineLazyInitialization = new DiagnosticDescriptor(
            id: DiagnosticIdentifiers.InlineLazyInitialization,
            title: "Inline lazy initialization.",
            messageFormat: "Inline lazy initialization.",
            category: DiagnosticCategories.Simplification,
            defaultSeverity: DiagnosticSeverity.Info,
            isEnabledByDefault: true
        );

        public static readonly DiagnosticDescriptor ReplaceCommentWithDocumentationComment = new DiagnosticDescriptor(
            id: DiagnosticIdentifiers.ReplaceCommentWithDocumentationComment,
            title: "Replace comment with documentation comment.",
            messageFormat: "Replace comment with documentation comment.",
            category: DiagnosticCategories.General,
            defaultSeverity: DiagnosticSeverity.Hidden,
            isEnabledByDefault: true
        );

        public static readonly DiagnosticDescriptor RemoveRedundantBaseInterface = new DiagnosticDescriptor(
            id: DiagnosticIdentifiers.RemoveRedundantBaseInterface,
            title: "Remove redundant base interface.",
            messageFormat: "Interface '{0}' is already implemented by '{1}'.",
            category: DiagnosticCategories.Redundancy,
            defaultSeverity: DiagnosticSeverity.Info,
            isEnabledByDefault: true,
            customTags: WellKnownDiagnosticTags.Unnecessary
        );

        public static readonly DiagnosticDescriptor FormatInitializerWithSingleExpressionOnSingleLine = new DiagnosticDescriptor(
            id: DiagnosticIdentifiers.FormatInitializerWithSingleExpressionOnSingleLine,
            title: "Format initializer with single expression on single line.",
            messageFormat: "Format initializer with single expression on single line.",
            category: DiagnosticCategories.Formatting,
            defaultSeverity: DiagnosticSeverity.Hidden,
            isEnabledByDefault: true
        );

        public static readonly DiagnosticDescriptor FormatConditionalExpression = new DiagnosticDescriptor(
            id: DiagnosticIdentifiers.FormatConditionalExpression,
            title: "Format conditional expression (format ? and : on next line).",
            messageFormat: "Format conditional expression.",
            category: DiagnosticCategories.Formatting,
            defaultSeverity: DiagnosticSeverity.Info,
            isEnabledByDefault: false
        );

        public static readonly DiagnosticDescriptor AvoidSingleLineBlock = new DiagnosticDescriptor(
            id: DiagnosticIdentifiers.AvoidSingleLineBlock,
            title: "Avoid single-line block.",
            messageFormat: "Avoid single-line block.",
            category: DiagnosticCategories.Formatting,
            defaultSeverity: DiagnosticSeverity.Info,
            isEnabledByDefault: false
        );

        public static readonly DiagnosticDescriptor UseRegexInstanceInsteadOfStaticMethod = new DiagnosticDescriptor(
            id: DiagnosticIdentifiers.UseRegexInstanceInsteadOfStaticMethod,
            title: "Use Regex instance instead of static method.",
            messageFormat: "Use Regex instance instead of static method.",
            category: DiagnosticCategories.Usage,
            defaultSeverity: DiagnosticSeverity.Hidden,
            isEnabledByDefault: true
        );

        public static readonly DiagnosticDescriptor UseConstantInsteadOfField = new DiagnosticDescriptor(
            id: DiagnosticIdentifiers.UseConstantInsteadOfField,
            title: "Use constant instead of field.",
            messageFormat: "Use constant instead of field.",
            category: DiagnosticCategories.Design,
            defaultSeverity: DiagnosticSeverity.Info,
            isEnabledByDefault: true
        );

        public static readonly DiagnosticDescriptor RemoveRedundantAutoPropertyInitialization = new DiagnosticDescriptor(
            id: DiagnosticIdentifiers.RemoveRedundantAutoPropertyInitialization,
            title: "Remove redundant auto-property initialization.",
            messageFormat: "Remove redundant auto-property initialization.",
            category: DiagnosticCategories.Redundancy,
            defaultSeverity: DiagnosticSeverity.Hidden,
            isEnabledByDefault: true,
            customTags: WellKnownDiagnosticTags.Unnecessary
        );

        public static readonly DiagnosticDescriptor AddOrRemoveRegionName = new DiagnosticDescriptor(
            id: DiagnosticIdentifiers.AddOrRemoveRegionName,
            title: "Add or remove region name.",
            messageFormat: "{0} region name {1} #endregion.",
            category: DiagnosticCategories.Readability,
            defaultSeverity: DiagnosticSeverity.Hidden,
            isEnabledByDefault: true
        );

        public static readonly DiagnosticDescriptor JoinStringExpressions = new DiagnosticDescriptor(
            id: DiagnosticIdentifiers.JoinStringExpressions,
            title: "Join string expressions.",
            messageFormat: "Join string expressions.",
            category: DiagnosticCategories.Simplification,
            defaultSeverity: DiagnosticSeverity.Info,
            isEnabledByDefault: true
        );

        public static readonly DiagnosticDescriptor DeclareEnumValueAsCombinationOfNames = new DiagnosticDescriptor(
            id: DiagnosticIdentifiers.DeclareEnumValueAsCombinationOfNames,
            title: "Declare enum value as combination of names.",
            messageFormat: "Declare enum value as combination of names.",
            category: DiagnosticCategories.Readability,
            defaultSeverity: DiagnosticSeverity.Info,
            isEnabledByDefault: true
        );

        public static readonly DiagnosticDescriptor UseRegularStringLiteralInsteadOfVerbatimStringLiteral = new DiagnosticDescriptor(
            id: DiagnosticIdentifiers.UseRegularStringLiteralInsteadOfVerbatimStringLiteral,
            title: "Use regular string literal instead of verbatim string literal.",
            messageFormat: "Use regular string literal instead of verbatim string literal.",
            category: DiagnosticCategories.Readability,
            defaultSeverity: DiagnosticSeverity.Info,
            isEnabledByDefault: true,
            customTags: WellKnownDiagnosticTags.Unnecessary
        );

        public static readonly DiagnosticDescriptor OverridingMemberCannotChangeParamsModifier = new DiagnosticDescriptor(
            id: DiagnosticIdentifiers.OverridingMemberCannotChangeParamsModifier,
            title: "Overriding member cannot change 'params' modifier.",
            messageFormat: "Overriding member cannot change 'params' modifier.",
            category: DiagnosticCategories.Design,
            defaultSeverity: DiagnosticSeverity.Warning,
            isEnabledByDefault: true
        );

        public static readonly DiagnosticDescriptor ImplementExceptionConstructors = new DiagnosticDescriptor(
            id: DiagnosticIdentifiers.ImplementExceptionConstructors,
            title: "Implement exception constructors.",
            messageFormat: "Implement exception constructors.",
            category: DiagnosticCategories.Design,
            defaultSeverity: DiagnosticSeverity.Warning,
            isEnabledByDefault: true
        );

        public static readonly DiagnosticDescriptor UseExclusiveOrOperator = new DiagnosticDescriptor(
            id: DiagnosticIdentifiers.UseExclusiveOrOperator,
            title: "Use ^ operator.",
            messageFormat: "Use ^ operator.",
            category: DiagnosticCategories.Simplification,
            defaultSeverity: DiagnosticSeverity.Info,
            isEnabledByDefault: true
        );

        public static readonly DiagnosticDescriptor CallExtensionMethodAsInstanceMethod = new DiagnosticDescriptor(
            id: DiagnosticIdentifiers.CallExtensionMethodAsInstanceMethod,
            title: "Call extension method as instance method.",
            messageFormat: "Call extension method as instance method.",
            category: DiagnosticCategories.Style,
            defaultSeverity: DiagnosticSeverity.Info,
            isEnabledByDefault: true
        );

        public static readonly DiagnosticDescriptor OptimizeStringBuilderAppendCall = new DiagnosticDescriptor(
            id: DiagnosticIdentifiers.OptimizeStringBuilderAppendCall,
            title: "Optimize StringBuilder.Append/AppendLine call.",
            messageFormat: "Optimize StringBuilder.{0} call.",
            category: DiagnosticCategories.Performance,
            defaultSeverity: DiagnosticSeverity.Info,
            isEnabledByDefault: true
        );

        public static readonly DiagnosticDescriptor AvoidBoxingOfValueType = new DiagnosticDescriptor(
            id: DiagnosticIdentifiers.AvoidBoxingOfValueType,
            title: "Avoid unnecessary boxing of value type.",
            messageFormat: "Avoid unnecessary boxing of value type.",
            category: DiagnosticCategories.Performance,
            defaultSeverity: DiagnosticSeverity.Warning,
            isEnabledByDefault: true
        );
    }
}<|MERGE_RESOLUTION|>--- conflicted
+++ resolved
@@ -1062,19 +1062,6 @@
 
         public static readonly DiagnosticDescriptor RemoveRedundantDelegateCreationFadeOut = RemoveRedundantDelegateCreation.CreateFadeOut();
 
-<<<<<<< HEAD
-=======
-        public static readonly DiagnosticDescriptor ReplaceReturnStatementWithExpressionStatement = new DiagnosticDescriptor(
-            id: DiagnosticIdentifiers.ReplaceReturnStatementWithExpressionStatement,
-            title: "Replace yield/return statement with expression statement.",
-            messageFormat: "Replace {0} statement with expression statement.",
-            category: DiagnosticCategories.ErrorFix,
-            defaultSeverity: DiagnosticSeverity.Hidden,
-            isEnabledByDefault: true,
-            customTags: WellKnownDiagnosticTags.Unnecessary
-        );
-
->>>>>>> ab4ed6d0
         public static readonly DiagnosticDescriptor MarkLocalVariableAsConst = new DiagnosticDescriptor(
             id: DiagnosticIdentifiers.MarkLocalVariableAsConst,
             title: "Mark local variable as const.",
@@ -1302,16 +1289,6 @@
             isEnabledByDefault: true
         );
 
-        public static readonly DiagnosticDescriptor RemoveInapplicableModifier = new DiagnosticDescriptor(
-            id: DiagnosticIdentifiers.RemoveInapplicableModifier,
-            title: "Remove inapplicable modifier.",
-            messageFormat: "Remove inapplicable modifier.",
-            category: DiagnosticCategories.ErrorFix,
-            defaultSeverity: DiagnosticSeverity.Hidden,
-            isEnabledByDefault: true,
-            customTags: WellKnownDiagnosticTags.Unnecessary
-        );
-
         public static readonly DiagnosticDescriptor CallStringConcatInsteadOfStringJoin = new DiagnosticDescriptor(
             id: DiagnosticIdentifiers.CallStringConcatInsteadOfStringJoin,
             title: "Call string.Concat instead of string.Join.",
