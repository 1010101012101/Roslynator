﻿// Copyright (c) Josef Pihrt. All rights reserved. Licensed under the Apache License, Version 2.0. See License.txt in the project root for license information.

using System;
using System.Collections.Generic;
using System.Collections.Immutable;
using System.Diagnostics;
using System.Linq;
using System.Threading;
using System.Threading.Tasks;
using Microsoft.CodeAnalysis;
using Microsoft.CodeAnalysis.CodeActions;
using Microsoft.CodeAnalysis.CodeFixes;
using Microsoft.CodeAnalysis.Text;
using Roslynator.Tests.Text;
using Xunit;
using static Roslynator.Tests.CompilerDiagnosticVerifier;

namespace Roslynator.Tests
{
    [DebuggerDisplay("{DebuggerDisplay,nq}")]
    public abstract class CodeFixVerifier : DiagnosticVerifier
    {
        public abstract CodeFixProvider FixProvider { get; }

        [DebuggerBrowsable(DebuggerBrowsableState.Never)]
        private string DebuggerDisplay
        {
            get { return $"{Descriptor.Id} {Analyzer.GetType().Name} {FixProvider.GetType().Name}"; }
        }

        public async Task VerifyDiagnosticAndFixAsync(
            string source,
            string expected,
            CodeVerificationOptions options = null,
            CancellationToken cancellationToken = default(CancellationToken))
        {
            TestSourceTextAnalysis analysis = TestSourceText.GetSpans(source);

            IEnumerable<Diagnostic> diagnostics = analysis.Spans.Select(f => CreateDiagnostic(f.Span, f.LineSpan));

            await VerifyDiagnosticAsync(analysis.Source, diagnostics, additionalSources: null, options: options, cancellationToken: cancellationToken).ConfigureAwait(false);

            await VerifyFixAsync(analysis.Source, expected, options, cancellationToken).ConfigureAwait(false);
        }

        public async Task VerifyDiagnosticAndFixAsync(
            string theory,
            string fromData,
            string toData,
            CodeVerificationOptions options = null,
            CancellationToken cancellationToken = default(CancellationToken))
        {
            (string source, string expected, TextSpan span) = TestSourceText.ReplaceSpan(theory, fromData, toData);

            TestSourceTextAnalysis analysis = TestSourceText.GetSpans(source);

            if (analysis.Spans.Any())
            {
                IEnumerable<Diagnostic> diagnostics = analysis.Spans.Select(f => CreateDiagnostic(f.Span, f.LineSpan));

                await VerifyDiagnosticAsync(analysis.Source, diagnostics, additionalSources: null, options: options, cancellationToken).ConfigureAwait(false);

                await VerifyFixAsync(analysis.Source, expected, options, cancellationToken).ConfigureAwait(false);
            }
            else
            {
                await VerifyDiagnosticAsync(source, span, options, cancellationToken).ConfigureAwait(false);

                await VerifyFixAsync(source, expected, options, cancellationToken).ConfigureAwait(false);
            }
        }

        public async Task VerifyFixAsync(
            string source,
            string expected,
            CodeVerificationOptions options = null,
            CancellationToken cancellationToken = default(CancellationToken))
        {
<<<<<<< HEAD
=======
            cancellationToken.ThrowIfCancellationRequested();

>>>>>>> b89fd5b9
            if (!FixProvider.CanFixAny(Analyzer.SupportedDiagnostics))
                Assert.True(false, $"Code fix provider '{FixProvider.GetType().Name}' cannot fix any diagnostic supported by analyzer '{Analyzer}'.");

            Document document = CreateDocument(source);

            Compilation compilation = await document.Project.GetCompilationAsync(cancellationToken).ConfigureAwait(false);

            ImmutableArray<Diagnostic> compilerDiagnostics = compilation.GetDiagnostics(cancellationToken);

            if (options == null)
                options = Options;
<<<<<<< HEAD

            VerifyCompilerDiagnostics(compilerDiagnostics, options);

=======

            VerifyCompilerDiagnostics(compilerDiagnostics, options);

>>>>>>> b89fd5b9
            if (options.EnableDiagnosticsDisabledByDefault)
                compilation = compilation.EnableDiagnosticsDisabledByDefault(Analyzer);

            ImmutableArray<Diagnostic> diagnostics = await compilation.GetAnalyzerDiagnosticsAsync(Analyzer, DiagnosticComparer.SpanStart, cancellationToken).ConfigureAwait(false);

            ImmutableArray<string> fixableDiagnosticIds = FixProvider.FixableDiagnosticIds;

            bool fixRegistered = false;

            while (diagnostics.Length > 0)
            {
                cancellationToken.ThrowIfCancellationRequested();

                Diagnostic diagnostic = FindFirstFixableDiagnostic();

                if (diagnostic == null)
                    break;

                CodeAction action = null;

                var context = new CodeFixContext(
                    document,
                    diagnostic,
                    (a, d) =>
                    {
                        if (d.Contains(diagnostic)
                            && action == null)
                        {
                            action = a;
                        }
                    },
                    CancellationToken.None);

                await FixProvider.RegisterCodeFixesAsync(context).ConfigureAwait(false);

                if (action == null)
                    break;

                fixRegistered = true;

                document = await document.ApplyCodeActionAsync(action).ConfigureAwait(false);

                compilation = await document.Project.GetCompilationAsync(cancellationToken).ConfigureAwait(false);

                ImmutableArray<Diagnostic> newCompilerDiagnostics = compilation.GetDiagnostics(cancellationToken);

                VerifyCompilerDiagnostics(newCompilerDiagnostics, options);

                if (!options.AllowNewCompilerDiagnostics)
                    VerifyNoNewCompilerDiagnostics(compilerDiagnostics, newCompilerDiagnostics, options);

                if (options.EnableDiagnosticsDisabledByDefault)
                    compilation = compilation.EnableDiagnosticsDisabledByDefault(Analyzer);

                diagnostics = await compilation.GetAnalyzerDiagnosticsAsync(Analyzer, DiagnosticComparer.SpanStart, cancellationToken).ConfigureAwait(false);
            }

            Assert.True(fixRegistered, "No code fix has been registered.");

            string actual = await document.ToFullStringAsync(simplify: true, format: true).ConfigureAwait(false);
            Assert.Equal(expected, actual);

            Diagnostic FindFirstFixableDiagnostic()
            {
                foreach (Diagnostic diagnostic in diagnostics)
                {
                    if (fixableDiagnosticIds.Contains(diagnostic.Id))
                        return diagnostic;
                }

                return null;
            }
        }

        public async Task VerifyNoFixAsync(
            string source,
            CodeVerificationOptions options = null,
            CancellationToken cancellationToken = default(CancellationToken))
        {
            cancellationToken.ThrowIfCancellationRequested();

            Document document = CreateDocument(source);

            Compilation compilation = await document.Project.GetCompilationAsync(cancellationToken).ConfigureAwait(false);

            ImmutableArray<Diagnostic> compilerDiagnostics = compilation.GetDiagnostics(cancellationToken);

            if (options == null)
                options = Options;
<<<<<<< HEAD

            VerifyCompilerDiagnostics(compilerDiagnostics, options);

=======

            VerifyCompilerDiagnostics(compilerDiagnostics, options);

>>>>>>> b89fd5b9
            if (options.EnableDiagnosticsDisabledByDefault)
                compilation = compilation.EnableDiagnosticsDisabledByDefault(Analyzer);

            ImmutableArray<Diagnostic> diagnostics = await compilation.GetAnalyzerDiagnosticsAsync(Analyzer, DiagnosticComparer.SpanStart, cancellationToken).ConfigureAwait(false);

            ImmutableArray<string> fixableDiagnosticIds = FixProvider.FixableDiagnosticIds;

            foreach (Diagnostic diagnostic in diagnostics)
            {
                cancellationToken.ThrowIfCancellationRequested();

                if (!string.Equals(diagnostic.Id, Descriptor.Id, StringComparison.Ordinal))
                    continue;

                if (!fixableDiagnosticIds.Contains(diagnostic.Id))
                    continue;

                var context = new CodeFixContext(
                    document,
                    diagnostic,
                    (_, d) => Assert.True(!d.Contains(diagnostic), "Expected no code fix."),
                    CancellationToken.None);

                await FixProvider.RegisterCodeFixesAsync(context).ConfigureAwait(false);
            }
        }
    }
}<|MERGE_RESOLUTION|>--- conflicted
+++ resolved
@@ -76,11 +76,8 @@
             CodeVerificationOptions options = null,
             CancellationToken cancellationToken = default(CancellationToken))
         {
-<<<<<<< HEAD
-=======
             cancellationToken.ThrowIfCancellationRequested();
 
->>>>>>> b89fd5b9
             if (!FixProvider.CanFixAny(Analyzer.SupportedDiagnostics))
                 Assert.True(false, $"Code fix provider '{FixProvider.GetType().Name}' cannot fix any diagnostic supported by analyzer '{Analyzer}'.");
 
@@ -92,15 +89,9 @@
 
             if (options == null)
                 options = Options;
-<<<<<<< HEAD
 
             VerifyCompilerDiagnostics(compilerDiagnostics, options);
 
-=======
-
-            VerifyCompilerDiagnostics(compilerDiagnostics, options);
-
->>>>>>> b89fd5b9
             if (options.EnableDiagnosticsDisabledByDefault)
                 compilation = compilation.EnableDiagnosticsDisabledByDefault(Analyzer);
 
@@ -190,15 +181,9 @@
 
             if (options == null)
                 options = Options;
-<<<<<<< HEAD
 
             VerifyCompilerDiagnostics(compilerDiagnostics, options);
 
-=======
-
-            VerifyCompilerDiagnostics(compilerDiagnostics, options);
-
->>>>>>> b89fd5b9
             if (options.EnableDiagnosticsDisabledByDefault)
                 compilation = compilation.EnableDiagnosticsDisabledByDefault(Analyzer);
 
