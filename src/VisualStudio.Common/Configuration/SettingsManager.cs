﻿// Copyright (c) Josef Pihrt. All rights reserved. Licensed under the Apache License, Version 2.0. See License.txt in the project root for license information.

using System.Collections.Generic;
using Roslynator.CodeFixes;
using Roslynator.VisualStudio;

namespace Roslynator.Configuration
{
    public sealed class SettingsManager
    {
        private SettingsManager()
        {
        }

        public bool UseConfigFile { get; set; }

        public static SettingsManager Instance { get; } = new SettingsManager();

        public Settings VisualStudioSettings { get; } = new Settings();

        public ConfigFileSettings ConfigFileSettings { get; set; }

        public void UpdateVisualStudioSettings(GeneralOptionsPage generalOptionsPage)
        {
            UseConfigFile = generalOptionsPage.UseConfigFile;

            VisualStudioSettings.PrefixFieldIdentifierWithUnderscore = generalOptionsPage.PrefixFieldIdentifierWithUnderscore;
        }

        public void UpdateVisualStudioSettings(RefactoringsOptionsPage refactoringsOptionsPage)
        {
            UpdateVisualStudioSettings(VisualStudioSettings.Refactorings, refactoringsOptionsPage.GetDisabledItems());
        }

        public void UpdateVisualStudioSettings(CodeFixesOptionsPage codeFixOptionsPage)
        {
            UpdateVisualStudioSettings(VisualStudioSettings.CodeFixes, codeFixOptionsPage.GetDisabledItems());
        }

<<<<<<< HEAD
        public void UpdateVisualStudioSettings(AnalyzersOptionsPage analyzersOptionsPage)
        {
            UpdateVisualStudioSettings(VisualStudioSettings.Analyzers, analyzersOptionsPage.GetDisabledItems());
=======
        public void UpdateVisualStudioSettings(GlobalSuppressionsOptionsPage globalSuppressionsOptionsPage)
        {
            UpdateVisualStudioSettings(VisualStudioSettings.Analyzers, globalSuppressionsOptionsPage.GetDisabledItems());
>>>>>>> 43e8bf97
        }

        public static void UpdateVisualStudioSettings(Dictionary<string, bool> values, IEnumerable<string> disabledItems)
        {
            values.Clear();

            foreach (string id in disabledItems)
                values[id] = false;
        }

        internal void ApplyTo(RefactoringSettings settings)
        {
            settings.Reset();

            VisualStudioSettings.ApplyTo(settings);

            if (UseConfigFile)
                ConfigFileSettings?.ApplyTo(settings);
        }

        public void ApplyTo(CodeFixSettings settings)
        {
            settings.Reset();

            VisualStudioSettings.ApplyTo(settings);

            if (UseConfigFile)
                ConfigFileSettings?.ApplyTo(settings);
        }

        public void ApplyTo(AnalyzerSettings settings)
        {
            settings.Reset();

            VisualStudioSettings.ApplyTo(settings);

            if (UseConfigFile)
                ConfigFileSettings?.ApplyTo(settings);
        }
    }
}<|MERGE_RESOLUTION|>--- conflicted
+++ resolved
@@ -37,15 +37,9 @@
             UpdateVisualStudioSettings(VisualStudioSettings.CodeFixes, codeFixOptionsPage.GetDisabledItems());
         }
 
-<<<<<<< HEAD
-        public void UpdateVisualStudioSettings(AnalyzersOptionsPage analyzersOptionsPage)
-        {
-            UpdateVisualStudioSettings(VisualStudioSettings.Analyzers, analyzersOptionsPage.GetDisabledItems());
-=======
         public void UpdateVisualStudioSettings(GlobalSuppressionsOptionsPage globalSuppressionsOptionsPage)
         {
             UpdateVisualStudioSettings(VisualStudioSettings.Analyzers, globalSuppressionsOptionsPage.GetDisabledItems());
->>>>>>> 43e8bf97
         }
 
         public static void UpdateVisualStudioSettings(Dictionary<string, bool> values, IEnumerable<string> disabledItems)
