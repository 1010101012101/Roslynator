﻿// Copyright (c) Josef Pihrt. All rights reserved. Licensed under the Apache License, Version 2.0. See License.txt in the project root for license information.

using System.Diagnostics;
using Microsoft.CodeAnalysis;
using Microsoft.CodeAnalysis.CSharp;
using Microsoft.CodeAnalysis.CSharp.Syntax;

namespace Roslynator.CSharp.SyntaxWalkers
{
    internal class StatementWalker : CSharpSyntaxWalker
    {
        public virtual bool ShouldVisit
        {
            get { return true; }
        }

<<<<<<< HEAD
        public override void Visit(SyntaxNode node)
        {
            if (ShouldVisit
                && node is StatementSyntax)
            {
                base.Visit(node);
            }
        }

=======
>>>>>>> 203b381f
        public override void VisitBlock(BlockSyntax node)
        {
            foreach (StatementSyntax statement in node.Statements)
            {
                if (!ShouldVisit)
                    return;

                VisitStatement(statement);
            }
        }

        public override void VisitBreakStatement(BreakStatementSyntax node)
        {
        }

        public override void VisitCheckedStatement(CheckedStatementSyntax node)
        {
            VisitBlockIfNotNull(node.Block);
        }

        public override void VisitContinueStatement(ContinueStatementSyntax node)
        {
        }

        public override void VisitDoStatement(DoStatementSyntax node)
        {
            VisitStatementIfNotNull(node.Statement);
        }

        public override void VisitEmptyStatement(EmptyStatementSyntax node)
        {
        }

        public override void VisitExpressionStatement(ExpressionStatementSyntax node)
        {
        }

        public override void VisitFixedStatement(FixedStatementSyntax node)
        {
            VisitStatementIfNotNull(node.Statement);
        }

        public override void VisitForEachStatement(ForEachStatementSyntax node)
        {
            VisitStatementIfNotNull(node.Statement);
        }

        public override void VisitForEachVariableStatement(ForEachVariableStatementSyntax node)
        {
            VisitStatementIfNotNull(node.Statement);
        }

        public override void VisitForStatement(ForStatementSyntax node)
        {
            VisitStatementIfNotNull(node.Statement);
        }

        public override void VisitGlobalStatement(GlobalStatementSyntax node)
        {
            VisitStatementIfNotNull(node.Statement);
        }

        public override void VisitGotoStatement(GotoStatementSyntax node)
        {
        }

        public override void VisitIfStatement(IfStatementSyntax node)
        {
            VisitStatementIfNotNull(node.Statement);

            VisitStatementIfNotNull(node.Else?.Statement);
        }

        public override void VisitLabeledStatement(LabeledStatementSyntax node)
        {
            VisitStatementIfNotNull(node.Statement);
        }

        public override void VisitLocalDeclarationStatement(LocalDeclarationStatementSyntax node)
        {
        }

        public override void VisitLocalFunctionStatement(LocalFunctionStatementSyntax node)
        {
            VisitBlockIfNotNull(node.Body);
        }

        public override void VisitLockStatement(LockStatementSyntax node)
        {
            VisitStatementIfNotNull(node.Statement);
        }

        public override void VisitReturnStatement(ReturnStatementSyntax node)
        {
        }

        public override void VisitSwitchStatement(SwitchStatementSyntax node)
        {
            foreach (SwitchSectionSyntax section in node.Sections)
            {
                if (!ShouldVisit)
                    return;

                foreach (StatementSyntax statement in section.Statements)
                {
                    VisitStatement(statement);

                    if (!ShouldVisit)
                        return;
                }
            }
        }

        public override void VisitThrowStatement(ThrowStatementSyntax node)
        {
        }

        public override void VisitTryStatement(TryStatementSyntax node)
        {
            VisitBlockIfNotNull(node.Block);

            foreach (CatchClauseSyntax catchClause in node.Catches)
                VisitBlockIfNotNull(catchClause.Block);

            FinallyClauseSyntax finallyClause = node.Finally;

            if (finallyClause != null)
                VisitBlockIfNotNull(finallyClause.Block);
        }

        public override void VisitUnsafeStatement(UnsafeStatementSyntax node)
        {
            VisitBlockIfNotNull(node.Block);
        }

        public override void VisitUsingStatement(UsingStatementSyntax node)
        {
            VisitStatementIfNotNull(node.Statement);
        }

        public override void VisitWhileStatement(WhileStatementSyntax node)
        {
            VisitStatementIfNotNull(node.Statement);
        }

        public override void VisitYieldStatement(YieldStatementSyntax node)
<<<<<<< HEAD
        {
        }

        private void VisitBlockIfNotNull(BlockSyntax node)
=======
>>>>>>> 203b381f
        {
            if (node != null
                && ShouldVisit)
            {
                VisitBlock(node);
            }
        }

        private void VisitBlockIfNotNull(BlockSyntax node)
        {
            if (node != null
                && ShouldVisit)
            {
                VisitBlock(node);
            }
        }

        private void VisitStatementIfNotNull(StatementSyntax node)
        {
            if (node != null
                && ShouldVisit)
            {
                VisitStatement(node);
            }
        }

        public virtual void VisitStatement(StatementSyntax node)
        {
            switch (node.Kind())
            {
                case SyntaxKind.Block:
                    {
                        VisitBlock((BlockSyntax)node);
                        break;
                    }
                case SyntaxKind.BreakStatement:
                    {
                        VisitBreakStatement((BreakStatementSyntax)node);
                        break;
                    }
                case SyntaxKind.ContinueStatement:
                    {
                        VisitContinueStatement((ContinueStatementSyntax)node);
                        break;
                    }
                case SyntaxKind.DoStatement:
                    {
                        VisitDoStatement((DoStatementSyntax)node);
                        break;
                    }
                case SyntaxKind.EmptyStatement:
                    {
                        VisitEmptyStatement((EmptyStatementSyntax)node);
                        break;
                    }
                case SyntaxKind.ExpressionStatement:
                    {
                        VisitExpressionStatement((ExpressionStatementSyntax)node);
                        break;
                    }
                case SyntaxKind.FixedStatement:
                    {
                        VisitFixedStatement((FixedStatementSyntax)node);
                        break;
                    }
                case SyntaxKind.ForEachStatement:
                    {
                        VisitForEachStatement((ForEachStatementSyntax)node);
                        break;
                    }
                case SyntaxKind.ForEachVariableStatement:
                    {
                        VisitForEachVariableStatement((ForEachVariableStatementSyntax)node);
                        break;
                    }
                case SyntaxKind.ForStatement:
                    {
                        VisitForStatement((ForStatementSyntax)node);
                        break;
                    }
                case SyntaxKind.GotoStatement:
                case SyntaxKind.GotoCaseStatement:
                case SyntaxKind.GotoDefaultStatement:
                    {
                        VisitGotoStatement((GotoStatementSyntax)node);
                        break;
                    }
                case SyntaxKind.CheckedStatement:
                case SyntaxKind.UncheckedStatement:
                    {
                        VisitCheckedStatement((CheckedStatementSyntax)node);
                        break;
                    }
                case SyntaxKind.IfStatement:
                    {
                        VisitIfStatement((IfStatementSyntax)node);
                        break;
                    }
                case SyntaxKind.LabeledStatement:
                    {
                        VisitLabeledStatement((LabeledStatementSyntax)node);
                        break;
                    }
                case SyntaxKind.LocalDeclarationStatement:
                    {
                        VisitLocalDeclarationStatement((LocalDeclarationStatementSyntax)node);
                        break;
                    }
                case SyntaxKind.LocalFunctionStatement:
                    {
                        VisitLocalFunctionStatement((LocalFunctionStatementSyntax)node);
                        break;
                    }
                case SyntaxKind.LockStatement:
                    {
                        VisitLockStatement((LockStatementSyntax)node);
                        break;
                    }
                case SyntaxKind.ReturnStatement:
                    {
                        VisitReturnStatement((ReturnStatementSyntax)node);
                        break;
                    }
                case SyntaxKind.SwitchStatement:
                    {
                        VisitSwitchStatement((SwitchStatementSyntax)node);
                        break;
                    }
                case SyntaxKind.ThrowStatement:
                    {
                        VisitThrowStatement((ThrowStatementSyntax)node);
                        break;
                    }
                case SyntaxKind.TryStatement:
                    {
                        VisitTryStatement((TryStatementSyntax)node);
                        break;
                    }
                case SyntaxKind.UnsafeStatement:
                    {
                        VisitUnsafeStatement((UnsafeStatementSyntax)node);
                        break;
                    }
                case SyntaxKind.UsingStatement:
                    {
                        VisitUsingStatement((UsingStatementSyntax)node);
                        break;
                    }
                case SyntaxKind.WhileStatement:
                    {
                        VisitWhileStatement((WhileStatementSyntax)node);
                        break;
                    }
                case SyntaxKind.YieldBreakStatement:
                case SyntaxKind.YieldReturnStatement:
                    {
                        VisitYieldStatement((YieldStatementSyntax)node);
                        break;
                    }
                default:
                    {
                        Debug.Fail(node.Kind().ToString());
                        Visit(node);
                        break;
                    }
            }
        }
    }
}<|MERGE_RESOLUTION|>--- conflicted
+++ resolved
@@ -14,18 +14,6 @@
             get { return true; }
         }
 
-<<<<<<< HEAD
-        public override void Visit(SyntaxNode node)
-        {
-            if (ShouldVisit
-                && node is StatementSyntax)
-            {
-                base.Visit(node);
-            }
-        }
-
-=======
->>>>>>> 203b381f
         public override void VisitBlock(BlockSyntax node)
         {
             foreach (StatementSyntax statement in node.Statements)
@@ -172,19 +160,7 @@
         }
 
         public override void VisitYieldStatement(YieldStatementSyntax node)
-<<<<<<< HEAD
-        {
-        }
-
-        private void VisitBlockIfNotNull(BlockSyntax node)
-=======
->>>>>>> 203b381f
-        {
-            if (node != null
-                && ShouldVisit)
-            {
-                VisitBlock(node);
-            }
+        {
         }
 
         private void VisitBlockIfNotNull(BlockSyntax node)
