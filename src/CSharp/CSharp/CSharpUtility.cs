--- conflicted
+++ resolved
@@ -2,10 +2,7 @@
 
 using System;
 using System.Collections.Generic;
-<<<<<<< HEAD
-=======
 using System.Diagnostics;
->>>>>>> 868b3c79
 using System.Threading;
 using Microsoft.CodeAnalysis;
 using Microsoft.CodeAnalysis.CSharp;
@@ -556,31 +553,10 @@
 
         public static IEnumerable<SyntaxNode> EnumerateExpressionChain(ExpressionSyntax expression)
         {
-<<<<<<< HEAD
-            ExpressionSyntax topExpression = expression;
-
-=======
->>>>>>> 868b3c79
             SyntaxNode e = expression;
 
             yield return e;
 
-<<<<<<< HEAD
-            ExpressionSyntax c = expression;
-
-            while (true)
-            {
-                ExpressionSyntax first = GetFirstExpression(c);
-
-                if (first != null)
-                {
-                    e = first;
-                }
-                else
-                {
-                    while (e != topExpression
-                        && IsLastExpression(e))
-=======
             while (true)
             {
                 ExpressionSyntax last = GetLastChild(e);
@@ -593,26 +569,10 @@
                 {
                     while (e != expression
                         && IsFirstChild(e))
->>>>>>> 868b3c79
                     {
                         e = e.Parent;
                     }
 
-<<<<<<< HEAD
-                    if (e == topExpression)
-                        break;
-
-                    e = GetNextExpression(e) ?? e;
-                }
-
-                if (e != null)
-                    yield return e;
-
-                c = e as ExpressionSyntax;
-            }
-
-            ExpressionSyntax GetFirstExpression(SyntaxNode node)
-=======
                     if (e == expression)
                         break;
 
@@ -623,37 +583,10 @@
             }
 
             ExpressionSyntax GetLastChild(SyntaxNode node)
->>>>>>> 868b3c79
             {
                 switch (node?.Kind())
                 {
                     case SyntaxKind.ConditionalAccessExpression:
-<<<<<<< HEAD
-                        {
-                            var conditionalAccess = (ConditionalAccessExpressionSyntax)node;
-                            return conditionalAccess.WhenNotNull;
-                        }
-                    case SyntaxKind.MemberBindingExpression:
-                        {
-                            var memberBinding = (MemberBindingExpressionSyntax)node;
-                            return memberBinding.Name;
-                        }
-                    case SyntaxKind.SimpleMemberAccessExpression:
-                        {
-                            var memberAccess = (MemberAccessExpressionSyntax)node;
-                            return memberAccess.Name;
-                        }
-                    case SyntaxKind.ElementAccessExpression:
-                        {
-                            var elementAccess = (ElementAccessExpressionSyntax)node;
-                            return elementAccess.Expression;
-                        }
-                    case SyntaxKind.InvocationExpression:
-                        {
-                            var invocationExpression = (InvocationExpressionSyntax)node;
-                            return invocationExpression.Expression;
-                        }
-=======
                         return ((ConditionalAccessExpressionSyntax)node).WhenNotNull;
                     case SyntaxKind.MemberBindingExpression:
                         return ((MemberBindingExpressionSyntax)node).Name;
@@ -663,17 +596,12 @@
                         return ((ElementAccessExpressionSyntax)node).Expression;
                     case SyntaxKind.InvocationExpression:
                         return ((InvocationExpressionSyntax)node).Expression;
->>>>>>> 868b3c79
                 }
 
                 return null;
             }
 
-<<<<<<< HEAD
-            ExpressionSyntax GetNextExpression(SyntaxNode node)
-=======
             SyntaxNode GetPreviousSibling(SyntaxNode node)
->>>>>>> 868b3c79
             {
                 SyntaxNode parent = node.Parent;
 
@@ -702,34 +630,16 @@
                 return null;
             }
 
-<<<<<<< HEAD
-            bool IsLastExpression(SyntaxNode node)
-=======
             bool IsFirstChild(SyntaxNode node)
->>>>>>> 868b3c79
             {
                 SyntaxNode parent = node.Parent;
 
                 switch (parent.Kind())
                 {
                     case SyntaxKind.ConditionalAccessExpression:
-<<<<<<< HEAD
-                        {
-                            var conditionalAccess = (ConditionalAccessExpressionSyntax)parent;
-
-                            return conditionalAccess.Expression == node;
-                        }
-                    case SyntaxKind.SimpleMemberAccessExpression:
-                        {
-                            var memberAccess = (MemberAccessExpressionSyntax)parent;
-
-                            return memberAccess.Expression == node;
-                        }
-=======
                         return ((ConditionalAccessExpressionSyntax)parent).Expression == node;
                     case SyntaxKind.SimpleMemberAccessExpression:
                         return ((MemberAccessExpressionSyntax)parent).Expression == node;
->>>>>>> 868b3c79
                 }
 
                 return true;
