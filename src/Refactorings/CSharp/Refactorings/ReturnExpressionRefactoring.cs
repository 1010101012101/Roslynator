--- conflicted
+++ resolved
@@ -48,11 +48,7 @@
         {
             if (memberSymbol.IsAsyncMethod())
             {
-<<<<<<< HEAD
-                if (memberTypeSymbol.OriginalDefinition.HasFullyQualifiedMetadataName(FullyQualifiedMetadataNames.System_Threading_Tasks_Task_T))
-=======
                 if (memberTypeSymbol.OriginalDefinition.HasMetadataName(MetadataNames.System_Threading_Tasks_Task_T))
->>>>>>> 1738e1a8
                 {
                     ITypeSymbol typeArgument = ((INamedTypeSymbol)memberTypeSymbol).TypeArguments[0];
 
