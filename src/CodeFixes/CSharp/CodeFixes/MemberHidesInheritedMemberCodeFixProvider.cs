﻿// Copyright (c) Josef Pihrt. All rights reserved. Licensed under the Apache License, Version 2.0. See License.txt in the project root for license information.

using System.Collections.Immutable;
using System.Composition;
using System.Threading.Tasks;
using Microsoft.CodeAnalysis;
using Microsoft.CodeAnalysis.CodeFixes;
using Microsoft.CodeAnalysis.CSharp;
using Microsoft.CodeAnalysis.CSharp.Syntax;
using Roslynator.CodeFixes;

namespace Roslynator.CSharp.CodeFixes
{
    [ExportCodeFixProvider(LanguageNames.CSharp, Name = nameof(MemberHidesInheritedMemberCodeFixProvider))]
    [Shared]
    public class MemberHidesInheritedMemberCodeFixProvider : BaseCodeFixProvider
    {
        public sealed override ImmutableArray<string> FixableDiagnosticIds
        {
            get
            {
                return ImmutableArray.Create(
                    CompilerDiagnosticIdentifiers.MemberHidesInheritedMemberUseNewKeywordIfHidingWasIntended,
                    CompilerDiagnosticIdentifiers.MemberHidesInheritedMemberToMakeCurrentMethodOverrideThatImplementationAddOverrideKeyword);
            }
        }

        public sealed override async Task RegisterCodeFixesAsync(CodeFixContext context)
        {
            if (!Settings.IsAnyEnabled(
                CodeFixIdentifiers.AddOverrideModifier,
                CodeFixIdentifiers.AddNewModifier,
                CodeFixIdentifiers.RemoveMemberDeclaration))
            {
                return;
            }

            SyntaxNode root = await context.GetSyntaxRootAsync().ConfigureAwait(false);

            if (!TryFindFirstAncestorOrSelf(root, context.Span, out MemberDeclarationSyntax memberDeclaration))
                return;

            foreach (Diagnostic diagnostic in context.Diagnostics)
            {
                switch (diagnostic.Id)
                {
                    case CompilerDiagnosticIdentifiers.MemberHidesInheritedMemberUseNewKeywordIfHidingWasIntended:
                        {
                            if (Settings.IsEnabled(CodeFixIdentifiers.AddNewModifier))
                                ModifiersCodeFixRegistrator.AddModifier(context, diagnostic, memberDeclaration, SyntaxKind.NewKeyword, additionalKey: nameof(SyntaxKind.NewKeyword));

<<<<<<< HEAD
                            if (Settings.IsEnabled(CodeFixIdentifiers.RemoveMemberDeclaration))
                                CodeFixRegistrator.RemoveMember(context, diagnostic, memberDeclaration);
=======
                            if (Settings.IsCodeFixEnabled(CodeFixIdentifiers.RemoveMemberDeclaration))
                                CodeFixRegistrator.RemoveMemberDeclaration(context, diagnostic, memberDeclaration);
>>>>>>> 61c11026

                            break;
                        }
                    case CompilerDiagnosticIdentifiers.MemberHidesInheritedMemberToMakeCurrentMethodOverrideThatImplementationAddOverrideKeyword:
                        {
                            if (Settings.IsEnabled(CodeFixIdentifiers.AddOverrideModifier)
                                && !SyntaxInfo.ModifierListInfo(memberDeclaration).IsStatic)
                            {
                                ModifiersCodeFixRegistrator.AddModifier(context, diagnostic, memberDeclaration, SyntaxKind.OverrideKeyword, additionalKey: nameof(SyntaxKind.OverrideKeyword));
                            }

                            if (Settings.IsEnabled(CodeFixIdentifiers.AddNewModifier))
                                ModifiersCodeFixRegistrator.AddModifier(context, diagnostic, memberDeclaration, SyntaxKind.NewKeyword, additionalKey: nameof(SyntaxKind.NewKeyword));

<<<<<<< HEAD
                            if (Settings.IsEnabled(CodeFixIdentifiers.RemoveMemberDeclaration))
                                CodeFixRegistrator.RemoveMember(context, diagnostic, memberDeclaration);
=======
                            if (Settings.IsCodeFixEnabled(CodeFixIdentifiers.RemoveMemberDeclaration))
                                CodeFixRegistrator.RemoveMemberDeclaration(context, diagnostic, memberDeclaration);
>>>>>>> 61c11026

                            break;
                        }
                }
            }
        }
    }
}<|MERGE_RESOLUTION|>--- conflicted
+++ resolved
@@ -49,13 +49,8 @@
                             if (Settings.IsEnabled(CodeFixIdentifiers.AddNewModifier))
                                 ModifiersCodeFixRegistrator.AddModifier(context, diagnostic, memberDeclaration, SyntaxKind.NewKeyword, additionalKey: nameof(SyntaxKind.NewKeyword));
 
-<<<<<<< HEAD
                             if (Settings.IsEnabled(CodeFixIdentifiers.RemoveMemberDeclaration))
-                                CodeFixRegistrator.RemoveMember(context, diagnostic, memberDeclaration);
-=======
-                            if (Settings.IsCodeFixEnabled(CodeFixIdentifiers.RemoveMemberDeclaration))
                                 CodeFixRegistrator.RemoveMemberDeclaration(context, diagnostic, memberDeclaration);
->>>>>>> 61c11026
 
                             break;
                         }
@@ -70,13 +65,8 @@
                             if (Settings.IsEnabled(CodeFixIdentifiers.AddNewModifier))
                                 ModifiersCodeFixRegistrator.AddModifier(context, diagnostic, memberDeclaration, SyntaxKind.NewKeyword, additionalKey: nameof(SyntaxKind.NewKeyword));
 
-<<<<<<< HEAD
                             if (Settings.IsEnabled(CodeFixIdentifiers.RemoveMemberDeclaration))
-                                CodeFixRegistrator.RemoveMember(context, diagnostic, memberDeclaration);
-=======
-                            if (Settings.IsCodeFixEnabled(CodeFixIdentifiers.RemoveMemberDeclaration))
                                 CodeFixRegistrator.RemoveMemberDeclaration(context, diagnostic, memberDeclaration);
->>>>>>> 61c11026
 
                             break;
                         }
