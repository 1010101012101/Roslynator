--- conflicted
+++ resolved
@@ -110,11 +110,7 @@
 
             foreach (AttributeData attributeData in fieldSymbol.GetAttributes())
             {
-<<<<<<< HEAD
-                if (attributeData.AttributeClass.HasFullyQualifiedMetadataName(FullyQualifiedMetadataNames.System_NonSerializedAttribute))
-=======
                 if (attributeData.AttributeClass.HasMetadataName(MetadataNames.System_NonSerializedAttribute))
->>>>>>> 1738e1a8
                     return;
             }
 
@@ -204,21 +200,13 @@
 
         private static bool HasStructLayoutAttributeWithExplicitKind(INamedTypeSymbol typeSymbol)
         {
-<<<<<<< HEAD
-            AttributeData attribute = typeSymbol.GetAttribute(FullyQualifiedMetadataNames.System_Runtime_InteropServices_StructLayoutAttribute);
-=======
             AttributeData attribute = typeSymbol.GetAttribute(MetadataNames.System_Runtime_InteropServices_StructLayoutAttribute);
->>>>>>> 1738e1a8
 
             if (attribute != null)
             {
                 TypedConstant typedConstant = attribute.ConstructorArguments.SingleOrDefault(shouldThrow:false);
 
-<<<<<<< HEAD
-                return typedConstant.Type?.HasFullyQualifiedMetadataName(FullyQualifiedMetadataNames.System_Runtime_InteropServices_LayoutKind) == true
-=======
                 return typedConstant.Type?.HasMetadataName(MetadataNames.System_Runtime_InteropServices_LayoutKind) == true
->>>>>>> 1738e1a8
                     && (((LayoutKind)typedConstant.Value) == LayoutKind.Explicit);
             }
 
