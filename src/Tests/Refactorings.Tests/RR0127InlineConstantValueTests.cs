﻿// Copyright (c) Josef Pihrt. All rights reserved. Licensed under the Apache License, Version 2.0. See License.txt in the project root for license information.

using System.Threading.Tasks;
using Roslynator.CSharp.Refactorings;
using Xunit;

#pragma warning disable RCS1090

namespace Roslynator.Refactorings.Tests
{
    public class RR0127InlineConstantValueTests : AbstractCSharpCodeRefactoringVerifier
    {
        public override string RefactoringId { get; } = RefactoringIdentifiers.InlineConstantValue;

        [Fact]
        public async Task TestCodeRefactoring_Field()
        {
<<<<<<< HEAD
            await VerifyRefactoringAsync(@"
=======
            VerifyRefactoring(@"
>>>>>>> 1a820e01
namespace A.B
{
    class C
    {
        public const string K = @""x"";
        public const string K2 = K;
        public const string K3 = K2;
        public const string K4 = null;

        void M(string s)
        {
            s = [|K|];
            s = [|K3|];
            s = [|C.K|];
            s = [|A.B.C.K|];
            s = [|K4|];
        }
    }
}
", @"
namespace A.B
{
    class C
    {
        public const string K = @""x"";
        public const string K2 = K;
        public const string K3 = K2;
        public const string K4 = null;

        void M(string s)
        {
            s = @""x"";
            s = @""x"";
            s = @""x"";
            s = @""x"";
            s = null;
        }
    }
}
", RefactoringId);
        }

        [Fact]
<<<<<<< HEAD
        public async Task TestCodeRefactoring_Field2()
        {
            await VerifyRefactoringAsync(@"
=======
        public static void TestCodeRefactoring_BoolField()
        {
            VerifyRefactoring(@"
>>>>>>> 1a820e01
class C
{
    public const bool KB = true;

    void M()
    {
<<<<<<< HEAD
        bool b = [|KB|];
        char c = [|KC|];
        int i = [|KI|];
        long l = [|KL|];
=======
        bool b = <<<KB>>>;
>>>>>>> 1a820e01
    }
}
", @"
class C
{
    public const bool KB = true;

    void M()
    {
        bool b = true;
    }
}
", CodeRefactoringProvider, RefactoringId);
        }

        [Fact]
        public static void TestCodeRefactoring_CharField()
        {
            VerifyRefactoring(@"
class C
{
    public const char KC = '\n';

    void M()
    {
        char c = <<<KC>>>;
    }
}
", @"
class C
{
    public const char KC = '\n';

    void M()
    {
        char c = '\n';
    }
}
", CodeRefactoringProvider, RefactoringId);
        }

        [Fact]
        public static void TestCodeRefactoring_IntField()
        {
            VerifyRefactoring(@"
class C
{
    public const int KI = int.MaxValue;

    void M()
    {
        int i = <<<KI>>>;
    }
}
", @"
class C
{
    public const int KI = int.MaxValue;

    void M()
    {
        int i = 2147483647;
    }
}
", CodeRefactoringProvider, RefactoringId);
        }

        [Fact]
        public static void TestCodeRefactoring_LongField()
        {
            VerifyRefactoring(@"
class C
{
    public const long KL = 1;

    void M()
    {
        long l = <<<KL>>>;
    }
}
", @"
class C
{
    public const long KL = 1;

    void M()
    {
        long l = 1;
    }
}
", RefactoringId);
        }

        [Fact]
<<<<<<< HEAD
        public async Task TestCodeRefactoring_Local()
        {
            await VerifyRefactoringAsync(@"
=======
        public static void TestCodeRefactoring_MultipleDocuments()
        {
            VerifyRefactoring(@"
namespace A.B
{
    class C
    {
        public const string K = C2.K2;

        void M(string s)
        {
            s = <<<K>>>;
        }
    }
}
",
new string[] { @"
namespace A.B
{
    class C2
    {
        public const string K2 = C3.K3;
    }
}
", @"
namespace A.B
{
    class C3
    {
        public const string K3 = @""x"";
    }
}
", }, @"
namespace A.B
{
    class C
    {
        public const string K = C2.K2;

        void M(string s)
        {
            s = @""x"";
        }
    }
}
", CodeRefactoringProvider, RefactoringId);
        }

        [Fact]
        public static void TestCodeRefactoring_Local()
        {
            VerifyRefactoring(@"
>>>>>>> 1a820e01
class C
{
    string M(string s)
    {
        const string k = @""x"";
        const string k2 = k;
        const string k3 = k2;

        s += [|k|];
        s += [|k3|];

        return k3;
    }
}
", @"
class C
{
    string M(string s)
    {
        const string k = @""x"";
        const string k2 = k;
        const string k3 = k2;

        s += @""x"";
        s += @""x"";

        return k3;
    }
}
", RefactoringId);
        }

        [Fact]
        public async Task TestNoCodeRefactoring()
        {
<<<<<<< HEAD
            await VerifyNoRefactoringAsync(@"
=======
            VerifyNoRefactoring(@"
>>>>>>> 1a820e01
using System;

class C
{
    public readonly string F = null;

    void M(string s)
    {
        s = [|""x""|];
        s = [|""x"" + ""x""|];
        s = [|F|];
        s = [|string.Empty|];
        var options = [|StringSplitOptions.None|];
    }
}
", RefactoringId);
        }
    }
}<|MERGE_RESOLUTION|>--- conflicted
+++ resolved
@@ -15,11 +15,7 @@
         [Fact]
         public async Task TestCodeRefactoring_Field()
         {
-<<<<<<< HEAD
-            await VerifyRefactoringAsync(@"
-=======
-            VerifyRefactoring(@"
->>>>>>> 1a820e01
+            await VerifyRefactoringAsync(@"
 namespace A.B
 {
     class C
@@ -63,116 +59,103 @@
         }
 
         [Fact]
-<<<<<<< HEAD
-        public async Task TestCodeRefactoring_Field2()
-        {
-            await VerifyRefactoringAsync(@"
-=======
-        public static void TestCodeRefactoring_BoolField()
-        {
-            VerifyRefactoring(@"
->>>>>>> 1a820e01
+        public async Task TestCodeRefactoring_BoolField()
+        {
+            await VerifyRefactoringAsync(@"
 class C
 {
     public const bool KB = true;
 
     void M()
     {
-<<<<<<< HEAD
         bool b = [|KB|];
+    }
+}
+", @"
+class C
+{
+    public const bool KB = true;
+
+    void M()
+    {
+        bool b = true;
+    }
+}
+", RefactoringId);
+        }
+
+        [Fact]
+        public async Task TestCodeRefactoring_CharFieldAsync()
+        {
+            await VerifyRefactoringAsync(@"
+class C
+{
+    public const char KC = '\n';
+
+    void M()
+    {
         char c = [|KC|];
+    }
+}
+", @"
+class C
+{
+    public const char KC = '\n';
+
+    void M()
+    {
+        char c = '\n';
+    }
+}
+", RefactoringId);
+        }
+
+        [Fact]
+        public async Task TestCodeRefactoring_IntFieldAsync()
+        {
+            await VerifyRefactoringAsync(@"
+class C
+{
+    public const int KI = int.MaxValue;
+
+    void M()
+    {
         int i = [|KI|];
+    }
+}
+", @"
+class C
+{
+    public const int KI = int.MaxValue;
+
+    void M()
+    {
+        int i = 2147483647;
+    }
+}
+", RefactoringId);
+        }
+
+        [Fact]
+        public async Task TestCodeRefactoring_LongFieldAsync()
+        {
+            await VerifyRefactoringAsync(@"
+class C
+{
+    public const long KL = 1;
+
+    void M()
+    {
         long l = [|KL|];
-=======
-        bool b = <<<KB>>>;
->>>>>>> 1a820e01
-    }
-}
-", @"
-class C
-{
-    public const bool KB = true;
-
-    void M()
-    {
-        bool b = true;
-    }
-}
-", CodeRefactoringProvider, RefactoringId);
-        }
-
-        [Fact]
-        public static void TestCodeRefactoring_CharField()
-        {
-            VerifyRefactoring(@"
-class C
-{
-    public const char KC = '\n';
-
-    void M()
-    {
-        char c = <<<KC>>>;
-    }
-}
-", @"
-class C
-{
-    public const char KC = '\n';
-
-    void M()
-    {
-        char c = '\n';
-    }
-}
-", CodeRefactoringProvider, RefactoringId);
-        }
-
-        [Fact]
-        public static void TestCodeRefactoring_IntField()
-        {
-            VerifyRefactoring(@"
-class C
-{
-    public const int KI = int.MaxValue;
-
-    void M()
-    {
-        int i = <<<KI>>>;
-    }
-}
-", @"
-class C
-{
-    public const int KI = int.MaxValue;
-
-    void M()
-    {
-        int i = 2147483647;
-    }
-}
-", CodeRefactoringProvider, RefactoringId);
-        }
-
-        [Fact]
-        public static void TestCodeRefactoring_LongField()
-        {
-            VerifyRefactoring(@"
+    }
+}
+", @"
 class C
 {
     public const long KL = 1;
 
     void M()
     {
-        long l = <<<KL>>>;
-    }
-}
-", @"
-class C
-{
-    public const long KL = 1;
-
-    void M()
-    {
         long l = 1;
     }
 }
@@ -180,14 +163,9 @@
         }
 
         [Fact]
-<<<<<<< HEAD
-        public async Task TestCodeRefactoring_Local()
-        {
-            await VerifyRefactoringAsync(@"
-=======
-        public static void TestCodeRefactoring_MultipleDocuments()
-        {
-            VerifyRefactoring(@"
+        public async Task TestCodeRefactoring_MultipleDocumentsAsync()
+        {
+            await VerifyRefactoringAsync(@"
 namespace A.B
 {
     class C
@@ -196,12 +174,25 @@
 
         void M(string s)
         {
-            s = <<<K>>>;
+            s = [|K|];
+        }
+    }
+}
+", @"
+namespace A.B
+{
+    class C
+    {
+        public const string K = C2.K2;
+
+        void M(string s)
+        {
+            s = @""x"";
         }
     }
 }
 ",
-new string[] { @"
+RefactoringId, additionalSources: new string[] { @"
 namespace A.B
 {
     class C2
@@ -217,67 +208,13 @@
         public const string K3 = @""x"";
     }
 }
-", }, @"
-namespace A.B
-{
-    class C
-    {
-        public const string K = C2.K2;
-
-        void M(string s)
-        {
-            s = @""x"";
-        }
-    }
-}
-", CodeRefactoringProvider, RefactoringId);
-        }
-
-        [Fact]
-        public static void TestCodeRefactoring_Local()
-        {
-            VerifyRefactoring(@"
->>>>>>> 1a820e01
-class C
-{
-    string M(string s)
-    {
-        const string k = @""x"";
-        const string k2 = k;
-        const string k3 = k2;
-
-        s += [|k|];
-        s += [|k3|];
-
-        return k3;
-    }
-}
-", @"
-class C
-{
-    string M(string s)
-    {
-        const string k = @""x"";
-        const string k2 = k;
-        const string k3 = k2;
-
-        s += @""x"";
-        s += @""x"";
-
-        return k3;
-    }
-}
-", RefactoringId);
+", });
         }
 
         [Fact]
         public async Task TestNoCodeRefactoring()
         {
-<<<<<<< HEAD
             await VerifyNoRefactoringAsync(@"
-=======
-            VerifyNoRefactoring(@"
->>>>>>> 1a820e01
 using System;
 
 class C
