﻿// Copyright (c) Josef Pihrt. All rights reserved. Licensed under the Apache License, Version 2.0. See License.txt in the project root for license information.

using System.Collections.Immutable;
using System.Composition;
using System.Threading.Tasks;
using Microsoft.CodeAnalysis;
using Microsoft.CodeAnalysis.CodeActions;
using Microsoft.CodeAnalysis.CodeFixes;
using Microsoft.CodeAnalysis.CSharp.Syntax;
using Roslynator.CSharp.Refactorings;

namespace Roslynator.CSharp.CodeFixes
{
    [ExportCodeFixProvider(LanguageNames.CSharp, Name = nameof(DeclareTypeInsideNamespaceCodeFixProvider))]
    [Shared]
    public class DeclareTypeInsideNamespaceCodeFixProvider : BaseCodeFixProvider
    {
        public sealed override ImmutableArray<string> FixableDiagnosticIds
        {
            get { return ImmutableArray.Create(DiagnosticIdentifiers.DeclareTypeInsideNamespace); }
        }

        public sealed override async Task RegisterCodeFixesAsync(CodeFixContext context)
        {
            SyntaxNode root = await context.GetSyntaxRootAsync().ConfigureAwait(false);

<<<<<<< HEAD
            if (TryFindToken(root, context.Span.Start, out SyntaxToken identifier))
=======
            if (!TryFindToken(root, context.Span.Start, out SyntaxToken identifier))
>>>>>>> 4acebedd
                return;

            CodeAction codeAction = CodeAction.Create(
                $"Declare '{identifier.ValueText}' inside namespace",
                cancellationToken => DeclareTypeInsideNamespaceRefactoring.RefactorAsync(context.Document, (MemberDeclarationSyntax)identifier.Parent, cancellationToken),
                GetEquivalenceKey(DiagnosticIdentifiers.DeclareTypeInsideNamespace));

            context.RegisterCodeFix(codeAction, context.Diagnostics);
        }
    }
}<|MERGE_RESOLUTION|>--- conflicted
+++ resolved
@@ -24,11 +24,7 @@
         {
             SyntaxNode root = await context.GetSyntaxRootAsync().ConfigureAwait(false);
 
-<<<<<<< HEAD
-            if (TryFindToken(root, context.Span.Start, out SyntaxToken identifier))
-=======
             if (!TryFindToken(root, context.Span.Start, out SyntaxToken identifier))
->>>>>>> 4acebedd
                 return;
 
             CodeAction codeAction = CodeAction.Create(
