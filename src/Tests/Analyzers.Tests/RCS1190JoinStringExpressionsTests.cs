﻿// Copyright (c) Josef Pihrt. All rights reserved. Licensed under the Apache License, Version 2.0. See License.txt in the project root for license information.

using System.Threading.Tasks;
using Microsoft.CodeAnalysis;
using Microsoft.CodeAnalysis.CodeFixes;
using Microsoft.CodeAnalysis.Diagnostics;
using Roslynator.CSharp.CodeFixes;
using Xunit;

namespace Roslynator.CSharp.Analysis.Tests
{
    public class RCS1190JoinStringExpressionsTests : AbstractCSharpCodeFixVerifier
    {
        public override DiagnosticDescriptor Descriptor { get; } = DiagnosticDescriptors.JoinStringExpressions;

        public override DiagnosticAnalyzer Analyzer { get; } = new JoinStringExpressionsAnalyzer();

        public override CodeFixProvider FixProvider { get; } = new BinaryExpressionCodeFixProvider();

        [Fact, Trait(Traits.Analyzer, DiagnosticIdentifiers.JoinStringExpressions)]
        public async Task Test_Literal_Regular()
        {
            await VerifyDiagnosticAndFixAsync(@"
class C
{
    void M(string s)
    {
        s = [|""\x1g"" + ""\x1\x1234"" + ""\x1""|];
    }
}
", @"
class C
{
    void M(string s)
    {
        s = ""\x1g\x1\x1234\x1"";
    }
}
");
        }

        [Fact, Trait(Traits.Analyzer, DiagnosticIdentifiers.JoinStringExpressions)]
        public async Task Test_Literal_Regular2()
        {
            await VerifyDiagnosticAndFixAsync(@"
class C
{
    void M(string s)
    {
        s = s + [|""a"" + ""b"" + ""c""|] + s;
    }
}
", @"
class C
{
    void M(string s)
    {
        s = s + ""abc"" + s;
    }
}
");
        }

        [Fact, Trait(Traits.Analyzer, DiagnosticIdentifiers.JoinStringExpressions)]
        public async Task Test_Literal_Verbatim()
        {
            await VerifyDiagnosticAndFixAsync(@"
class C
{
    void M(string s)
    {
        s = [|@""a"" + @""b"" + @""c""|];
    }
}
", @"
class C
{
    void M(string s)
    {
        s = @""abc"";
    }
}
");
        }

        [Fact, Trait(Traits.Analyzer, DiagnosticIdentifiers.JoinStringExpressions)]
        public async Task Test_Literal_Verbatim2()
        {
            await VerifyDiagnosticAndFixAsync(@"
class C
{
    void M(string s)
    {
        s = s + [|@""a"" + @""b"" + @""c""|] + s;
    }
}
", @"
class C
{
    void M(string s)
    {
        s = s + @""abc"" + s;
    }
}
");
        }

        [Fact, Trait(Traits.Analyzer, DiagnosticIdentifiers.JoinStringExpressions)]
        public async Task Test_InterpolatedString_Regular()
        {
            await VerifyDiagnosticAndFixAsync(@"
class C
{
    void M(string s)
    {
        s = [|$""\x1g"" + $""\x1\x1234"" + $""{s}\x1""|];
    }
}
", @"
class C
{
    void M(string s)
    {
        s = $""\x1g\x1\x1234{s}\x1"";
    }
}
");
        }

        [Fact, Trait(Traits.Analyzer, DiagnosticIdentifiers.JoinStringExpressions)]
        public async Task Test_InterpolatedString_Regular2()
        {
            await VerifyDiagnosticAndFixAsync(@"
class C
{
    void M(string s)
    {
        s = s + [|$""a"" + $""b"" + $""{s}\x1""|] + s;
    }
}
", @"
class C
{
    void M(string s)
    {
        s = s + $""ab{s}\x1"" + s;
    }
}
");
        }

        [Fact, Trait(Traits.Analyzer, DiagnosticIdentifiers.JoinStringExpressions)]
        public async Task Test_InterpolatedString_Verbatim()
        {
            await VerifyDiagnosticAndFixAsync(@"
class C
{
    void M(string s)
    {
        s = [|$@""a"" + $@""b"" + $@""c""|];
    }
}
", @"
class C
{
    void M(string s)
    {
        s = $@""abc"";
    }
}
");
        }

        [Fact, Trait(Traits.Analyzer, DiagnosticIdentifiers.JoinStringExpressions)]
        public async Task Test_InterpolatedString_Verbatim2()
        {
            await VerifyDiagnosticAndFixAsync(@"
class C
{
    void M(string s)
    {
        s = s + [|$@""a"" + $@""b"" + $@""c""|] + s;
    }
}
", @"
class C
{
    void M(string s)
    {
        s = s + $@""abc"" + s;
    }
}
");
        }

        [Fact, Trait(Traits.Analyzer, DiagnosticIdentifiers.JoinStringExpressions)]
        public async Task Test_Verbatim_Multiline()
        {
            await VerifyDiagnosticAndFixAsync(@"
class C
{
    void M(string s)
    {
            s = [|@""a"" + @""b
c"" + @""d
e""|];
    }
}
", @"
class C
{
    void M(string s)
    {
            s = @""ab
cd
e"";
    }
}
");
        }

        [Fact, Trait(Traits.Analyzer, DiagnosticIdentifiers.JoinStringExpressions)]
        public async Task Test_InterpolatedString_Multiline()
        {
            await VerifyDiagnosticAndFixAsync(@"
class C
{
    void M(string s)
    {
            s = [|$@""a"" + $@""b
c"" + $@""d
e""|];
    }
}
", @"
class C
{
    void M(string s)
    {
            s = $@""ab
cd
e"";
    }
}
");
        }

        [Fact, Trait(Traits.Analyzer, DiagnosticIdentifiers.JoinStringExpressions)]
        public async Task TestNoDiagnostic_Regular_Multiline()
        {
            await VerifyNoDiagnosticAsync(@"
class C
{
    void M(string s)
    {
        s = ""a""
            + ""b"";
    }
}
");
        }

        [Fact, Trait(Traits.Analyzer, DiagnosticIdentifiers.JoinStringExpressions)]
        public async Task TestNoDiagnostic_RegularAndVerbatim()
        {
            await VerifyNoDiagnosticAsync(@"
class C
{
    void M(string s)
    {
        s = ""a"" + @""b"";
        s = @""a"" + ""b"";
    }
}
");
        }

        [Fact, Trait(Traits.Analyzer, DiagnosticIdentifiers.JoinStringExpressions)]
        public async Task TestNoDiagnostic_LiteralAndInterpolated()
        {
            await VerifyNoDiagnosticAsync(@"
class C
{
    void M(string s)
    {
        s = ""a"" + $""b"";
        s = $""a"" + ""b"";
    }
}
");
        }

        [Fact, Trait(Traits.Analyzer, DiagnosticIdentifiers.JoinStringExpressions)]
        public async Task TestNoDiagnostic_LiteralAndInterpolated_Verbatim()
        {
            await VerifyNoDiagnosticAsync(@"
class C
{
    void M(string s)
    {
        s = @""a"" + $@""b"";
        s = $@""a"" + @""b"";
    }
}
");
        }

        [Fact, Trait(Traits.Analyzer, DiagnosticIdentifiers.JoinStringExpressions)]
        public async Task TestNoDiagnostic_AddExpressionIsNotStringConcatenation()
        {
            await VerifyNoDiagnosticAsync(@"
class C
{
    void M(string s)
    {
        s = default(C) + ""a"" + ""b"";
    }

    public static string operator +(C left, string right) => null;
}
");
        }

        [Fact, Trait(Traits.Analyzer, DiagnosticIdentifiers.JoinStringExpressions)]
        public async Task TestNoDiagnostic_LiteralsMixedWithExpressions()
        {
            await VerifyNoDiagnosticAsync(@"
class C
{
    void M(string s1, string s2, string s3)
    {
        s1 = s1 + ""a"" + s2 +  ""b"" + s3;
    }
}
");
        }

        [Fact, Trait(Traits.Analyzer, DiagnosticIdentifiers.JoinStringExpressions)]
        public async Task TestNoDiagnostic_HexadecimalDigit()
        {
            await VerifyNoDiagnosticAsync(@"
<<<<<<< HEAD
class C
{
=======
using System.Text.RegularExpressions;
class C
{
    private static readonly Regex _unescapes = new Regex(""\x1A"" + ""E\\d+E"");

>>>>>>> 64a5eed9
    void M(string s)
    {
        s = ""a"" + ""\x1"" + ""b"";
        s = ""a"" + ""\x12"" + ""b"";
        s = ""a"" + ""\x123"" + ""b"";

        s = ""a"" + $""{s}\x1"" + ""b"";
        s = ""a"" + $""{s}\x12"" + ""b"";
        s = ""a"" + $""{s}\x123"" + ""b"";
    }
}
");
        }
    }
}<|MERGE_RESOLUTION|>--- conflicted
+++ resolved
@@ -339,16 +339,8 @@
         public async Task TestNoDiagnostic_HexadecimalDigit()
         {
             await VerifyNoDiagnosticAsync(@"
-<<<<<<< HEAD
-class C
-{
-=======
-using System.Text.RegularExpressions;
-class C
-{
-    private static readonly Regex _unescapes = new Regex(""\x1A"" + ""E\\d+E"");
-
->>>>>>> 64a5eed9
+class C
+{
     void M(string s)
     {
         s = ""a"" + ""\x1"" + ""b"";
@@ -358,6 +350,9 @@
         s = ""a"" + $""{s}\x1"" + ""b"";
         s = ""a"" + $""{s}\x12"" + ""b"";
         s = ""a"" + $""{s}\x123"" + ""b"";
+        s = ""a"" + $""{s}\x1"" + ""b"";
+        s = ""a"" + $""{s}\x12"" + ""b"";
+        s = ""a"" + $""{s}\x123"" + ""b"";
     }
 }
 ");
