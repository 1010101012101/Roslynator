--- conflicted
+++ resolved
@@ -4,11 +4,8 @@
 {
     internal static class DefaultNames
     {
-<<<<<<< HEAD
+        public const string DebuggerDisplayPropertyName = "DebuggerDisplay";
         public const string EnumeratorVariable = "en";
-=======
-        public const string DebuggerDisplayPropertyName = "DebuggerDisplay";
->>>>>>> a4882b14
         public const string EnumMember = "EnumMember";
         public const string EventArgsVariable = "e";
         public const string EventHandlerVariable = "handler";
