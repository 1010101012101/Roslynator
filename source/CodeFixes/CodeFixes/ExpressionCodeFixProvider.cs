--- conflicted
+++ resolved
@@ -174,26 +174,8 @@
 
                             SemanticModel semanticModel = await context.GetSemanticModelAsync().ConfigureAwait(false);
 
-<<<<<<< HEAD
                             CodeFixRegistrator.ReplaceNullWithDefaultValue(context, diagnostic, expression, semanticModel);
-=======
-                            ITypeSymbol typeSymbol = semanticModel.GetTypeInfo(expression, context.CancellationToken).ConvertedType;
-
-                            if (typeSymbol?.SupportsExplicitDeclaration() != true)
-                                break;
-
-                            CodeAction codeAction = CodeAction.Create(
-                                "Replace 'null' with default value",
-                                cancellationToken =>
-                                {
-                                    ExpressionSyntax newNode = typeSymbol.ToDefaultValueSyntax(semanticModel, expression.SpanStart);
-
-                                    return context.Document.ReplaceNodeAsync(expression, newNode, cancellationToken);
-                                },
-                                GetEquivalenceKey(diagnostic));
-
-                            context.RegisterCodeFix(codeAction, diagnostic);
->>>>>>> 3fe84aed
+
                             break;
                         }
                     case CompilerDiagnosticIdentifiers.ResultOfExpressionIsAlwaysConstantSinceValueIsNeverEqualToNull:
