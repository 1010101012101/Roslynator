﻿// Copyright (c) Josef Pihrt. All rights reserved. Licensed under the Apache License, Version 2.0. See License.txt in the project root for license information.

using System;
using System.Collections.Immutable;
using System.Diagnostics;
using System.Runtime.InteropServices;
using System.Threading;
using Microsoft.CodeAnalysis;
using Microsoft.CodeAnalysis.CSharp;
using Microsoft.CodeAnalysis.CSharp.Syntax;
using Microsoft.CodeAnalysis.Diagnostics;
using Roslynator.CSharp;

namespace Roslynator.CSharp.Analysis
{
    [DiagnosticAnalyzer(LanguageNames.CSharp)]
    public class UseAutoPropertyAnalyzer : BaseDiagnosticAnalyzer
    {
        public override ImmutableArray<DiagnosticDescriptor> SupportedDiagnostics
        {
            get
            {
                return ImmutableArray.Create(
                    DiagnosticDescriptors.UseAutoProperty,
                    DiagnosticDescriptors.UseAutoPropertyFadeOut);
            }
        }

        public override void Initialize(AnalysisContext context)
        {
            if (context == null)
                throw new ArgumentNullException(nameof(context));

            base.Initialize(context);

            context.RegisterSyntaxNodeAction(AnalyzePropertyDeclaration, SyntaxKind.PropertyDeclaration);
        }

        public static void AnalyzePropertyDeclaration(SyntaxNodeAnalysisContext context)
        {
            var property = (PropertyDeclarationSyntax)context.Node;

            if (property.ContainsDiagnostics)
                return;

            SemanticModel semanticModel = context.SemanticModel;
            CancellationToken cancellationToken = context.CancellationToken;

            IFieldSymbol fieldSymbol = null;

            AccessorDeclarationSyntax getter = null;
            AccessorDeclarationSyntax setter = null;

            ArrowExpressionClauseSyntax expressionBody = property.ExpressionBody;

            if (expressionBody != null)
            {
                IdentifierNameSyntax identifierName = GetIdentifierNameFromExpression(expressionBody.Expression);

                if (identifierName != null)
                    fieldSymbol = GetBackingFieldSymbol(identifierName, semanticModel, cancellationToken);
            }
            else
            {
                getter = property.Getter();

                if (getter != null)
                {
                    setter = property.Setter();

                    if (setter != null)
                    {
                        fieldSymbol = GetBackingFieldSymbol(getter, setter, semanticModel, cancellationToken);
                    }
                    else
                    {
                        IdentifierNameSyntax identifierName = GetIdentifierNameFromGetter(getter);

                        if (identifierName != null)
                            fieldSymbol = GetBackingFieldSymbol(identifierName, semanticModel, cancellationToken);
                    }
                }
            }

            if (fieldSymbol == null)
                return;

            var variableDeclarator = (VariableDeclaratorSyntax)fieldSymbol.GetSyntax(cancellationToken);

            if (variableDeclarator.SyntaxTree != property.SyntaxTree)
                return;

            if (!CheckPreprocessorDirectives(property))
                return;

            if (!CheckPreprocessorDirectives(variableDeclarator))
                return;

            IPropertySymbol propertySymbol = semanticModel.GetDeclaredSymbol(property, cancellationToken);

            if (propertySymbol?.IsStatic != fieldSymbol.IsStatic)
                return;

            if (!propertySymbol.ExplicitInterfaceImplementations.IsDefaultOrEmpty)
                return;

            if (!propertySymbol.Type.Equals(fieldSymbol.Type))
                return;

            if (propertySymbol.ContainingType?.Equals(fieldSymbol.ContainingType) != true)
                return;

            if (setter == null
                && propertySymbol.IsOverride
                && propertySymbol.OverriddenProperty?.SetMethod != null)
            {
                return;
            }

            cancellationToken.ThrowIfCancellationRequested();

            foreach (AttributeData attributeData in fieldSymbol.GetAttributes())
            {
                if (attributeData.AttributeClass.HasMetadataName(MetadataNames.System_NonSerializedAttribute))
                    return;
            }

            if (HasStructLayoutAttributeWithExplicitKind(propertySymbol.ContainingType))
                return;

            if (!IsFixableBackingField(property, propertySymbol, fieldSymbol, context.Compilation, semanticModel, cancellationToken))
                return;

            context.ReportDiagnostic(DiagnosticDescriptors.UseAutoProperty, property.Identifier);

            if (property.ExpressionBody != null)
            {
                context.ReportNode(DiagnosticDescriptors.UseAutoPropertyFadeOut, property.ExpressionBody);
            }
            else
            {
                if (getter != null)
                    FadeOut(getter);

                if (setter != null)
                    FadeOut(setter);
            }

            void FadeOut(AccessorDeclarationSyntax accessor)
            {
                BlockSyntax body = accessor.Body;

                if (body != null)
                {
                    switch (body.Statements.First())
                    {
                        case ReturnStatementSyntax returnStatement:
                            {
                                context.ReportToken(DiagnosticDescriptors.UseAutoPropertyFadeOut, returnStatement.ReturnKeyword);
                                context.ReportNode(DiagnosticDescriptors.UseAutoPropertyFadeOut, returnStatement.Expression);
                                break;
                            }
                        case ExpressionStatementSyntax expressionStatement:
                            {
                                context.ReportNode(DiagnosticDescriptors.UseAutoPropertyFadeOut, expressionStatement.Expression);
                                break;
                            }
                    }

                    context.ReportBraces(DiagnosticDescriptors.UseAutoPropertyFadeOut, body);
                }
                else
                {
                    context.ReportNode(DiagnosticDescriptors.UseAutoPropertyFadeOut, accessor.ExpressionBody);
                }
            }
        }

        private static bool IsFixableBackingField(
            PropertyDeclarationSyntax propertyDeclaration,
            IPropertySymbol propertySymbol,
            IFieldSymbol fieldSymbol,
            Compilation compilation,
            SemanticModel semanticModel,
            CancellationToken cancellationToken)
        {
            UseAutoPropertyWalker walker = UseAutoPropertyWalkerCache.GetInstance();

            INamedTypeSymbol containingType = fieldSymbol.ContainingType;

            bool shouldSearchForReferenceInInstanceConstructor = !containingType.IsSealed
                && !propertySymbol.IsStatic
                && (propertySymbol.IsVirtual || propertySymbol.IsOverride);

            ImmutableArray<SyntaxReference> syntaxReferences = containingType.DeclaringSyntaxReferences;

            if (syntaxReferences.Length == 1)
            {
                walker.SetValues(fieldSymbol, shouldSearchForReferenceInInstanceConstructor, default(Compilation), semanticModel, cancellationToken);

                walker.Visit(propertyDeclaration.Parent);

                bool isFixable = !walker.IsReferencedInInstanceConstructor && !walker.IsUsedInRefOrOutArgument;

                UseAutoPropertyWalkerCache.Free(walker);

                return isFixable;
            }
            else
            {
                foreach (SyntaxReference syntaxReference in syntaxReferences)
                {
                    SyntaxNode typeDeclaration = syntaxReference.GetSyntax(cancellationToken);
<<<<<<< HEAD

                    if (typeDeclaration.SyntaxTree == semanticModel.SyntaxTree)
                    {
                        walker.SetValues(fieldSymbol, shouldSearchForReferenceInInstanceConstructor, default(Compilation), semanticModel, cancellationToken);
                    }
                    else
                    {
                        walker.SetValues(fieldSymbol, shouldSearchForReferenceInInstanceConstructor, compilation, default(SemanticModel), cancellationToken);
                    }

                    walker.Visit(typeDeclaration);

                    bool isFixable = !walker.IsReferencedInInstanceConstructor && !walker.IsUsedInRefOrOutArgument;

=======

                    if (typeDeclaration.SyntaxTree == semanticModel.SyntaxTree)
                    {
                        walker.SetValues(fieldSymbol, shouldSearchForReferenceInInstanceConstructor, default(Compilation), semanticModel, cancellationToken);
                    }
                    else
                    {
                        walker.SetValues(fieldSymbol, shouldSearchForReferenceInInstanceConstructor, compilation, default(SemanticModel), cancellationToken);
                    }

                    walker.Visit(typeDeclaration);

                    bool isFixable = !walker.IsReferencedInInstanceConstructor && !walker.IsUsedInRefOrOutArgument;

>>>>>>> 707b7191
                    if (!isFixable)
                    {
                        UseAutoPropertyWalkerCache.Free(walker);
                        return false;
                    }
                }

                UseAutoPropertyWalkerCache.Free(walker);
                return true;
            }
        }

        private static IFieldSymbol GetBackingFieldSymbol(
            IdentifierNameSyntax identifierName,
            SemanticModel semanticModel,
            CancellationToken cancellationToken)
        {
            ISymbol symbol = semanticModel.GetSymbol(identifierName, cancellationToken);

            if (symbol?.DeclaredAccessibility == Accessibility.Private
                && symbol.Kind == SymbolKind.Field)
            {
                var fieldSymbol = (IFieldSymbol)symbol;

                if (fieldSymbol.IsReadOnly
                    && !fieldSymbol.IsVolatile)
                {
                    return fieldSymbol;
                }
            }

            return null;
        }

        private static IFieldSymbol GetBackingFieldSymbol(
            AccessorDeclarationSyntax getter,
            AccessorDeclarationSyntax setter,
            SemanticModel semanticModel,
            CancellationToken cancellationToken)
        {
            IdentifierNameSyntax getterName = GetIdentifierNameFromGetter(getter);

            if (getterName == null)
                return null;

            IdentifierNameSyntax setterName = GetIdentifierNameFromSetter(setter);

            if (setterName == null)
                return null;

            ISymbol getterSymbol = semanticModel.GetSymbol(getterName, cancellationToken);

            if (getterSymbol?.DeclaredAccessibility != Accessibility.Private)
                return null;

            if (getterSymbol.Kind != SymbolKind.Field)
                return null;

            var fieldSymbol = (IFieldSymbol)getterSymbol;

            if (fieldSymbol.IsVolatile)
                return null;

            ISymbol setterSymbol = semanticModel.GetSymbol(setterName, cancellationToken);

            if (fieldSymbol.Equals(setterSymbol))
                return fieldSymbol;

            return null;
        }

        private static IdentifierNameSyntax GetIdentifierNameFromGetter(AccessorDeclarationSyntax getter)
        {
            if (getter != null)
            {
                BlockSyntax body = getter.Body;

                if (body != null)
                {
                    StatementSyntax statement = body.Statements.SingleOrDefault(shouldThrow: false);

                    if (statement.IsKind(SyntaxKind.ReturnStatement))
                    {
                        var returnStatement = (ReturnStatementSyntax)statement;

                        return GetIdentifierNameFromExpression(returnStatement.Expression);
                    }
                }
                else
                {
                    return GetIdentifierNameFromExpression(getter.ExpressionBody?.Expression);
                }
            }

            return null;
        }

        private static IdentifierNameSyntax GetIdentifierNameFromSetter(AccessorDeclarationSyntax setter)
        {
            if (setter != null)
            {
                BlockSyntax body = setter.Body;

                if (body != null)
                {
                    StatementSyntax statement = body.Statements.SingleOrDefault(shouldThrow: false);

                    if (statement.IsKind(SyntaxKind.ExpressionStatement))
                    {
                        var expressionStatement = (ExpressionStatementSyntax)statement;

                        ExpressionSyntax expression = expressionStatement.Expression;

                        return GetIdentifierName(expression);
                    }
                }
                else
                {
                    return GetIdentifierName(setter.ExpressionBody?.Expression);
                }
            }

            return null;

            IdentifierNameSyntax GetIdentifierName(ExpressionSyntax expression)
            {
                if (expression?.Kind() == SyntaxKind.SimpleAssignmentExpression)
                {
                    var assignment = (AssignmentExpressionSyntax)expression;
                    ExpressionSyntax right = assignment.Right;

                    if (right.IsKind(SyntaxKind.IdentifierName)
                        && ((IdentifierNameSyntax)right).Identifier.ValueText == "value")
                    {
                        return GetIdentifierNameFromExpression(assignment.Left);
                    }
                }

                return null;
            }
        }

        private static IdentifierNameSyntax GetIdentifierNameFromExpression(ExpressionSyntax expression)
        {
            switch (expression?.Kind())
            {
                case SyntaxKind.IdentifierName:
                    {
                        return (IdentifierNameSyntax)expression;
                    }
                case SyntaxKind.SimpleMemberAccessExpression:
                    {
                        var memberAccess = (MemberAccessExpressionSyntax)expression;

                        if (memberAccess.Expression?.Kind() == SyntaxKind.ThisExpression)
                        {
                            SimpleNameSyntax name = memberAccess.Name;

                            if (name.IsKind(SyntaxKind.IdentifierName))
                                return (IdentifierNameSyntax)name;
                        }

                        break;
                    }
            }

            return null;
        }

        private static bool HasStructLayoutAttributeWithExplicitKind(INamedTypeSymbol typeSymbol)
        {
            AttributeData attribute = typeSymbol.GetAttribute(MetadataNames.System_Runtime_InteropServices_StructLayoutAttribute);

            if (attribute != null)
            {
                TypedConstant typedConstant = attribute.ConstructorArguments.SingleOrDefault(shouldThrow: false);

                return typedConstant.Type?.HasMetadataName(MetadataNames.System_Runtime_InteropServices_LayoutKind) == true
                    && (((LayoutKind)typedConstant.Value) == LayoutKind.Explicit);
            }

            return false;
        }

        private static bool CheckPreprocessorDirectives(PropertyDeclarationSyntax property)
        {
            ArrowExpressionClauseSyntax expressionBody = property.ExpressionBody;

            if (expressionBody != null)
            {
                if (expressionBody.SpanContainsDirectives())
                    return false;
            }
            else if (property.AccessorList.Accessors.Any(f => f.SpanContainsDirectives()))
            {
                return false;
            }

            return true;
        }

        private static bool CheckPreprocessorDirectives(VariableDeclaratorSyntax declarator)
        {
            var variableDeclaration = (VariableDeclarationSyntax)declarator.Parent;

            if (variableDeclaration.Variables.Count == 1)
            {
                if (variableDeclaration.Parent.SpanContainsDirectives())
                    return false;
            }
            else if (declarator.SpanContainsDirectives())
            {
                return false;
            }

            return true;
        }

        private class UseAutoPropertyWalker : CSharpSyntaxWalker
        {
            private bool _isInInstanceConstructor;

            public IFieldSymbol FieldSymbol { get; private set; }

            public bool ShouldSearchForReferenceInInstanceConstructor { get; private set; }

            public Compilation Compilation { get; private set; }

            public SemanticModel SemanticModel { get; private set; }

            public CancellationToken CancellationToken { get; private set; }

            public bool IsUsedInRefOrOutArgument { get; private set; }

            public bool IsReferencedInInstanceConstructor { get; private set; }

            public void SetValues(
                IFieldSymbol fieldSymbol,
                bool shouldSearchForReferenceInInstanceConstructor,
                Compilation compilation,
                SemanticModel semanticModel,
                CancellationToken cancellationToken)
            {
                FieldSymbol = fieldSymbol;
                ShouldSearchForReferenceInInstanceConstructor = shouldSearchForReferenceInInstanceConstructor;
                Compilation = compilation;
                SemanticModel = semanticModel;
                CancellationToken = cancellationToken;
                IsUsedInRefOrOutArgument = false;
                IsReferencedInInstanceConstructor = false;
            }

            public void ClearValues()
            {
                SetValues(
                    default(IFieldSymbol),
                    false,
                    default(Compilation),
                    default(SemanticModel),
                    default(CancellationToken));
            }

            public override void Visit(SyntaxNode node)
            {
                if (!IsUsedInRefOrOutArgument
                    && !IsReferencedInInstanceConstructor)
                {
                    base.Visit(node);
                }
            }

            public override void VisitArgument(ArgumentSyntax node)
            {
<<<<<<< HEAD
=======
                CancellationToken.ThrowIfCancellationRequested();

>>>>>>> 707b7191
                if (node.RefOrOutKeyword.IsKind(SyntaxKind.RefKeyword, SyntaxKind.OutKeyword))
                {
                    ExpressionSyntax expression = node.Expression?.WalkDownParentheses();

                    switch (expression?.Kind())
                    {
                        case SyntaxKind.IdentifierName:
                            {
                                IsUsedInRefOrOutArgument = IsBackingFieldReference((IdentifierNameSyntax)expression);
                                return;
                            }
                        case SyntaxKind.SimpleMemberAccessExpression:
                            {
                                var memberAccessExpression = (MemberAccessExpressionSyntax)expression;

                                if (memberAccessExpression.Expression.IsKind(SyntaxKind.ThisExpression))
                                {
                                    SimpleNameSyntax name = memberAccessExpression.Name;

                                    if (name.IsKind(SyntaxKind.IdentifierName))
                                    {
                                        IsUsedInRefOrOutArgument = IsBackingFieldReference((IdentifierNameSyntax)name);
                                        return;
                                    }
                                }

                                break;
                            }
                    }
                }

                base.VisitArgument(node);
            }

            public override void VisitConstructorDeclaration(ConstructorDeclarationSyntax node)
            {
<<<<<<< HEAD
=======
                CancellationToken.ThrowIfCancellationRequested();

>>>>>>> 707b7191
                Debug.Assert(!_isInInstanceConstructor);

                if (ShouldSearchForReferenceInInstanceConstructor
                    && !node.Modifiers.Contains(SyntaxKind.StaticKeyword))
                {
                    _isInInstanceConstructor = true;
                }

                base.VisitConstructorDeclaration(node);
                _isInInstanceConstructor = false;
            }

            public override void VisitIdentifierName(IdentifierNameSyntax node)
            {
                if (_isInInstanceConstructor
                    && IsBackingFieldReference(node))
                {
                    IsReferencedInInstanceConstructor = true;
                }

                base.VisitIdentifierName(node);
            }

            private bool IsBackingFieldReference(IdentifierNameSyntax identifierName)
            {
                if (string.Equals(identifierName.Identifier.ValueText, FieldSymbol.Name, StringComparison.Ordinal))
                {
                    if (SemanticModel == null)
                        SemanticModel = Compilation.GetSemanticModel(identifierName.SyntaxTree);

                    if (SemanticModel.GetSymbol(identifierName, CancellationToken)?.Equals(FieldSymbol) == true)
                        return true;
                }

                return false;
            }
        }

        private static class UseAutoPropertyWalkerCache
        {
            [ThreadStatic]
            private static UseAutoPropertyWalker _cachedInstance;

            public static UseAutoPropertyWalker GetInstance()
            {
                UseAutoPropertyWalker walker = _cachedInstance;

                if (walker != null)
                {
                    _cachedInstance = null;
                }
                else
                {
                    walker = new UseAutoPropertyWalker();
                }

                return walker;
            }

            public static void Free(UseAutoPropertyWalker walker)
            {
                walker.ClearValues();
                _cachedInstance = walker;
            }
        }
    }
}<|MERGE_RESOLUTION|>--- conflicted
+++ resolved
@@ -211,7 +211,6 @@
                 foreach (SyntaxReference syntaxReference in syntaxReferences)
                 {
                     SyntaxNode typeDeclaration = syntaxReference.GetSyntax(cancellationToken);
-<<<<<<< HEAD
 
                     if (typeDeclaration.SyntaxTree == semanticModel.SyntaxTree)
                     {
@@ -226,22 +225,6 @@
 
                     bool isFixable = !walker.IsReferencedInInstanceConstructor && !walker.IsUsedInRefOrOutArgument;
 
-=======
-
-                    if (typeDeclaration.SyntaxTree == semanticModel.SyntaxTree)
-                    {
-                        walker.SetValues(fieldSymbol, shouldSearchForReferenceInInstanceConstructor, default(Compilation), semanticModel, cancellationToken);
-                    }
-                    else
-                    {
-                        walker.SetValues(fieldSymbol, shouldSearchForReferenceInInstanceConstructor, compilation, default(SemanticModel), cancellationToken);
-                    }
-
-                    walker.Visit(typeDeclaration);
-
-                    bool isFixable = !walker.IsReferencedInInstanceConstructor && !walker.IsUsedInRefOrOutArgument;
-
->>>>>>> 707b7191
                     if (!isFixable)
                     {
                         UseAutoPropertyWalkerCache.Free(walker);
@@ -515,11 +498,8 @@
 
             public override void VisitArgument(ArgumentSyntax node)
             {
-<<<<<<< HEAD
-=======
                 CancellationToken.ThrowIfCancellationRequested();
 
->>>>>>> 707b7191
                 if (node.RefOrOutKeyword.IsKind(SyntaxKind.RefKeyword, SyntaxKind.OutKeyword))
                 {
                     ExpressionSyntax expression = node.Expression?.WalkDownParentheses();
@@ -556,11 +536,8 @@
 
             public override void VisitConstructorDeclaration(ConstructorDeclarationSyntax node)
             {
-<<<<<<< HEAD
-=======
                 CancellationToken.ThrowIfCancellationRequested();
 
->>>>>>> 707b7191
                 Debug.Assert(!_isInInstanceConstructor);
 
                 if (ShouldSearchForReferenceInInstanceConstructor
