--- conflicted
+++ resolved
@@ -210,40 +210,6 @@
                 && count == list.SeparatorCount;
         }
 
-<<<<<<< HEAD
-        //TODO: make public
-        internal static string ToString<TNode>(this SeparatedSyntaxList<TNode> list, TextSpan span) where TNode : SyntaxNode
-        {
-            if (list.Count == 0)
-                return "";
-
-            TextSpan listSpan = list.Span;
-
-            if (!listSpan.Contains(span))
-                throw new ArgumentException("", nameof(span));
-
-            if (listSpan == span)
-                return list.ToString();
-
-            return list.ToString().Substring(span.Start - listSpan.Start, span.Length);
-        }
-
-        //TODO: make public
-        internal static string ToFullString<TNode>(this SeparatedSyntaxList<TNode> list, TextSpan span) where TNode : SyntaxNode
-        {
-            if (list.Count == 0)
-                return "";
-
-            TextSpan listSpan = list.FullSpan;
-
-            if (!listSpan.Contains(span))
-                throw new ArgumentException("", nameof(span));
-
-            if (listSpan == span)
-                return list.ToFullString();
-
-            return list.ToFullString().Substring(span.Start - listSpan.Start, span.Length);
-=======
         //TODO: make public ToString(SeparatedSyntaxList<TNode>, TextSpan)
         internal static string ToString<TNode>(this SeparatedSyntaxList<TNode> list, TextSpan span) where TNode : SyntaxNode
         {
@@ -268,7 +234,6 @@
             {
                 return list.ToFullString().Substring(span.Start - listFullSpan.Start, span.Length);
             }
->>>>>>> a5675458
         }
         #endregion SeparatedSyntaxList<T>
 
@@ -499,40 +464,6 @@
             }
         }
 
-<<<<<<< HEAD
-        //TODO: make public
-        internal static string ToString<TNode>(this SyntaxList<TNode> list, TextSpan span) where TNode : SyntaxNode
-        {
-            if (list.Count == 0)
-                return "";
-
-            TextSpan listSpan = list.Span;
-
-            if (!listSpan.Contains(span))
-                throw new ArgumentException("" , nameof(span));
-
-            if (listSpan == span)
-                return list.ToString();
-
-            return list.ToString().Substring(span.Start - listSpan.Start, span.Length);
-        }
-
-        //TODO: make public
-        internal static string ToFullString<TNode>(this SyntaxList<TNode> list, TextSpan span) where TNode : SyntaxNode
-        {
-            if (list.Count == 0)
-                return "";
-
-            TextSpan listSpan = list.FullSpan;
-
-            if (!listSpan.Contains(span))
-                throw new ArgumentException("", nameof(span));
-
-            if (listSpan == span)
-                return list.ToFullString();
-
-            return list.ToFullString().Substring(span.Start - listSpan.Start, span.Length);
-=======
         //TODO: make public ToString(SyntaxList<TNode>, TextSpan)
         internal static string ToString<TNode>(this SyntaxList<TNode> list, TextSpan span) where TNode : SyntaxNode
         {
@@ -557,7 +488,6 @@
             {
                 return list.ToFullString().Substring(span.Start - listFullSpan.Start, span.Length);
             }
->>>>>>> a5675458
         }
         #endregion SyntaxList<T>
 
