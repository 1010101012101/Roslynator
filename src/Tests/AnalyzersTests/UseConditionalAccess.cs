--- conflicted
+++ resolved
@@ -80,6 +80,8 @@
                 if ((x != null) && (x.Value == (NonNullConst)) && x.IsFoo) { }
 
                 if ((x != null) && (x.Value != (null)) && x.IsFoo) { }
+
+                if (x != null && x.ToString() != null && x.ToString().ToString() != null && x.IsFoo) { }
             }
         }
 
@@ -113,43 +115,6 @@
                 if (x != null &&
                     x.Value.Value2.Length > 1) { }
 
-<<<<<<< HEAD
-=======
-                if (x != null && x.ToString() != null && x.ToString().ToString() != null && x.IsFoo) { }
-            }
-        }
-
-        private struct FooNullable
-        {
-            private const string NonNullConst = "x";
-
-            public bool IsFoo { get; }
-
-            public string Value2 { get; }
-
-            public bool BoolMethod()
-            {
-                return false;
-            }
-
-            public void VoidMethod()
-            {
-                FooNullable? x = null;
-
-                if (x != null &&
-                    x.Value.BoolMethod()) { }
-
-                if (null != x &&
-                    x.Value.BoolMethod()) { }
-
-                if (x != null
-                    && x.Value.BoolMethod() //
-                    && x.Value.BoolMethod()) { }
-
-                if (x != null &&
-                    x.Value.Value2.Length > 1) { }
-
->>>>>>> aa73b7cc
                 if (x != null &&
                     !x.Value.BoolMethod()) { }
 
@@ -185,11 +150,8 @@
                 if ((x != null) && (x.Value.Value2 != (null)) && x.Value.IsFoo) { }
 
                 if (x != null && !x.Value.IsFoo && x.Value.IsFoo) { }
-<<<<<<< HEAD
-=======
 
                 if (x != null && x.Value.ToString() != null && x.Value.ToString().ToString() != null && x.Value.IsFoo) { }
->>>>>>> aa73b7cc
             }
         }
 
