--- conflicted
+++ resolved
@@ -771,10 +771,7 @@
 ", options: Options.AddAllowedCompilerDiagnosticId("CS1525"));
         }
 
-<<<<<<< HEAD
-        [Fact, Trait(Traits.Analyzer, DiagnosticIdentifiers.SimplifyCodeBranching)]
-=======
-        [Fact]
+        [Fact, Trait(Traits.Analyzer, DiagnosticIdentifiers.SimplifyCodeBranching)]
         public async Task TestNoDiagnostic_While_ConditionContainsLocalDefinedInLoopBody_LocalDeclaration()
         {
             await VerifyNoDiagnosticAsync(@"
@@ -877,7 +874,6 @@
         }
 
         [Fact]
->>>>>>> 2b1eff36
         public async Task TestNoDiagnostic_Do()
         {
             await VerifyNoDiagnosticAsync(@"
@@ -974,7 +970,7 @@
         } while (f1);
     }
 }
-", options: Options.AddAllowedCompilerDiagnosticId("CS1525"));
+");
         }
 
         [Fact]
@@ -1080,7 +1076,7 @@
         while (true);
     }
 }
-");
+", options: Options.AddAllowedCompilerDiagnosticId("CS1525"));
         }
     }
 }