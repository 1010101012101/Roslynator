--- conflicted
+++ resolved
@@ -1065,9 +1065,6 @@
             return Syntax.StringConcatenationExpressionInfo.Create(binaryExpression, semanticModel, cancellationToken);
         }
 
-<<<<<<< HEAD
-        internal static StringConcatenationExpressionInfo StringConcatenationExpressionInfo(
-=======
         /// <summary>
         /// Creates a new <see cref="Syntax.StringConcatenationExpressionInfo"/> from the specified expression chain.
         /// </summary>
@@ -1076,7 +1073,6 @@
         /// <param name="cancellationToken"></param>
         /// <returns></returns>
         public static StringConcatenationExpressionInfo StringConcatenationExpressionInfo(
->>>>>>> a5df4b47
             in ExpressionChain expressionChain,
             SemanticModel semanticModel,
             CancellationToken cancellationToken = default(CancellationToken))
