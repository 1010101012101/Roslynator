--- conflicted
+++ resolved
@@ -926,7 +926,6 @@
             return default(TNode);
         }
 
-<<<<<<< HEAD
         internal static SyntaxNode GetParent(this SyntaxNode node, bool ascendOutOfTrivia)
         {
             SyntaxNode parent = node.Parent;
@@ -939,7 +938,8 @@
             }
 
             return parent;
-=======
+        }
+
         internal static SyntaxNode WalkUp(this SyntaxNode node, Func<SyntaxNode, bool> predicate)
         {
             while (true)
@@ -958,7 +958,6 @@
             }
 
             return node;
->>>>>>> 349ec532
         }
         #endregion SyntaxNode
 
