﻿<?xml version="1.0" encoding="utf-8"?>
<CodeFixes>
  <CodeFix Id="RCF0001" Identifier="RemoveUnusedVariable" Title="Remove unused variable">
    <FixableDiagnosticIds>
      <Id>CS0168</Id>
      <Id>CS0219</Id>
    </FixableDiagnosticIds>
  </CodeFix>
  <CodeFix Id="RCF0002" Identifier="AddBreakStatementToSwitchSection" Title="Add break statement to switch section">
    <FixableDiagnosticIds>
      <Id>CS0163</Id>
      <Id>CS8070</Id>
    </FixableDiagnosticIds>
  </CodeFix>
  <CodeFix Id="RCF0003" Identifier="CreateSingletonArray" Title="Create singleton array">
    <FixableDiagnosticIds>
      <Id>CS0266</Id>
    </FixableDiagnosticIds>
  </CodeFix>
  <CodeFix Id="RCF0004" Identifier="AddOutModifierToArgument" Title="Add 'out' modifier to argument">
    <FixableDiagnosticIds>
      <Id>CS1620</Id>
    </FixableDiagnosticIds>
  </CodeFix>
  <CodeFix Id="RCF0005" Identifier="MoveBaseClassBeforeAnyInterface" Title="Base base class before any interface">
    <FixableDiagnosticIds>
      <Id>CS1722</Id>
    </FixableDiagnosticIds>
  </CodeFix>
  <CodeFix Id="RCF0006" Identifier="AddOverrideModifier" Title="Add 'override' modifier">
    <FixableDiagnosticIds>
      <Id>CS0114</Id>
    </FixableDiagnosticIds>
  </CodeFix>
  <CodeFix Id="RCF0007" Identifier="AddNewModifier" Title="Add 'new' modifier">
    <FixableDiagnosticIds>
      <Id>CS0114</Id>
    </FixableDiagnosticIds>
  </CodeFix>
  <CodeFix Id="RCF0008" Identifier="ExtractDeclarationFromUsingStatement" Title="Extract declaration from using statement">
    <FixableDiagnosticIds>
      <Id>CS1674</Id>
    </FixableDiagnosticIds>
  </CodeFix>
  <CodeFix Id="RCF0009" Identifier="AddBracesToDeclarationOrLabeledStatement" Title="Add braces to declaration or labeled statement">
    <FixableDiagnosticIds>
      <Id>CS1023</Id>
    </FixableDiagnosticIds>
  </CodeFix>
  <CodeFix Id="RCF0010" Identifier="MarkOperatorAsPublicAndStatic" Title="Mark operator as 'public' and 'static'">
    <FixableDiagnosticIds>
      <Id>CS0558</Id>
    </FixableDiagnosticIds>
  </CodeFix>
  <CodeFix Id="RCF0011" Identifier="RemoveDuplicateModifier" Title="Remove duplicate modifier">
    <FixableDiagnosticIds>
      <Id>CS1004</Id>
    </FixableDiagnosticIds>
  </CodeFix>
  <CodeFix Id="RCF0012" Identifier="RemoveDuplicateAttribute" Title="Remove duplicate attribute">
    <FixableDiagnosticIds>
      <Id>CS0579</Id>
    </FixableDiagnosticIds>
  </CodeFix>
  <CodeFix Id="RCF0013" Identifier="RemoveNewModifier" Title="Remove new modifier">
    <FixableDiagnosticIds>
      <Id>CS0109</Id>
    </FixableDiagnosticIds>
  </CodeFix>
  <CodeFix Id="RCF0014" Identifier="RemoveUnusedLabel" Title="Remove unused label">
    <FixableDiagnosticIds>
      <Id>CS0164</Id>
    </FixableDiagnosticIds>
  </CodeFix>
  <CodeFix Id="RCF0016" Identifier="AddDocumentationComment" Title="Add documentation comment">
    <FixableDiagnosticIds>
      <Id>CS1591</Id>
    </FixableDiagnosticIds>
  </CodeFix>
  <CodeFix Id="RCF0017" Identifier="RemoveUnreachableCode" Title="Unreachable code detected">
    <FixableDiagnosticIds>
      <Id>CS0162</Id>
    </FixableDiagnosticIds>
  </CodeFix>
  <CodeFix Id="RCF0018" Identifier="ChangeMethodReturnType" Title="Change method return type">
    <FixableDiagnosticIds>
      <Id>CS0508</Id>
      <Id>CS0766</Id>
<<<<<<< HEAD
=======
      <Id>CS1624</Id>
>>>>>>> 761012b5
      <Id>CS1983</Id>
    </FixableDiagnosticIds>
  </CodeFix>
  <CodeFix Id="RCF0019" Identifier="MemberTypeMustMatchOverriddenMemberType" Title="Member type must match overridden member type">
    <FixableDiagnosticIds>
      <Id>CS1715</Id>
    </FixableDiagnosticIds>
  </CodeFix>
  <CodeFix Id="RCF0020" Identifier="AddReturnStatementThatReturnsDefaultValue" Title="Add return statement that returns default value">
    <FixableDiagnosticIds>
      <Id>CS0161</Id>
      <Id>CS1643</Id>
    </FixableDiagnosticIds>
  </CodeFix>
  <CodeFix Id="RCF0021" Identifier="UseYieldReturnInsteadOfReturn" Title="Use yield return instead of return">
    <FixableDiagnosticIds>
      <Id>CS0029</Id>
      <Id>CS1622</Id>
    </FixableDiagnosticIds>
  </CodeFix>
  <CodeFix Id="RCF0022" Identifier="ReplaceStringLiteralWithCharacterLiteral" Title="Replace string literal with character literal">
    <FixableDiagnosticIds>
      <Id>CS0029</Id>
    </FixableDiagnosticIds>
  </CodeFix>
  <CodeFix Id="RCF0023" Identifier="AddComparisonWithBooleanLiteral" Title="Add comparison with boolean literal">
    <FixableDiagnosticIds>
      <Id>CS0019</Id>
      <Id>CS0266</Id>
    </FixableDiagnosticIds>
  </CodeFix>
  <CodeFix Id="RCF0024" Identifier="RemovePropertyOrFieldInitializer" Title="Remove property or field initializer">
    <FixableDiagnosticIds>
      <Id>CS0573</Id>
    </FixableDiagnosticIds>
  </CodeFix>
  <CodeFix Id="RCF0025" Identifier="AddPartialModifier" Title="Add 'partial' modifier">
    <FixableDiagnosticIds>
      <Id>CS0101</Id>
      <Id>CS0102</Id>
      <Id>CS0260</Id>
      <Id>CS0751</Id>
    </FixableDiagnosticIds>
  </CodeFix>
  <CodeFix Id="RCF0026" Identifier="AddBody" Title="Add body">
    <FixableDiagnosticIds>
      <Id>CS0501</Id>
      <Id>CS0756</Id>
      <Id>CS8112</Id>
    </FixableDiagnosticIds>
  </CodeFix>
  <CodeFix Id="RCF0027" Identifier="RemoveRefModifier" Title="Remove 'ref' modifier">
    <FixableDiagnosticIds>
      <Id>CS0192</Id>
      <Id>CS1615</Id>
      <Id>CS1988</Id>
      <Id>CS1623</Id>
    </FixableDiagnosticIds>
  </CodeFix>
  <CodeFix Id="RCF0028" Identifier="RemoveRedundantAssignment" Title="Remove redundant assignment">
    <FixableDiagnosticIds>
      <Id>CS1717</Id>
    </FixableDiagnosticIds>
  </CodeFix>
  <CodeFix Id="RCF0029" Identifier="ChangeAccessibility" Title="Change accessibility">
    <FixableDiagnosticIds>
      <Id>CS0261</Id>
      <Id>CS0442</Id>
      <Id>CS0507</Id>
      <Id>CS0628</Id>
      <Id>CS1057</Id>
      <Id>CS1527</Id>
    </FixableDiagnosticIds>
  </CodeFix>
  <CodeFix Id="RCF0030" Identifier="ChangeTypeOfParamsParameter" Title="Change type of 'params' parameter">
    <FixableDiagnosticIds>
      <Id>CS0225</Id>
    </FixableDiagnosticIds>
  </CodeFix>
  <CodeFix Id="RCF0031" Identifier="UseUncheckedExpression" Title="Use unchecked expression">
    <FixableDiagnosticIds>
      <Id>CS0221</Id>
    </FixableDiagnosticIds>
  </CodeFix>
  <CodeFix Id="RCF0032" Identifier="RemoveImplementationFromAbstractMember" Title="Remove implementation from abstract member">
    <FixableDiagnosticIds>
      <Id>CS0069</Id>
      <Id>CS0500</Id>
      <Id>CS0531</Id>
    </FixableDiagnosticIds>
  </CodeFix>
  <CodeFix Id="RCF0033" Identifier="AddStaticModifier" Title="Add 'static' modifier">
    <FixableDiagnosticIds>
      <Id>CS0708</Id>
      <Id>CS0710</Id>
      <Id>CS1105</Id>
      <Id>CS1106</Id>
    </FixableDiagnosticIds>
  </CodeFix>
  <CodeFix Id="RCF0034" Identifier="MakeContainingClassAbstract" Title="Make containing class abstract">
    <FixableDiagnosticIds>
      <Id>CS0513</Id>
    </FixableDiagnosticIds>
  </CodeFix>
  <CodeFix Id="RCF0036" Identifier="SynchronizeAccessibility" Title="SynchronizeAccessibility">
    <FixableDiagnosticIds>
      <Id>CS0262</Id>
    </FixableDiagnosticIds>
  </CodeFix>
  <CodeFix Id="RCF0037" Identifier="RemoveArgumentList" Title="Remove argument list">
    <FixableDiagnosticIds>
      <Id>CS1955</Id>
    </FixableDiagnosticIds>
  </CodeFix>
  <CodeFix Id="RCF0038" Identifier="FixMemberAccessName" Title="Fix member access name">
    <FixableDiagnosticIds>
      <Id>CS1061</Id>
    </FixableDiagnosticIds>
  </CodeFix>
  <CodeFix Id="RCF0039" Identifier="AddArgumentList" Title="Add argument list">
    <FixableDiagnosticIds>
      <Id>CS0023</Id>
      <Id>CS0428</Id>
      <Id>CS0201</Id>
      <Id>CS1526</Id>
    </FixableDiagnosticIds>
  </CodeFix>
  <CodeFix Id="RCF0040" Identifier="InitializeLocalVariableWithDefaultValue" Title="Initialize local variable with default value">
    <FixableDiagnosticIds>
      <Id>CS0165</Id>
    </FixableDiagnosticIds>
  </CodeFix>
  <CodeFix Id="RCF0041" Identifier="ChangeTypeOfLocalVariable" Title="Change type of local variable">
    <FixableDiagnosticIds>
      <Id>CS0123</Id>
      <Id>CS0407</Id>
      <Id>CS0815</Id>
    </FixableDiagnosticIds>
  </CodeFix>
  <CodeFix Id="RCF0042" Identifier="MakeMemberNonStatic" Title="Make member non-static">
    <FixableDiagnosticIds>
      <Id>CS0120</Id>
    </FixableDiagnosticIds>
  </CodeFix>
  <CodeFix Id="RCF0043" Identifier="RemoveConstraintClauses" Title="Remove constraint clauses">
    <FixableDiagnosticIds>
      <Id>CS0080</Id>
    </FixableDiagnosticIds>
  </CodeFix>
  <CodeFix Id="RCF0044" Identifier="AddTypeArgument" Title="Add type argument">
    <FixableDiagnosticIds>
      <Id>CS0305</Id>
    </FixableDiagnosticIds>
  </CodeFix>
  <CodeFix Id="RCF0045" Identifier="RemoveConstModifier" Title="Remove 'const' modifier">
    <FixableDiagnosticIds>
      <Id>CS0133</Id>
    </FixableDiagnosticIds>
  </CodeFix>
  <CodeFix Id="RCF0046" Identifier="RemoveEmptySwitchStatement" Title="Remove empty switch statement">
    <FixableDiagnosticIds>
      <Id>CS1522</Id>
    </FixableDiagnosticIds>
  </CodeFix>
  <CodeFix Id="RCF0047" Identifier="IntroduceLocalVariable" Title="Introduce local variable">
    <FixableDiagnosticIds>
      <Id>CS0201</Id>
    </FixableDiagnosticIds>
  </CodeFix>
  <CodeFix Id="RCF0048" Identifier="UseExplicitTypeInsteadOfVar" Title="Use explicit type instead of 'var'">
    <FixableDiagnosticIds>
      <Id>CS0819</Id>
      <Id>CS0822</Id>
    </FixableDiagnosticIds>
  </CodeFix>
  <CodeFix Id="RCF0049" Identifier="RemoveAwaitKeyword" Title="Remove 'await' keyword">
    <FixableDiagnosticIds>
      <Id>CS1061</Id>
    </FixableDiagnosticIds>
  </CodeFix>
  <CodeFix Id="RCF0050" Identifier="WrapInUnsafeStatement" Title="Wrap in unsafe statement">
    <FixableDiagnosticIds>
      <Id>CS0214</Id>
    </FixableDiagnosticIds>
  </CodeFix>
  <CodeFix Id="RCF0051" Identifier="MakeContainingDeclarationUnsafe" Title="Make containing declaration unsafe">
    <FixableDiagnosticIds>
      <Id>CS0214</Id>
    </FixableDiagnosticIds>
  </CodeFix>
  <CodeFix Id="RCF0052" Identifier="RemoveReturnKeyword" Title="Remove 'return' keyword" IsEnabledByDefault="false">
    <FixableDiagnosticIds>
      <Id>CS0127</Id>
      <Id>CS1997</Id>
    </FixableDiagnosticIds>
  </CodeFix>
  <CodeFix Id="RCF0053" Identifier="RemoveParametersFromStaticConstructor" Title="Remove parameters from static constructor">
    <FixableDiagnosticIds>
      <Id>CS0132</Id>
    </FixableDiagnosticIds>
  </CodeFix>
  <CodeFix Id="RCF0054" Identifier="ReorderModifiers" Title="Reorder modifiers">
    <FixableDiagnosticIds>
      <Id>CS0267</Id>
    </FixableDiagnosticIds>
  </CodeFix>
  <CodeFix Id="RCF0055" Identifier="RemoveInvalidModifier" Title="Remove invalid modifier">
    <FixableDiagnosticIds>
      <Id>CS0107</Id>
      <Id>CS0112</Id>
      <Id>CS0115</Id>
      <Id>CS0275</Id>
      <Id>CS0441</Id>
      <Id>CS0515</Id>
      <Id>CS0678</Id>
      <Id>CS0750</Id>
      <Id>CS0753</Id>
      <Id>CS0759</Id>
      <Id>CS1609</Id>
      <Id>CS1994</Id>
    </FixableDiagnosticIds>
  </CodeFix>
  <CodeFix Id="RCF0056" Identifier="RemoveMemberDeclaration" Title="Remove member declaration">
    <FixableDiagnosticIds>
      <Id>CS0114</Id>
      <Id>CS0541</Id>
      <Id>CS0525</Id>
      <Id>CS0567</Id>
      <Id>CS0568</Id>
      <Id>CS0575</Id>
    </FixableDiagnosticIds>
  </CodeFix>
  <CodeFix Id="RCF0057" Identifier="RemoveReturnExpression" Title="Remove return expression" IsEnabledByDefault="false">
    <FixableDiagnosticIds>
      <Id>CS0127</Id>
      <Id>CS1997</Id>
    </FixableDiagnosticIds>
  </CodeFix>
  <CodeFix Id="RCF0058" Identifier="ReplaceNullLiteralExpressionWithDefaultValue" Title="Replace 'null' with default value">
    <FixableDiagnosticIds>
      <Id>CS0037</Id>
      <Id>CS0403</Id>
      <Id>CS1503</Id>
      <Id>CS1750</Id>
    </FixableDiagnosticIds>
  </CodeFix>
  <CodeFix Id="RCF0059" Identifier="ReplaceVariableDeclarationWithAssignment" Title="Replace variable declaration with assignment">
    <FixableDiagnosticIds>
      <Id>CS0128</Id>
      <Id>CS0136</Id>
    </FixableDiagnosticIds>
  </CodeFix>
  <CodeFix Id="RCF0060" Identifier="RemoveThisModifier" Title="Remove 'this' modifier">
    <FixableDiagnosticIds>
      <Id>CS1100</Id>
      <Id>CS1105</Id>
      <Id>CS1106</Id>
    </FixableDiagnosticIds>
  </CodeFix>
  <CodeFix Id="RCF0061" Identifier="RemoveTypeParameter" Title="Remove type parameter">
    <FixableDiagnosticIds>
      <Id>CS0693</Id>
    </FixableDiagnosticIds>
  </CodeFix>
  <CodeFix Id="RCF0062" Identifier="MakeContainingClassNonStatic" Title="Make containing class non-static">
    <FixableDiagnosticIds>
      <Id>CS0708</Id>
      <Id>CS0710</Id>
    </FixableDiagnosticIds>
  </CodeFix>
  <CodeFix Id="RCF0063" Identifier="AddCastExpression" Title="Add cast expression">
    <FixableDiagnosticIds>
      <Id>CS0173</Id>
    </FixableDiagnosticIds>
  </CodeFix>
  <CodeFix Id="RCF0064" Identifier="MoveConstraint" Title="Move constraint">
    <FixableDiagnosticIds>
      <Id>CS0401</Id>
      <Id>CS0449</Id>
    </FixableDiagnosticIds>
  </CodeFix>
  <CodeFix Id="RCF0065" Identifier="RemoveConstraint" Title="Remove constraint">
    <FixableDiagnosticIds>
      <Id>CS0405</Id>
      <Id>CS0450</Id>
      <Id>CS0451</Id>
      <Id>CS0714</Id>
    </FixableDiagnosticIds>
  </CodeFix>
  <CodeFix Id="RCF0066" Identifier="CombineConstraintClauses" Title="Combine constraint clauses">
    <FixableDiagnosticIds>
      <Id>CS0409</Id>
    </FixableDiagnosticIds>
  </CodeFix>
  <CodeFix Id="RCF0067" Identifier="AssignDefaultValueToOutParameter" Title="Assign default value to 'out' parameter">
    <FixableDiagnosticIds>
      <Id>CS0177</Id>
    </FixableDiagnosticIds>
  </CodeFix>
  <CodeFix Id="RCF0068" Identifier="MakeClassNonStatic" Title="Make class non-static">
    <FixableDiagnosticIds>
      <Id>CS0713</Id>
      <Id>CS0714</Id>
      <Id>CS0718</Id>
    </FixableDiagnosticIds>
  </CodeFix>
  <CodeFix Id="RCF0069" Identifier="RemoveYieldKeyword" Title="Remove 'yield' keyword">
    <FixableDiagnosticIds>
      <Id>CS1621</Id>
    </FixableDiagnosticIds>
  </CodeFix>
  <CodeFix Id="RCF0070" Identifier="RemoveOutModifier" Title="Remove 'out' modifier">
    <FixableDiagnosticIds>
      <Id>CS0192</Id>
      <Id>CS1988</Id>
      <Id>CS1623</Id>
    </FixableDiagnosticIds>
  </CodeFix>
  <CodeFix Id="RCF0071" Identifier="RemoveAttribute" Title="Remove attribute">
    <FixableDiagnosticIds>
      <Id>CS0592</Id>
      <Id>CS1689</Id>
    </FixableDiagnosticIds>
  </CodeFix>
  <CodeFix Id="RCF0072" Identifier="RemoveJumpStatement" Title="Remove jump statement">
    <FixableDiagnosticIds>
      <Id>CS0139</Id>
    </FixableDiagnosticIds>
  </CodeFix>
  <CodeFix Id="RCF0073" Identifier="UseCoalesceExpression" Title="Use coalesce expression">
    <FixableDiagnosticIds>
      <Id>CS0266</Id>
    </FixableDiagnosticIds>
  </CodeFix>
  <CodeFix Id="RCF0074" Identifier="ReplaceAsExpressionWithCastExpression" Title="Replace as expression with cast expression">
    <FixableDiagnosticIds>
      <Id>CS0077</Id>
    </FixableDiagnosticIds>
  </CodeFix>
  <CodeFix Id="RCF0075" Identifier="RemoveConditionThatIsAlwaysEqualToTrueOrFalse" Title="Remove condition that is always equal to true/false">
    <FixableDiagnosticIds>
      <Id>CS0472</Id>
    </FixableDiagnosticIds>
  </CodeFix>
  <CodeFix Id="RCF0076" Identifier="IntroduceField" Title="Introduce field">
    <FixableDiagnosticIds>
      <Id>CS0201</Id>
    </FixableDiagnosticIds>
  </CodeFix>
  <CodeFix Id="RCF0077" Identifier="ReplaceElementAccessWithInvocation" Title="Replace element access with invocation">
    <FixableDiagnosticIds>
      <Id>CS0021</Id>
    </FixableDiagnosticIds>
  </CodeFix>
  <CodeFix Id="RCF0078" Identifier="AddVariableType" Title="Add variable type">
    <FixableDiagnosticIds>
      <Id>CS0103</Id>
    </FixableDiagnosticIds>
  </CodeFix>
  <CodeFix Id="RCF0079" Identifier="ReplaceBreakWithContinue" Title="Replace 'break' with 'continue'">
    <FixableDiagnosticIds>
      <Id>CS0139</Id>
    </FixableDiagnosticIds>
  </CodeFix>
  <CodeFix Id="RCF0080" Identifier="ChangeMemberTypeAccordingToReturnExpression" Title="Change member type according to return expression">
    <FixableDiagnosticIds>
      <Id>CS0029</Id>
      <Id>CS0127</Id>
      <Id>CS0201</Id>
      <Id>CS0266</Id>
      <Id>CS1997</Id>
    </FixableDiagnosticIds>
  </CodeFix>
  <CodeFix Id="RCF0081" Identifier="ReturnDefaultValue" Title="Return default value">
    <FixableDiagnosticIds>
      <Id>CS0126</Id>
    </FixableDiagnosticIds>
  </CodeFix>
  <CodeFix Id="RCF0082" Identifier="DefineMatchingOperator" Title="Define matching operator">
    <FixableDiagnosticIds>
      <Id>CS0216</Id>
    </FixableDiagnosticIds>
  </CodeFix>
  <CodeFix Id="RCF0083" Identifier="DefineObjectEquals" Title="Define object.Equals">
    <FixableDiagnosticIds>
      <Id>CS0660</Id>
    </FixableDiagnosticIds>
  </CodeFix>
  <CodeFix Id="RCF0084" Identifier="DefineObjectGetHashCode" Title="Define object.GetHashCode">
    <FixableDiagnosticIds>
      <Id>CS0659</Id>
      <Id>CS0661</Id>
    </FixableDiagnosticIds>
  </CodeFix>
  <CodeFix Id="RCF0085" Identifier="ChangeArrayType" Title="Change array type">
    <FixableDiagnosticIds>
      <Id>CS0246</Id>
    </FixableDiagnosticIds>
  </CodeFix>
  <CodeFix Id="RCF0086" Identifier="AddMissingType" Title="Add missing type">
    <FixableDiagnosticIds>
      <Id>CS1031</Id>
    </FixableDiagnosticIds>
  </CodeFix>
  <CodeFix Id="RCF0087" Identifier="ReplaceConditionalExpressionWithIfElse" Title="Replace conditional expression with if-else">
    <FixableDiagnosticIds>
      <Id>CS0201</Id>
    </FixableDiagnosticIds>
  </CodeFix>
  <CodeFix Id="RCF0088" Identifier="RemoveSemicolon" Title="Remove semicolon">
    <FixableDiagnosticIds>
      <Id>CS1597</Id>
    </FixableDiagnosticIds>
  </CodeFix>
  <CodeFix Id="RCF0089" Identifier="RemoveConditionalAccess" Title="Remove conditional access">
    <FixableDiagnosticIds>
      <Id>CS0023</Id>
    </FixableDiagnosticIds>
  </CodeFix>
  <CodeFix Id="RCF0090" Identifier="ChangeTypeAccordingToInitializer" Title="Change type according to initializer">
    <FixableDiagnosticIds>
      <Id>CS0029</Id>
    </FixableDiagnosticIds>
  </CodeFix>
  <CodeFix Id="RCF0091" Identifier="ChangeForEachType" Title="Change foreach type">
    <FixableDiagnosticIds>
      <Id>CS0030</Id>
    </FixableDiagnosticIds>
  </CodeFix>
  <CodeFix Id="RCF0092" Identifier="ChangeTypeToVar" Title="Change type to var">
    <FixableDiagnosticIds>
      <Id>CS0029</Id>
      <Id>CS0030</Id>
    </FixableDiagnosticIds>
  </CodeFix>
  <CodeFix Id="RCF0093" Identifier="RemoveDefaultValueFromParameter" Title="Remove default value from parameter">
    <FixableDiagnosticIds>
      <Id>CS1751</Id>
      <Id>CS1743</Id>
    </FixableDiagnosticIds>
  </CodeFix>
  <CodeFix Id="RCF0094" Identifier="ReplaceConstantWithField" Title="Replace constant with field">
    <FixableDiagnosticIds>
      <Id>CS0133</Id>
    </FixableDiagnosticIds>
  </CodeFix>
  <CodeFix Id="RCF0095" Identifier="ReplaceStructWithClass" Title="Replace struct with class">
    <FixableDiagnosticIds>
      <Id>CS0527</Id>
    </FixableDiagnosticIds>
  </CodeFix>
  <CodeFix Id="RCF0096" Identifier="ReplaceYieldReturnWithForEach" Title="Replace yield return with foreach">
    <FixableDiagnosticIds>
      <Id>CS0029</Id>
    </FixableDiagnosticIds>
  </CodeFix>
  <CodeFix Id="RCF0097" Identifier="ReplaceComparisonWithAssignment" Title="Replace comparison with assignment">
    <FixableDiagnosticIds>
      <Id>CS0201</Id>
    </FixableDiagnosticIds>
  </CodeFix>
  <CodeFix Id="RCF0098" Identifier="AddModifierAbstract" Title="Add modifier 'abstract'">
    <FixableDiagnosticIds>
      <Id>CS0501</Id>
    </FixableDiagnosticIds>
  </CodeFix>
  <CodeFix Id="RCF0099" Identifier="MakeMemberReadOnly" Title="Make member read-only'">
    <FixableDiagnosticIds>
      <Id>CS8340</Id>
    </FixableDiagnosticIds>
  </CodeFix>
  <CodeFix Id="RCF0100" Identifier="RemoveSealedModifier" Title="Remove 'sealed' modifier">
    <FixableDiagnosticIds>
      <Id>CS0238</Id>
    </FixableDiagnosticIds>
  </CodeFix>
  <CodeFix Id="RCF0101" Identifier="RemoveVirtualModifier" Title="Remove 'virtual' modifier">
    <FixableDiagnosticIds>
      <Id>CS0549</Id>
    </FixableDiagnosticIds>
  </CodeFix>
  <CodeFix Id="RCF0102" Identifier="MakeContainingClassUnsealed" Title="Make containing class unsealed">
    <FixableDiagnosticIds>
      <Id>CS0549</Id>
    </FixableDiagnosticIds>
  </CodeFix>
  <CodeFix Id="RCF0103" Identifier="RemoveSwitchLabel" Title="RemoveSwitchLabel">
    <FixableDiagnosticIds>
      <Id>CS0152</Id>
    </FixableDiagnosticIds>
  </CodeFix>
  <CodeFix Id="RCF0104" Identifier="RenameDestructorToMatchClassName" Title="Rename destructor to match class name">
    <FixableDiagnosticIds>
      <Id>CS0574</Id>
    </FixableDiagnosticIds>
  </CodeFix>
  <CodeFix Id="RCF0105" Identifier="RemoveBaseList" Title="Remove base list">
    <FixableDiagnosticIds>
      <Id>CS0713</Id>
      <Id>CS0714</Id>
    </FixableDiagnosticIds>
  </CodeFix>
  <CodeFix Id="RCF0106" Identifier="AddDefaultValueToParameter" Title="Add default value to parameter">
    <FixableDiagnosticIds>
      <Id>CS1737</Id>
    </FixableDiagnosticIds>
  </CodeFix>
  <CodeFix Id="RCF0107" Identifier="AddMissingComma" Title="Add missing comma">
    <FixableDiagnosticIds>
      <Id>CS1003</Id>
    </FixableDiagnosticIds>
  </CodeFix>
</CodeFixes><|MERGE_RESOLUTION|>--- conflicted
+++ resolved
@@ -86,10 +86,7 @@
     <FixableDiagnosticIds>
       <Id>CS0508</Id>
       <Id>CS0766</Id>
-<<<<<<< HEAD
-=======
       <Id>CS1624</Id>
->>>>>>> 761012b5
       <Id>CS1983</Id>
     </FixableDiagnosticIds>
   </CodeFix>
