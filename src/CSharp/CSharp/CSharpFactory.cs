--- conflicted
+++ resolved
@@ -2029,12 +2029,8 @@
                 parameterList,
                 default(SyntaxList<TypeParameterConstraintClauseSyntax>),
                 default(BlockSyntax),
-<<<<<<< HEAD
-                expressionBody);
-=======
                 expressionBody,
                 SemicolonToken());
->>>>>>> d1aba2b9
         }
         #endregion Statement
 
