﻿// Copyright (c) Josef Pihrt. All rights reserved. Licensed under the Apache License, Version 2.0. See License.txt in the project root for license information.

using System.Threading.Tasks;
using Microsoft.CodeAnalysis;
using Microsoft.CodeAnalysis.CodeFixes;
using Microsoft.CodeAnalysis.Diagnostics;
using Roslynator.CSharp.Analysis.UsePatternMatching;
using Roslynator.CSharp.CodeFixes;
using Xunit;

#pragma warning disable RCS1090

namespace Roslynator.CSharp.Analysis.Tests
{
    public class RCS1221UsePatternMatchingInsteadOfAsAndNullCheckTests : AbstractCSharpCodeFixVerifier
    {
        public override DiagnosticDescriptor Descriptor { get; } = DiagnosticDescriptors.UsePatternMatchingInsteadOfAsAndNullCheck;

        public override DiagnosticAnalyzer Analyzer { get; } = new UsePatternMatchingInsteadOfAsAndNullCheckAnalyzer();

        public override CodeFixProvider FixProvider { get; } = new UsePatternMatchingInsteadOfAsAndNullCheckCodeFixProvider();

        [Fact, Trait(Traits.Analyzer, DiagnosticIdentifiers.UsePatternMatchingInsteadOfAsAndNullCheck)]
        public async Task Test_EqualsToNull()
        {
            await VerifyDiagnosticAndFixAsync(@"
class C
{
    void M()
    {
        object x = null;

        [|var s = x as string;|]
        if (s == null)
        {
            return;
        }
    }
}
", @"
class C
{
    void M()
    {
        object x = null;

        if (!(x is string s))
        {
            return;
        }
    }
}
");
        }

<<<<<<< HEAD
        [Fact, Trait(Traits.Analyzer, DiagnosticIdentifiers.UsePatternMatchingInsteadOfAsAndNullCheck)]
=======
        [Fact]
        public async Task Test_EqualsToNull_ExplicitType()
        {
            await VerifyDiagnosticAndFixAsync(@"
class C
{
    void M()
    {
        object x = null;

        [|string s = x as string;|]
        if (s == null)
            return;
    }
}
", @"
class C
{
    void M()
    {
        object x = null;

        if (!(x is string s))
            return;
    }
}
");
        }

        [Fact]
>>>>>>> 31161ac7
        public async Task Test_IsNull()
        {
            await VerifyDiagnosticAndFixAsync(@"
class C
{
    void M()
    {
        object x = null;

        [|var s = x as string;|]
        if (s is null)
        {
            return;
        }
    }
}
", @"
class C
{
    void M()
    {
        object x = null;

        if (!(x is string s))
        {
            return;
        }
    }
}
");
        }

<<<<<<< HEAD
        [Fact, Trait(Traits.Analyzer, DiagnosticIdentifiers.UsePatternMatchingInsteadOfAsAndNullCheck)]
        public async Task TestNoDiagnostic()
=======
        [Fact]
        public async Task TestNoDiagnostic_MultipleLocalDeclarations()
>>>>>>> 31161ac7
        {
            await VerifyNoDiagnosticAsync(@"
class C
{
    void M()
    {
        object x = null;

        string s = x as string, y = x as string;
        if (s == null)
        {
            return;
        }
    }
}
");
        }

        [Fact]
        public async Task TestNoDiagnostic_NotSimpleIf()
        {
            await VerifyNoDiagnosticAsync(@"
class C
{
    void M()
    {
        object x = null;

        var s = x as string;
        if (s == null)
        {
            return;
        }
        else
        {
        }
    }
}
");
        }

        [Fact]
        public async Task TestNoDiagnostic_DoesNotContainJumpStatement()
        {
            await VerifyNoDiagnosticAsync(@"
class C
{
    void M()
    {
        object x = null;

        var s = x as string;
        if (s == null)
        {
            M();
        }
    }
}
");
        }

        [Fact]
        public async Task TestNoDiagnostic_NotEqualsToNull()
        {
            await VerifyNoDiagnosticAsync(@"
class C
{
    void M()
    {
        object x = null;

        var s = x as string;
        if (s != null)
        {
            return;
        }
    }
}
");
        }

        [Fact]
        public async Task TestNoDiagnostic_OtherVariableCheckedForNull()
        {
            await VerifyNoDiagnosticAsync(@"
class C
{
    void M()
    {
        object x = null;
        string s = null;

        var s2 = x as string;
        if (s == null)
        {
            return;
        }
    }
}
");
        }

        [Fact]
        public async Task TestNoDiagnostic_TypesDoNotEqual()
        {
            await VerifyNoDiagnosticAsync(@"
class C
{
    void M()
    {
        object x = null;

        object o = x as string;
        if (o == null)
        {
            return;
        }
    }
}
");
        }

        [Fact, Trait(Traits.Analyzer, DiagnosticIdentifiers.UsePatternMatchingInsteadOfAsAndNullCheck)]
        public async Task TestNoDiagnostic_Directive()
        {
            await VerifyNoDiagnosticAsync(@"
class C
{
    void M()
    {
        object x = null;

#region
        var s = x as string;
#endregion
        if (s == null)
        {
            return;
        }
    }
}
");
        }
    }
}<|MERGE_RESOLUTION|>--- conflicted
+++ resolved
@@ -53,10 +53,7 @@
 ");
         }
 
-<<<<<<< HEAD
-        [Fact, Trait(Traits.Analyzer, DiagnosticIdentifiers.UsePatternMatchingInsteadOfAsAndNullCheck)]
-=======
-        [Fact]
+        [Fact, Trait(Traits.Analyzer, DiagnosticIdentifiers.UsePatternMatchingInsteadOfAsAndNullCheck)]
         public async Task Test_EqualsToNull_ExplicitType()
         {
             await VerifyDiagnosticAndFixAsync(@"
@@ -86,7 +83,6 @@
         }
 
         [Fact]
->>>>>>> 31161ac7
         public async Task Test_IsNull()
         {
             await VerifyDiagnosticAndFixAsync(@"
@@ -119,13 +115,8 @@
 ");
         }
 
-<<<<<<< HEAD
-        [Fact, Trait(Traits.Analyzer, DiagnosticIdentifiers.UsePatternMatchingInsteadOfAsAndNullCheck)]
-        public async Task TestNoDiagnostic()
-=======
-        [Fact]
+        [Fact, Trait(Traits.Analyzer, DiagnosticIdentifiers.UsePatternMatchingInsteadOfAsAndNullCheck)]
         public async Task TestNoDiagnostic_MultipleLocalDeclarations()
->>>>>>> 31161ac7
         {
             await VerifyNoDiagnosticAsync(@"
 class C
