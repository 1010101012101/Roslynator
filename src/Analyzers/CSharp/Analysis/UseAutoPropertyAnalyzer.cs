﻿// Copyright (c) Josef Pihrt. All rights reserved. Licensed under the Apache License, Version 2.0. See License.txt in the project root for license information.

using System;
using System.Collections.Immutable;
using System.Diagnostics;
using System.Runtime.InteropServices;
using System.Threading;
using Microsoft.CodeAnalysis;
using Microsoft.CodeAnalysis.CSharp;
using Microsoft.CodeAnalysis.CSharp.Syntax;
using Microsoft.CodeAnalysis.Diagnostics;
using Roslynator.CSharp;
using Roslynator.CSharp.SyntaxWalkers;

namespace Roslynator.CSharp.Analysis
{
    [DiagnosticAnalyzer(LanguageNames.CSharp)]
    public class UseAutoPropertyAnalyzer : BaseDiagnosticAnalyzer
    {
        public override ImmutableArray<DiagnosticDescriptor> SupportedDiagnostics
        {
            get
            {
                return ImmutableArray.Create(
                    DiagnosticDescriptors.UseAutoProperty,
                    DiagnosticDescriptors.UseAutoPropertyFadeOut);
            }
        }

        public override void Initialize(AnalysisContext context)
        {
            if (context == null)
                throw new ArgumentNullException(nameof(context));

            base.Initialize(context);

            context.RegisterCompilationStartAction(startContext =>
            {
<<<<<<< HEAD
                if (!startContext.IsDiagnosticEnabled(DiagnosticDescriptors.UseAutoProperty))
=======
                if (startContext.IsAnalyzerSuppressed(DiagnosticDescriptors.UseAutoProperty))
>>>>>>> 2cf46aad
                    return;

                startContext.RegisterSyntaxNodeAction(AnalyzePropertyDeclaration, SyntaxKind.PropertyDeclaration);
            });
        }

        public static void AnalyzePropertyDeclaration(SyntaxNodeAnalysisContext context)
        {
            var property = (PropertyDeclarationSyntax)context.Node;

            if (property.ContainsDiagnostics)
                return;

            SemanticModel semanticModel = context.SemanticModel;
            CancellationToken cancellationToken = context.CancellationToken;

            IFieldSymbol fieldSymbol = null;

            AccessorDeclarationSyntax getter = null;
            AccessorDeclarationSyntax setter = null;

            ArrowExpressionClauseSyntax expressionBody = property.ExpressionBody;

            if (expressionBody != null)
            {
                IdentifierNameSyntax identifierName = GetIdentifierNameFromExpression(expressionBody.Expression);

                if (identifierName != null)
                    fieldSymbol = GetBackingFieldSymbol(identifierName, semanticModel, cancellationToken);
            }
            else
            {
                getter = property.Getter();

                if (getter != null)
                {
                    setter = property.Setter();

                    if (setter != null)
                    {
                        fieldSymbol = GetBackingFieldSymbol(getter, setter, semanticModel, cancellationToken);
                    }
                    else
                    {
                        IdentifierNameSyntax identifierName = GetIdentifierNameFromGetter(getter);

                        if (identifierName != null)
                            fieldSymbol = GetBackingFieldSymbol(identifierName, semanticModel, cancellationToken);
                    }
                }
            }

            if (fieldSymbol == null)
                return;

            var variableDeclarator = (VariableDeclaratorSyntax)fieldSymbol.GetSyntax(cancellationToken);

            if (variableDeclarator.SyntaxTree != property.SyntaxTree)
                return;

            if (!CheckPreprocessorDirectives(property))
                return;

            if (!CheckPreprocessorDirectives(variableDeclarator))
                return;

            IPropertySymbol propertySymbol = semanticModel.GetDeclaredSymbol(property, cancellationToken);

            if (propertySymbol?.IsStatic != fieldSymbol.IsStatic)
                return;

            if (!propertySymbol.ExplicitInterfaceImplementations.IsDefaultOrEmpty)
                return;

            if (!propertySymbol.Type.Equals(fieldSymbol.Type))
                return;

            if (propertySymbol.ContainingType?.Equals(fieldSymbol.ContainingType) != true)
                return;

            if (setter == null
                && propertySymbol.IsOverride
                && propertySymbol.OverriddenProperty?.SetMethod != null)
            {
                return;
            }

            cancellationToken.ThrowIfCancellationRequested();

            foreach (AttributeData attributeData in fieldSymbol.GetAttributes())
            {
                if (attributeData.AttributeClass.HasMetadataName(MetadataNames.System_NonSerializedAttribute))
                    return;
            }

            if (HasStructLayoutAttributeWithExplicitKind(propertySymbol.ContainingType))
                return;

            if (!IsFixableBackingField(property, propertySymbol, fieldSymbol, semanticModel, cancellationToken))
                return;

            DiagnosticHelpers.ReportDiagnostic(context, DiagnosticDescriptors.UseAutoProperty, property.Identifier);

            if (property.ExpressionBody != null)
            {
                DiagnosticHelpers.ReportNode(context, DiagnosticDescriptors.UseAutoPropertyFadeOut, property.ExpressionBody);
            }
            else
            {
                if (getter != null)
                    FadeOut(getter);

                if (setter != null)
                    FadeOut(setter);
            }

            void FadeOut(AccessorDeclarationSyntax accessor)
            {
                BlockSyntax body = accessor.Body;

                if (body != null)
                {
                    switch (body.Statements.First())
                    {
                        case ReturnStatementSyntax returnStatement:
                            {
                                DiagnosticHelpers.ReportToken(context, DiagnosticDescriptors.UseAutoPropertyFadeOut, returnStatement.ReturnKeyword);
                                DiagnosticHelpers.ReportNode(context, DiagnosticDescriptors.UseAutoPropertyFadeOut, returnStatement.Expression);
                                break;
                            }
                        case ExpressionStatementSyntax expressionStatement:
                            {
                                DiagnosticHelpers.ReportNode(context, DiagnosticDescriptors.UseAutoPropertyFadeOut, expressionStatement.Expression);
                                break;
                            }
                    }

                    CSharpDiagnosticHelpers.ReportBraces(context, DiagnosticDescriptors.UseAutoPropertyFadeOut, body);
                }
                else
                {
                    DiagnosticHelpers.ReportNode(context, DiagnosticDescriptors.UseAutoPropertyFadeOut, accessor.ExpressionBody);
                }
            }
        }

        private static bool IsFixableBackingField(
            PropertyDeclarationSyntax propertyDeclaration,
            IPropertySymbol propertySymbol,
            IFieldSymbol fieldSymbol,
            SemanticModel semanticModel,
            CancellationToken cancellationToken)
        {
            INamedTypeSymbol containingType = fieldSymbol.ContainingType;

            bool shouldSearchForReferenceInInstanceConstructor = !containingType.IsSealed
                && !propertySymbol.IsStatic
                && (propertySymbol.IsVirtual || propertySymbol.IsOverride);

            UseAutoPropertyWalker walker = UseAutoPropertyWalker.GetInstance();

            bool isFixable = false;

            ImmutableArray<SyntaxReference> syntaxReferences = containingType.DeclaringSyntaxReferences;

            if (syntaxReferences.Length == 1)
            {
                walker.SetValues(fieldSymbol, shouldSearchForReferenceInInstanceConstructor, semanticModel, cancellationToken);

                walker.Visit(propertyDeclaration.Parent);

                isFixable = !walker.IsReferencedInInstanceConstructor && !walker.IsUsedInRefOrOutArgument;
            }
            else
            {
                foreach (SyntaxReference syntaxReference in syntaxReferences)
                {
                    SyntaxNode typeDeclaration = syntaxReference.GetSyntax(cancellationToken);

                    if (typeDeclaration.SyntaxTree != semanticModel.SyntaxTree)
                    {
                        isFixable = false;
                        break;
                    }

                    walker.SetValues(fieldSymbol, shouldSearchForReferenceInInstanceConstructor, semanticModel, cancellationToken);

                    walker.Visit(typeDeclaration);

                    isFixable = !walker.IsReferencedInInstanceConstructor && !walker.IsUsedInRefOrOutArgument;

                    if (!isFixable)
                        break;
                }
            }

            UseAutoPropertyWalker.Free(walker);

            return isFixable;
        }

        private static IFieldSymbol GetBackingFieldSymbol(
            IdentifierNameSyntax identifierName,
            SemanticModel semanticModel,
            CancellationToken cancellationToken)
        {
            ISymbol symbol = semanticModel.GetSymbol(identifierName, cancellationToken);

            if (symbol?.DeclaredAccessibility == Accessibility.Private
                && symbol.Kind == SymbolKind.Field)
            {
                var fieldSymbol = (IFieldSymbol)symbol;

                if (fieldSymbol.IsReadOnly
                    && !fieldSymbol.IsVolatile)
                {
                    return fieldSymbol;
                }
            }

            return null;
        }

        private static IFieldSymbol GetBackingFieldSymbol(
            AccessorDeclarationSyntax getter,
            AccessorDeclarationSyntax setter,
            SemanticModel semanticModel,
            CancellationToken cancellationToken)
        {
            IdentifierNameSyntax getterName = GetIdentifierNameFromGetter(getter);

            if (getterName == null)
                return null;

            IdentifierNameSyntax setterName = GetIdentifierNameFromSetter(setter);

            if (setterName == null)
                return null;

            ISymbol getterSymbol = semanticModel.GetSymbol(getterName, cancellationToken);

            if (getterSymbol?.DeclaredAccessibility != Accessibility.Private)
                return null;

            if (getterSymbol.Kind != SymbolKind.Field)
                return null;

            var fieldSymbol = (IFieldSymbol)getterSymbol;

            if (fieldSymbol.IsVolatile)
                return null;

            ISymbol setterSymbol = semanticModel.GetSymbol(setterName, cancellationToken);

            if (fieldSymbol.Equals(setterSymbol))
                return fieldSymbol;

            return null;
        }

        private static IdentifierNameSyntax GetIdentifierNameFromGetter(AccessorDeclarationSyntax getter)
        {
            if (getter != null)
            {
                BlockSyntax body = getter.Body;

                if (body != null)
                {
                    StatementSyntax statement = body.Statements.SingleOrDefault(shouldThrow: false);

                    if (statement.IsKind(SyntaxKind.ReturnStatement))
                    {
                        var returnStatement = (ReturnStatementSyntax)statement;

                        return GetIdentifierNameFromExpression(returnStatement.Expression);
                    }
                }
                else
                {
                    return GetIdentifierNameFromExpression(getter.ExpressionBody?.Expression);
                }
            }

            return null;
        }

        private static IdentifierNameSyntax GetIdentifierNameFromSetter(AccessorDeclarationSyntax setter)
        {
            if (setter != null)
            {
                BlockSyntax body = setter.Body;

                if (body != null)
                {
                    StatementSyntax statement = body.Statements.SingleOrDefault(shouldThrow: false);

                    if (statement.IsKind(SyntaxKind.ExpressionStatement))
                    {
                        var expressionStatement = (ExpressionStatementSyntax)statement;

                        ExpressionSyntax expression = expressionStatement.Expression;

                        return GetIdentifierName(expression);
                    }
                }
                else
                {
                    return GetIdentifierName(setter.ExpressionBody?.Expression);
                }
            }

            return null;

            IdentifierNameSyntax GetIdentifierName(ExpressionSyntax expression)
            {
                if (expression?.Kind() == SyntaxKind.SimpleAssignmentExpression)
                {
                    var assignment = (AssignmentExpressionSyntax)expression;
                    ExpressionSyntax right = assignment.Right;

                    if (right.IsKind(SyntaxKind.IdentifierName)
                        && ((IdentifierNameSyntax)right).Identifier.ValueText == "value")
                    {
                        return GetIdentifierNameFromExpression(assignment.Left);
                    }
                }

                return null;
            }
        }

        private static IdentifierNameSyntax GetIdentifierNameFromExpression(ExpressionSyntax expression)
        {
            switch (expression?.Kind())
            {
                case SyntaxKind.IdentifierName:
                    {
                        return (IdentifierNameSyntax)expression;
                    }
                case SyntaxKind.SimpleMemberAccessExpression:
                    {
                        var memberAccess = (MemberAccessExpressionSyntax)expression;

                        if (memberAccess.Expression?.Kind() == SyntaxKind.ThisExpression)
                        {
                            SimpleNameSyntax name = memberAccess.Name;

                            if (name.IsKind(SyntaxKind.IdentifierName))
                                return (IdentifierNameSyntax)name;
                        }

                        break;
                    }
            }

            return null;
        }

        private static bool HasStructLayoutAttributeWithExplicitKind(INamedTypeSymbol typeSymbol)
        {
            AttributeData attribute = typeSymbol.GetAttribute(MetadataNames.System_Runtime_InteropServices_StructLayoutAttribute);

            if (attribute != null)
            {
                TypedConstant typedConstant = attribute.ConstructorArguments.SingleOrDefault(shouldThrow: false);

                return typedConstant.Type?.HasMetadataName(MetadataNames.System_Runtime_InteropServices_LayoutKind) == true
                    && (((LayoutKind)typedConstant.Value) == LayoutKind.Explicit);
            }

            return false;
        }

        private static bool CheckPreprocessorDirectives(PropertyDeclarationSyntax property)
        {
            ArrowExpressionClauseSyntax expressionBody = property.ExpressionBody;

            if (expressionBody != null)
            {
                if (expressionBody.SpanContainsDirectives())
                    return false;
            }
            else if (property.AccessorList.Accessors.Any(f => f.SpanContainsDirectives()))
            {
                return false;
            }

            return true;
        }

        private static bool CheckPreprocessorDirectives(VariableDeclaratorSyntax declarator)
        {
            var variableDeclaration = (VariableDeclarationSyntax)declarator.Parent;

            if (variableDeclaration.Variables.Count == 1)
            {
                if (variableDeclaration.Parent.SpanContainsDirectives())
                    return false;
            }
            else if (declarator.SpanContainsDirectives())
            {
                return false;
            }

            return true;
        }

        private class UseAutoPropertyWalker : CSharpSyntaxNodeWalker
        {
            private bool _isInInstanceConstructor;

            public IFieldSymbol FieldSymbol { get; private set; }

            public bool ShouldSearchForReferenceInInstanceConstructor { get; private set; }

            public SemanticModel SemanticModel { get; private set; }

            public CancellationToken CancellationToken { get; private set; }

            public bool IsUsedInRefOrOutArgument { get; private set; }

            public bool IsReferencedInInstanceConstructor { get; private set; }

            protected override bool ShouldVisit
            {
                get
                {
                    return !IsUsedInRefOrOutArgument
                        && !IsReferencedInInstanceConstructor;
                }
            }

            public void SetValues(
                IFieldSymbol fieldSymbol,
                bool shouldSearchForReferenceInInstanceConstructor,
                SemanticModel semanticModel,
                CancellationToken cancellationToken)
            {
                FieldSymbol = fieldSymbol;
                ShouldSearchForReferenceInInstanceConstructor = shouldSearchForReferenceInInstanceConstructor;
                SemanticModel = semanticModel;
                CancellationToken = cancellationToken;
                IsUsedInRefOrOutArgument = false;
                IsReferencedInInstanceConstructor = false;
            }

            public override void VisitArgument(ArgumentSyntax node)
            {
                CancellationToken.ThrowIfCancellationRequested();

                if (node.RefOrOutKeyword.IsKind(SyntaxKind.RefKeyword, SyntaxKind.OutKeyword))
                {
                    ExpressionSyntax expression = node.Expression?.WalkDownParentheses();

                    switch (expression?.Kind())
                    {
                        case SyntaxKind.IdentifierName:
                            {
                                IsUsedInRefOrOutArgument = IsBackingFieldReference((IdentifierNameSyntax)expression);
                                return;
                            }
                        case SyntaxKind.SimpleMemberAccessExpression:
                            {
                                var memberAccessExpression = (MemberAccessExpressionSyntax)expression;

                                if (memberAccessExpression.Expression.IsKind(SyntaxKind.ThisExpression))
                                {
                                    SimpleNameSyntax name = memberAccessExpression.Name;

                                    if (name.IsKind(SyntaxKind.IdentifierName))
                                    {
                                        IsUsedInRefOrOutArgument = IsBackingFieldReference((IdentifierNameSyntax)name);
                                        return;
                                    }
                                }

                                break;
                            }
                    }
                }

                base.VisitArgument(node);
            }

            public override void VisitConstructorDeclaration(ConstructorDeclarationSyntax node)
            {
                CancellationToken.ThrowIfCancellationRequested();

                Debug.Assert(!_isInInstanceConstructor);

                if (ShouldSearchForReferenceInInstanceConstructor
                    && !node.Modifiers.Contains(SyntaxKind.StaticKeyword))
                {
                    _isInInstanceConstructor = true;
                }

                base.VisitConstructorDeclaration(node);
                _isInInstanceConstructor = false;
            }

            public override void VisitIdentifierName(IdentifierNameSyntax node)
            {
                if (_isInInstanceConstructor
                    && IsBackingFieldReference(node))
                {
                    IsReferencedInInstanceConstructor = true;
                }

                base.VisitIdentifierName(node);
            }

            private bool IsBackingFieldReference(IdentifierNameSyntax identifierName)
            {
                return string.Equals(identifierName.Identifier.ValueText, FieldSymbol.Name, StringComparison.Ordinal)
                    && SemanticModel.GetSymbol(identifierName, CancellationToken)?.Equals(FieldSymbol) == true;
            }

            [ThreadStatic]
            private static UseAutoPropertyWalker _cachedInstance;

            public static UseAutoPropertyWalker GetInstance()
            {
                UseAutoPropertyWalker walker = _cachedInstance;

                if (walker != null)
                {
                    _cachedInstance = null;
                }
                else
                {
                    walker = new UseAutoPropertyWalker();
                }

                return walker;
            }

            public static void Free(UseAutoPropertyWalker walker)
            {
                walker.SetValues(
                    default(IFieldSymbol),
                    false,
                    default(SemanticModel),
                    default(CancellationToken));

                _cachedInstance = walker;
            }
        }
    }
}<|MERGE_RESOLUTION|>--- conflicted
+++ resolved
@@ -36,11 +36,7 @@
 
             context.RegisterCompilationStartAction(startContext =>
             {
-<<<<<<< HEAD
-                if (!startContext.IsDiagnosticEnabled(DiagnosticDescriptors.UseAutoProperty))
-=======
                 if (startContext.IsAnalyzerSuppressed(DiagnosticDescriptors.UseAutoProperty))
->>>>>>> 2cf46aad
                     return;
 
                 startContext.RegisterSyntaxNodeAction(AnalyzePropertyDeclaration, SyntaxKind.PropertyDeclaration);
