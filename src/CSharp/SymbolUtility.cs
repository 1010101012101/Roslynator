--- conflicted
+++ resolved
@@ -81,11 +81,7 @@
                     if (type.Kind == SymbolKind.TypeParameter)
                         return type.Name.EndsWith("EventArgs", StringComparison.Ordinal);
 
-<<<<<<< HEAD
-                    return type.EqualsOrInheritsFrom(FullyQualifiedMetadataNames.System_EventArgs);
-=======
                     return type.EqualsOrInheritsFrom(MetadataNames.System_EventArgs);
->>>>>>> 1738e1a8
                 }
             }
 
