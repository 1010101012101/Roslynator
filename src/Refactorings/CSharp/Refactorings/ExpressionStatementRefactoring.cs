﻿// Copyright (c) Josef Pihrt. All rights reserved. Licensed under the Apache License, Version 2.0. See License.txt in the project root for license information.

using System.Threading.Tasks;
using Microsoft.CodeAnalysis;
using Microsoft.CodeAnalysis.CSharp.Syntax;

namespace Roslynator.CSharp.Refactorings
{
    internal static class ExpressionStatementRefactoring
    {
        public static async Task ComputeRefactoringsAsync(RefactoringContext context, ExpressionStatementSyntax expressionStatement)
        {
            if (context.IsRefactoringEnabled(RefactoringIdentifiers.AddIdentifierToVariableDeclaration))
                await AddIdentifierToLocalDeclarationRefactoring.ComputeRefactoringAsync(context, expressionStatement).ConfigureAwait(false);

            if (context.IsRefactoringEnabled(RefactoringIdentifiers.IntroduceLocalVariable))
            {
                ExpressionSyntax expression = expressionStatement.Expression;

                if (expression?.IsMissing == false
                    && context.Span.IsEmptyAndContainedInSpanOrBetweenSpans(expression)
                    && !expressionStatement.IsEmbedded()
                    && !(expression is AssignmentExpressionSyntax)
                    && !CSharpFacts.IsIncrementOrDecrementExpression(expression.Kind()))
                {
                    SemanticModel semanticModel = await context.GetSemanticModelAsync().ConfigureAwait(false);

                    if (semanticModel.GetSymbol(expression, context.CancellationToken)?.IsErrorType() == false)
                    {
                        ITypeSymbol typeSymbol = semanticModel.GetTypeSymbol(expression, context.CancellationToken);

                        if (typeSymbol?.IsErrorType() == false
<<<<<<< HEAD
                            && !typeSymbol.HasFullyQualifiedMetadataName(FullyQualifiedMetadataNames.System_Threading_Tasks_Task)
=======
                            && !typeSymbol.HasMetadataName(MetadataNames.System_Threading_Tasks_Task)
>>>>>>> 1738e1a8
                            && !typeSymbol.IsVoid())
                        {
                            bool addAwait = false;

                            if (typeSymbol.OriginalDefinition.EqualsOrInheritsFromTaskOfT())
                            {
                                ISymbol enclosingSymbol = semanticModel.GetEnclosingSymbol(expressionStatement.SpanStart, context.CancellationToken);

                                addAwait = enclosingSymbol.IsAsyncMethod();
                            }

                            context.RegisterRefactoring(
                                IntroduceLocalVariableRefactoring.GetTitle(expression),
                                cancellationToken => IntroduceLocalVariableRefactoring.RefactorAsync(context.Document, expressionStatement, typeSymbol, addAwait, semanticModel, cancellationToken),
                                RefactoringIdentifiers.IntroduceLocalVariable);
                        }
                    }
                }
            }
        }
    }
}<|MERGE_RESOLUTION|>--- conflicted
+++ resolved
@@ -30,11 +30,7 @@
                         ITypeSymbol typeSymbol = semanticModel.GetTypeSymbol(expression, context.CancellationToken);
 
                         if (typeSymbol?.IsErrorType() == false
-<<<<<<< HEAD
-                            && !typeSymbol.HasFullyQualifiedMetadataName(FullyQualifiedMetadataNames.System_Threading_Tasks_Task)
-=======
                             && !typeSymbol.HasMetadataName(MetadataNames.System_Threading_Tasks_Task)
->>>>>>> 1738e1a8
                             && !typeSymbol.IsVoid())
                         {
                             bool addAwait = false;
