--- conflicted
+++ resolved
@@ -36,11 +36,7 @@
 
             context.RegisterCompilationStartAction(startContext =>
             {
-<<<<<<< HEAD
-                if (!startContext.IsDiagnosticEnabled(DiagnosticDescriptors.InlineLocalVariable))
-=======
                 if (startContext.IsAnalyzerSuppressed(DiagnosticDescriptors.InlineLocalVariable))
->>>>>>> 2cf46aad
                     return;
 
                 startContext.RegisterSyntaxNodeAction(AnalyzeLocalDeclarationStatement, SyntaxKind.LocalDeclarationStatement);
