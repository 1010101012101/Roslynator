﻿// Copyright (c) Josef Pihrt. All rights reserved. Licensed under the Apache License, Version 2.0. See License.txt in the project root for license information.

using System;
using System.Collections.Generic;
using System.Collections.Immutable;
using System.Diagnostics;
using System.Linq;
using System.Threading;
using System.Threading.Tasks;
using Microsoft.CodeAnalysis;
using Microsoft.CodeAnalysis.CodeActions;
using Microsoft.CodeAnalysis.CodeRefactorings;
using Microsoft.CodeAnalysis.Text;
using Roslynator.Tests.Text;
using Xunit;
using static Roslynator.Tests.CompilerDiagnosticVerifier;

namespace Roslynator.Tests
{
    [DebuggerDisplay("{DebuggerDisplay,nq}")]
    public abstract class CodeRefactoringVerifier : CodeVerifier
    {
        public abstract string RefactoringId { get; }

        public abstract CodeRefactoringProvider RefactoringProvider { get; }

        [DebuggerBrowsable(DebuggerBrowsableState.Never)]
        private string DebuggerDisplay
        {
            get { return $"{RefactoringId} {RefactoringProvider.GetType().Name}"; }
        }

        public async Task VerifyRefactoringAsync(
            string source,
            string expected,
            string equivalenceKey = null,
            string[] additionalSources = null,
            CodeVerificationOptions options = null,
            CancellationToken cancellationToken = default(CancellationToken))
        {
<<<<<<< HEAD
            SpanParserResult analysis = SpanParser.GetSpans(source, reverse: true);
=======
            SpanParserResult result = SpanParser.GetSpans(source, reverse: true);
>>>>>>> 485f24f1

            await VerifyRefactoringAsync(
                source: result.Text,
                expected: expected,
                spans: result.Spans.Select(f => f.Span),
                equivalenceKey: equivalenceKey,
                additionalSources: additionalSources,
                options: options,
                cancellationToken: cancellationToken).ConfigureAwait(false);
        }

        public async Task VerifyRefactoringAsync(
            string theory,
            string fromData,
            string toData,
            string equivalenceKey = null,
            CodeVerificationOptions options = null,
            CancellationToken cancellationToken = default(CancellationToken))
        {
            (TextSpan span, string source, string expected) = SpanParser.ReplaceSpan(theory, fromData, toData);

<<<<<<< HEAD
            SpanParserResult analysis = SpanParser.GetSpans(source, reverse: true);
=======
            SpanParserResult result = SpanParser.GetSpans(source, reverse: true);
>>>>>>> 485f24f1

            if (result.Spans.Any())
            {
                await VerifyRefactoringAsync(
                    source: result.Text,
                    expected: expected,
                    spans: result.Spans.Select(f => f.Span),
                    equivalenceKey: equivalenceKey,
                    options: options,
                    cancellationToken: cancellationToken).ConfigureAwait(false);
            }
            else
            {
                await VerifyRefactoringAsync(
                    source: source,
                    expected: expected,
                    span: span,
                    equivalenceKey: equivalenceKey,
                    options: options,
                    cancellationToken: cancellationToken).ConfigureAwait(false);
            }
        }

        public async Task VerifyRefactoringAsync(
            string source,
            string expected,
            IEnumerable<TextSpan> spans,
            string equivalenceKey = null,
            string[] additionalSources = null,
            CodeVerificationOptions options = null,
            CancellationToken cancellationToken = default(CancellationToken))
        {
            using (IEnumerator<TextSpan> en = spans.GetEnumerator())
            {
                if (!en.MoveNext())
                    throw new InvalidOperationException($"'{nameof(spans)}' contains no elements.");

                do
                {
                    cancellationToken.ThrowIfCancellationRequested();

                    await VerifyRefactoringAsync(
                        source: source,
                        expected: expected,
                        en.Current,
                        equivalenceKey: equivalenceKey,
                        additionalSources: additionalSources,
                        options: options,
                        cancellationToken: cancellationToken).ConfigureAwait(false);

                } while (en.MoveNext());
            }
        }

        public async Task VerifyRefactoringAsync(
            string source,
            string expected,
            TextSpan span,
            string equivalenceKey = null,
            string[] additionalSources = null,
            CodeVerificationOptions options = null,
            CancellationToken cancellationToken = default(CancellationToken))
        {
            cancellationToken.ThrowIfCancellationRequested();

            Document document = CreateDocument(source, additionalSources ?? Array.Empty<string>());

            SemanticModel semanticModel = await document.GetSemanticModelAsync(cancellationToken).ConfigureAwait(false);

            ImmutableArray<Diagnostic> compilerDiagnostics = semanticModel.GetDiagnostics(cancellationToken: cancellationToken);

            if (options == null)
                options = Options;

            VerifyCompilerDiagnostics(compilerDiagnostics, options);
            CodeAction action = null;

            var context = new CodeRefactoringContext(
                document,
                span,
                a =>
                {
                    if (equivalenceKey == null
                        || string.Equals(a.EquivalenceKey, equivalenceKey, StringComparison.Ordinal))
                    {
                        if (action == null)
                            action = a;
                    }
                },
                CancellationToken.None);

            await RefactoringProvider.ComputeRefactoringsAsync(context).ConfigureAwait(false);

            Assert.True(action != null, "No code refactoring has been registered.");

            document = await document.ApplyCodeActionAsync(action).ConfigureAwait(false);

            semanticModel = await document.GetSemanticModelAsync(cancellationToken).ConfigureAwait(false);

            ImmutableArray<Diagnostic> newCompilerDiagnostics = semanticModel.GetDiagnostics(cancellationToken: cancellationToken);

            VerifyCompilerDiagnostics(newCompilerDiagnostics, options);

            if (!options.AllowNewCompilerDiagnostics)
                VerifyNoNewCompilerDiagnostics(compilerDiagnostics, newCompilerDiagnostics, options);

            string actual = await document.ToFullStringAsync(simplify: true, format: true).ConfigureAwait(false);

            Assert.Equal(expected, actual);
        }

        public async Task VerifyNoRefactoringAsync(
            string source,
            string equivalenceKey = null,
            CodeVerificationOptions options = null,
            CancellationToken cancellationToken = default(CancellationToken))
        {
<<<<<<< HEAD
            SpanParserResult analysis = SpanParser.GetSpans(source, reverse: true);
=======
            SpanParserResult result = SpanParser.GetSpans(source, reverse: true);
>>>>>>> 485f24f1

            await VerifyNoRefactoringAsync(
                source: result.Text,
                spans: result.Spans.Select(f => f.Span),
                equivalenceKey: equivalenceKey,
                options: options,
                cancellationToken: cancellationToken).ConfigureAwait(false);
        }

        public async Task VerifyNoRefactoringAsync(
            string source,
            TextSpan span,
            string equivalenceKey = null,
            CodeVerificationOptions options = null,
            CancellationToken cancellationToken = default(CancellationToken))
        {
            await VerifyNoRefactoringAsync(
                source,
                ImmutableArray.Create(span),
                equivalenceKey,
                options,
                cancellationToken).ConfigureAwait(false);
        }

        public async Task VerifyNoRefactoringAsync(
            string source,
            IEnumerable<TextSpan> spans,
            string equivalenceKey = null,
            CodeVerificationOptions options = null,
            CancellationToken cancellationToken = default(CancellationToken))
        {
            cancellationToken.ThrowIfCancellationRequested();

            Document document = CreateDocument(source);

            SemanticModel semanticModel = await document.GetSemanticModelAsync(cancellationToken).ConfigureAwait(false);

            ImmutableArray<Diagnostic> compilerDiagnostics = semanticModel.GetDiagnostics(cancellationToken: cancellationToken);

            if (options == null)
                options = Options;

            VerifyCompilerDiagnostics(compilerDiagnostics, options);

            using (IEnumerator<TextSpan> en = spans.GetEnumerator())
            {
                if (!en.MoveNext())
                    throw new InvalidOperationException($"'{nameof(spans)}' contains no elements.");

                do
                {
                    cancellationToken.ThrowIfCancellationRequested();

                    var context = new CodeRefactoringContext(
                        document,
                        en.Current,
                        a =>
                        {
                            if (equivalenceKey == null
                                || string.Equals(a.EquivalenceKey, equivalenceKey, StringComparison.Ordinal))
                            {
                                Assert.True(false, "No code refactoring expected.");
                            }
                        },
                        CancellationToken.None);

                    await RefactoringProvider.ComputeRefactoringsAsync(context).ConfigureAwait(false);

                } while (en.MoveNext());
            }
        }
    }
}<|MERGE_RESOLUTION|>--- conflicted
+++ resolved
@@ -38,11 +38,7 @@
             CodeVerificationOptions options = null,
             CancellationToken cancellationToken = default(CancellationToken))
         {
-<<<<<<< HEAD
-            SpanParserResult analysis = SpanParser.GetSpans(source, reverse: true);
-=======
             SpanParserResult result = SpanParser.GetSpans(source, reverse: true);
->>>>>>> 485f24f1
 
             await VerifyRefactoringAsync(
                 source: result.Text,
@@ -64,11 +60,7 @@
         {
             (TextSpan span, string source, string expected) = SpanParser.ReplaceSpan(theory, fromData, toData);
 
-<<<<<<< HEAD
-            SpanParserResult analysis = SpanParser.GetSpans(source, reverse: true);
-=======
             SpanParserResult result = SpanParser.GetSpans(source, reverse: true);
->>>>>>> 485f24f1
 
             if (result.Spans.Any())
             {
@@ -186,11 +178,7 @@
             CodeVerificationOptions options = null,
             CancellationToken cancellationToken = default(CancellationToken))
         {
-<<<<<<< HEAD
-            SpanParserResult analysis = SpanParser.GetSpans(source, reverse: true);
-=======
             SpanParserResult result = SpanParser.GetSpans(source, reverse: true);
->>>>>>> 485f24f1
 
             await VerifyNoRefactoringAsync(
                 source: result.Text,
