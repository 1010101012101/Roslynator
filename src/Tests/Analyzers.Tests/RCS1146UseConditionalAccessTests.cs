﻿// Copyright (c) Josef Pihrt. All rights reserved. Licensed under the Apache License, Version 2.0. See License.txt in the project root for license information.

using System.Threading.Tasks;
using Microsoft.CodeAnalysis;
using Microsoft.CodeAnalysis.CodeFixes;
using Microsoft.CodeAnalysis.Diagnostics;
using Roslynator.CSharp.CodeFixes;
using Xunit;

#pragma warning disable RCS1090

namespace Roslynator.CSharp.Analysis.Tests
{
    public class RCS1146UseConditionalAccessTests : AbstractCSharpCodeFixVerifier
    {
        public override DiagnosticDescriptor Descriptor { get; } = DiagnosticDescriptors.UseConditionalAccess;

        public override DiagnosticAnalyzer Analyzer { get; } = new UseConditionalAccessAnalyzer();

        public override CodeFixProvider FixProvider { get; } = new UseConditionalAccessCodeFixProvider();

        [Fact]
        public async Task Test_IfStatement_ReferenceType()
        {
            await VerifyDiagnosticAndFixAsync(@"
class C
{
    void M()
    {
        C x = null;

        [|if (x != null)
            x.M();|]

        [|if (x != null)
        {
            x.M();
        }|]
    }
}
", @"
class C
{
    void M()
    {
        C x = null;

        x?.M();

        x?.M();
    }
}
");
        }

        [Fact]
        public async Task Test_IfStatement_ValueType()
        {
            await VerifyDiagnosticAndFixAsync(@"
struct S
{
    void M()
    {
        S? x = null;

        [|if (x != null)
            x.Value.M();|]

        [|if (x != null)
        {
            x.Value.M();
        }|]
    }
}
", @"
struct S
{
    void M()
    {
        S? x = null;

        x?.M();

        x?.M();
    }
}
");
        }

        [Fact]
        public async Task Test_LogicalAnd_ReferenceType()
        {
            await VerifyDiagnosticAndFixAsync(@"
class Foo
{
    const string NonNullConst = ""x"";

    string P { get; }

    void M()
    {
        bool f = false;

        Foo x = null;

        if ([|x != null && x.Equals(x)|]) { }

        if ([|null != x && x.Equals(x)|]) { }

        if ([|x != null && (x.Equals(x)|])) { }

        if ([|x != null && x.Equals(x)|] && f) { }

        if (f && [|x != null && x.Equals(x)|]) { }

        if ([|x != null && x.P.Length > 1|]) { }

        if ([|x != null && !x.Equals(x)|]) { }

        if ([|x != null && (!x.Equals(x)|])) { }

        if ([|x != null && x.P == ""x""|]) { }

        if ([|x != null && x.P == NonNullConst|]) { }

        if ([|x != null && x.P != null|]) { }

        if ([|x != null && x.P is object|]) { }

        if ([|x != null && x.P is object _|]) { }

        if (f &&
     /*lt*/ [|x != null &&
            x.Equals(""x"")|] /*tt*/
            && f) { }
    }
}
", @"
class Foo
{
    const string NonNullConst = ""x"";

    string P { get; }

    void M()
    {
        bool f = false;

        Foo x = null;

        if (x?.Equals(x) == true) { }

        if (x?.Equals(x) == true) { }

        if ((x?.Equals(x) == true)) { }

        if (x?.Equals(x) == true && f) { }

        if (f && x?.Equals(x) == true) { }

        if (x?.P.Length > 1) { }

        if (x?.Equals(x) == false) { }

        if ((x?.Equals(x) == false)) { }

        if (x?.P == ""x"") { }

        if (x?.P == NonNullConst) { }

        if (x?.P != null) { }

        if (x?.P is object) { }

        if (x?.P is object _) { }

        if (f &&
     /*lt*/ x?.Equals(""x"") == true /*tt*/
            && f) { }
    }
}
");
        }

        [Fact]
        public async Task Test_LogicalOr_ReferenceType()
        {
            await VerifyDiagnosticAndFixAsync(@"
class Foo
{
    void M()
    {
        Foo x = null;

        if ([|x == null || x.Equals(x)|]) { }

        if ([|x == null || (x.Equals(x)|])) { }

        if ([|x == null || !x.Equals(x)|]) { }

        if ([|x == null || (!x.Equals(x)|])) { }
    }
}
", @"
class Foo
{
    void M()
    {
        Foo x = null;

        if (x?.Equals(x) != false) { }

        if ((x?.Equals(x) != false)) { }

        if (x?.Equals(x) != true) { }

        if ((x?.Equals(x) != true)) { }
    }
}
");
        }

        [Fact]
        public async Task Test_LogicalAnd_ElementAccess()
        {
            await VerifyDiagnosticAndFixAsync(@"
using System.Collections.Generic;

class Foo
{
    void M()
    {
        Dictionary<int, string> dic = null;

        if ([|dic != null && dic[0].Equals(""x"")|]) { }

        if ([|dic != null && dic[0].Length > 1|]) { }

        if ([|dic != null && !dic[0].Equals(""x"")|]) { }
    }
}
", @"
using System.Collections.Generic;

class Foo
{
    void M()
    {
        Dictionary<int, string> dic = null;

        if (dic?[0].Equals(""x"") == true) { }

        if (dic?[0].Length > 1) { }

        if (dic?[0].Equals(""x"") == false) { }
    }
}
");
        }

        [Fact]
        public async Task Test_LogicalAnd_Nested()
        {
            await VerifyDiagnosticAndFixAsync(@"
class Foo
{
    Foo M()
    {
        Foo x = null;

        if (x != null && x.M() != null && [|x.M().M2() != null && x.M().M2().M3() != null|]) { }

        if (x != null && (x.M() != null && ([|x.M().M2() != null && x.M().M2().M3() != null|]))) { }

        if (((x != null) && (x.M() != null)) && ((([|x.M().M2() != null)) && (x.M().M2().M3() != null|]))) { }

        return null;
    }

    Foo M2() => null;
    Foo M3() => null;
}
", @"
class Foo
{
    Foo M()
    {
        Foo x = null;

        if (x?.M()?.M2()?.M3() != null) { }

        if (((x?.M()?.M2()?.M3() != null))) { }

        if ((((x?.M()?.M2()?.M3() != null)))) { }

        return null;
    }

    Foo M2() => null;
    Foo M3() => null;
}
");
        }

        [Fact]
        public async Task Test_LogicalAnd_NullableType()
        {
            await VerifyDiagnosticAndFixAsync(@"
struct Foo
{
    const string NonNullConst = ""x"";

    string P { get; }

    void M()
    {
        Foo? x = null;

        if ([|x != null && x.Value.Equals(x)|]) { }

        if ([|x != null && x.Value.P.Length > 1|]) { }

        if ([|x != null && !x.Value.Equals(x)|]) { }

        if ([|x != null && x.Value.P == ""x""|]) { }

        if ([|x != null && x.Value.P == NonNullConst|]) { }

        if ([|x != null && x.Value.P != null|]) { }

        if ([|x != null && x.Value.P is object|]) { }

        if ([|x != null && x.Value.P is object _|]) { }

        if (x != null && [|x.Value.ToString() != null && x.Value.ToString().ToString() != null|]) { }
    }
}
", @"
struct Foo
{
    const string NonNullConst = ""x"";

    string P { get; }

    void M()
    {
        Foo? x = null;

        if (x?.Equals(x) == true) { }

        if (x?.P.Length > 1) { }

        if (x?.Equals(x) == false) { }

        if (x?.P == ""x"") { }

        if (x?.P == NonNullConst) { }

        if (x?.P != null) { }

        if (x?.P is object) { }

        if (x?.P is object _) { }

        if (x?.ToString()?.ToString() != null) { }
    }
}
");
        }

        [Fact]
        public async Task Test_LogicalOr_NullableType()
        {
            await VerifyDiagnosticAndFixAsync(@"
struct Foo
{
    void M()
    {
        Foo? x = null;

        if ([|x == null || x.Value.Equals(x)|]) { }

        if ([|x == null || !x.Value.Equals(x)|]) { }
    }
}
", @"
struct Foo
{
    void M()
    {
        Foo? x = null;

        if (x?.Equals(x) != false) { }

        if (x?.Equals(x) != true) { }
    }
}
");
        }

        [Fact]
        public async Task Test_LogicalAnd_Nested_NullableType()
        {
            await VerifyDiagnosticAndFixAsync(@"
struct Foo
{
    void M()
    {
        Foo? x = null;

        if (x != null
            && x.Value.ToString() != null
            && [|x.Value.ToString().ToString() != null
            && x.Value.ToString().ToString().ToString() != null|]) { }
    }
}
", @"
struct Foo
{
    void M()
    {
        Foo? x = null;

        if (x?.ToString()?.ToString()?.ToString() != null) { }
    }
}
");
        }

        [Fact]
        public async Task TestNoDiagnostic_LogicalAnd_ReferenceType()
        {
            await VerifyNoDiagnosticAsync(@"
class Foo
{
    const string NullConst = null;
    const string NonNullConst = ""x"";

    string P { get; }

    void M()
    {
        bool f = false;

        string s = null;

        Foo x = null;

        if (x != null && x.P == null && f) { }

        if (x != null && x.P == NullConst && f) { }

        if (x != null && x.P == s && f) { }

        if (x != null && x.P != ""x"" && f) { }

        if (x != null && x.P != NonNullConst && f) { }

        if (x != null && x.P != s && f) { }

        if (x != null && (x.P != null) is object _) { }
    }
}
");
        }

        [Fact]
        public async Task TestNoDiagnostic_LogicalOr_ReferenceType()
        {
            await VerifyNoDiagnosticAsync(@"
class Foo
{
    const string NullConst = null;
    const string NonNullConst = ""x"";

    string P { get; }

    void M()
    {
        bool f = false;

        string s = null;

        Foo x = null;


        if (x == null || x.P.Length > 1) { }

        if (x == null || x.P == ""x"") { }

        if (x == null || x.P == NonNullConst) { }

        if (x == null || x.P != null) { }

        if (x == null || x.P is object) { }

        if (x == null || x.P is object _) { }

        if (x == null || x.P == null && f) { }

        if (x == null || x.P == NullConst && f) { }

        if (x == null || x.P == s && f) { }

        if (x == null || x.P != ""x"" && f) { }

        if (x == null || x.P != NonNullConst && f) { }

        if (x == null || x.P != s && f) { }

        if (x == null || (x.P != null) is object _) { }
    }
}
");
        }

        [Fact]
        public async Task TestNoDiagnostic_LogicalAnd_ValueType()
        {
            await VerifyNoDiagnosticAsync(@"
struct Foo
{
    public int P { get; }

    void M()
    {
        var x = new Foo();

        if (x != null && x.P > 0) { }
    }

    public static bool operator ==(Foo left, Foo right) => left.Equals(right);
    public static bool operator !=(Foo left, Foo right) => !(left == right);
}
");
        }

        [Fact]
        public async Task TestNoDiagnostic_LogicalAnd_NullableType()
        {
            await VerifyNoDiagnosticAsync(@"
struct Foo
{
    void M()
    {
        bool? f = null;

        if (f != null && f.Value) { }

        if (f != null && f.Value && f.Value) { }

        if (f != null && (f.Value)) { }

        if (f != null && !f.Value) { }

        if (f != null && !f.Value && !f.Value) { }

        if (f != null && (!f.Value)) { }

        Foo? x = null;

        var value = default(Foo);

        if (x != null && x.Value == null) { }

        if (x != null && x.Value == value) { }

        if (x != null && x.Value != null) { }

        if (x != null && x.Value != null) { }

        if (x != null && x.Value != value) { }

        if (x != null && x.HasValue.Equals(true)) { }

        if (x != null && (x.Value == null) is object _) { }
    }

    public static bool operator ==(Foo left, Foo right) => left.Equals(right);
    public static bool operator !=(Foo left, Foo right) => !(left == right);
}
");
        }

        [Fact]
        public async Task TestNoDiagnostic_LogicalOr_NullableType()
        {
            await VerifyNoDiagnosticAsync(@"
struct Foo
{
    const string NonNullConst = ""x"";

    string P { get; }

    void M()
    {
        bool? f = null;

        if (f == null || f.Value) { }

        if (f == null || f.Value && f.Value) { }

        if (f == null || (f.Value)) { }

        if (f == null || !f.Value) { }

        if (f == null || !f.Value && !f.Value) { }

        if (f == null || (!f.Value)) { }

        Foo? x = null;

        var value = default(Foo);

        if (x == null || x.Value.P.Length > 1) { }

        if (x == null || x.Value.P == ""x"") { }

        if (x == null || x.Value.P == NonNullConst) { }

        if (x == null || x.Value.P != null) { }

        if (x == null || x.Value.P is object) { }

        if (x == null || x.Value.P is object _) { }

        if (x == null || x.Value.ToString() == null || x.Value.ToString().ToString() == null) { }


        if (x == null || x.Value == null) { }

        if (x == null || x.Value == value) { }

        if (x == null || x.Value != null) { }

        if (x == null || x.Value != null) { }

        if (x == null || x.Value != value) { }

        if (x == null || x.HasValue.Equals(true)) { }

        if (x == null || (x.Value == null) is object _) { }
    }

    public static bool operator ==(Foo left, Foo right) => left.Equals(right);
    public static bool operator !=(Foo left, Foo right) => !(left == right);
}
");
        }

        [Fact]
        public async Task TestNoDiagnostic_LogicalAnd_OutParameter()
        {
            await VerifyNoDiagnosticAsync(@"
using System.Collections.Generic;

class C
{
    void M()
    {
        Dictionary<int, string> dic = null;

        string value;

if (dic != null && dic.TryGetValue(0, out value)) { }

        if (dic != null && dic.TryGetValue(0, out string value2)) { }
    }
}
");
        }

        [Fact]
        public async Task TestNoDiagnostic_LogicalOr_OutParameter()
        {
            await VerifyNoDiagnosticAsync(@"
using System.Collections.Generic;

class C
{
    void M()
    {
        Dictionary<int, string> dic = null;

        string value;

        if (dic == null || dic.TryGetValue(0, out value)) { }

        if (dic == null || dic.TryGetValue(0, out string value2)) { }
    }
}
");
        }

        [Fact]
        public async Task TestNoDiagnostic_LogicalAnd_ExpressionTree()
        {
            await VerifyNoDiagnosticAsync(@"
using System;
using System.Linq.Expressions;

class C
{
    public void M<T>(Expression<Func<T>> expression)
    {
        string s = null;

        M(() => s != null && s.GetHashCode() == 0);
    }
}
");
        }

        [Fact]
        public async Task TestNoDiagnostic_LogicalOr_ExpressionTree()
        {
            await VerifyNoDiagnosticAsync(@"
using System;
using System.Linq.Expressions;

class C
{
    public void M<T>(Expression<Func<T>> expression)
    {
        string s = null;

        M(() => s == null || s.Equals(s));
<<<<<<< HEAD
    }
}
");
        }
=======
>>>>>>> bc05603c
    }
}
");
        }
    }
}
<|MERGE_RESOLUTION|>--- conflicted
+++ resolved
@@ -725,16 +725,28 @@
         string s = null;
 
         M(() => s == null || s.Equals(s));
-<<<<<<< HEAD
-    }
-}
-");
-        }
-=======
->>>>>>> bc05603c
-    }
-}
-");
-        }
-    }
-}
+    }
+}
+");
+        }
+
+        [Fact]
+        public async Task TestNoDiagnostic_LogicalOr_ExpressionTree()
+        {
+            await VerifyNoDiagnosticAsync(@"
+using System;
+using System.Linq.Expressions;
+
+class C
+{
+    public void M<T>(Expression<Func<T>> expression)
+    {
+        string s = null;
+
+        M(() => s == null || s.Equals(s));
+    }
+}
+");
+        }
+    }
+}
