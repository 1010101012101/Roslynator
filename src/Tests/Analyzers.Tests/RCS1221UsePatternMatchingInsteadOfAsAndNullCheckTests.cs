--- conflicted
+++ resolved
@@ -53,10 +53,7 @@
 ");
         }
 
-<<<<<<< HEAD
-        [Fact, Trait(Traits.Analyzer, DiagnosticIdentifiers.UsePatternMatchingInsteadOfAsAndNullCheck)]
-=======
-        [Fact]
+        [Fact, Trait(Traits.Analyzer, DiagnosticIdentifiers.UsePatternMatchingInsteadOfAsAndNullCheck)]
         public async Task Test_EqualsToNull_ExplicitType()
         {
             await VerifyDiagnosticAndFixAsync(@"
@@ -85,8 +82,7 @@
 ");
         }
 
-        [Fact]
->>>>>>> ea7eb884
+        [Fact, Trait(Traits.Analyzer, DiagnosticIdentifiers.UsePatternMatchingInsteadOfAsAndNullCheck)]
         public async Task Test_IsNull()
         {
             await VerifyDiagnosticAndFixAsync(@"
@@ -119,13 +115,8 @@
 ");
         }
 
-<<<<<<< HEAD
-        [Fact, Trait(Traits.Analyzer, DiagnosticIdentifiers.UsePatternMatchingInsteadOfAsAndNullCheck)]
-        public async Task TestNoDiagnostic()
-=======
-        [Fact]
+        [Fact, Trait(Traits.Analyzer, DiagnosticIdentifiers.UsePatternMatchingInsteadOfAsAndNullCheck)]
         public async Task TestNoDiagnostic_MultipleLocalDeclarations()
->>>>>>> ea7eb884
         {
             await VerifyNoDiagnosticAsync(@"
 class C
@@ -144,7 +135,7 @@
 ");
         }
 
-        [Fact]
+        [Fact, Trait(Traits.Analyzer, DiagnosticIdentifiers.UsePatternMatchingInsteadOfAsAndNullCheck)]
         public async Task TestNoDiagnostic_NotSimpleIf()
         {
             await VerifyNoDiagnosticAsync(@"
@@ -167,7 +158,7 @@
 ");
         }
 
-        [Fact]
+        [Fact, Trait(Traits.Analyzer, DiagnosticIdentifiers.UsePatternMatchingInsteadOfAsAndNullCheck)]
         public async Task TestNoDiagnostic_DoesNotContainJumpStatement()
         {
             await VerifyNoDiagnosticAsync(@"
@@ -187,7 +178,7 @@
 ");
         }
 
-        [Fact]
+        [Fact, Trait(Traits.Analyzer, DiagnosticIdentifiers.UsePatternMatchingInsteadOfAsAndNullCheck)]
         public async Task TestNoDiagnostic_NotEqualsToNull()
         {
             await VerifyNoDiagnosticAsync(@"
@@ -207,7 +198,7 @@
 ");
         }
 
-        [Fact]
+        [Fact, Trait(Traits.Analyzer, DiagnosticIdentifiers.UsePatternMatchingInsteadOfAsAndNullCheck)]
         public async Task TestNoDiagnostic_OtherVariableCheckedForNull()
         {
             await VerifyNoDiagnosticAsync(@"
@@ -228,7 +219,7 @@
 ");
         }
 
-        [Fact]
+        [Fact, Trait(Traits.Analyzer, DiagnosticIdentifiers.UsePatternMatchingInsteadOfAsAndNullCheck)]
         public async Task TestNoDiagnostic_TypesDoNotEqual()
         {
             await VerifyNoDiagnosticAsync(@"
