﻿// Copyright (c) Josef Pihrt. All rights reserved. Licensed under the Apache License, Version 2.0. See License.txt in the project root for license information.

using System;
using System.Collections.Immutable;
using System.Diagnostics;
using System.Diagnostics.CodeAnalysis;
using System.Threading;
using System.Threading.Tasks;
using Microsoft.CodeAnalysis;
using Microsoft.CodeAnalysis.CodeActions;
using Microsoft.CodeAnalysis.CodeFixes;
using Microsoft.CodeAnalysis.Text;
using Roslynator.Tests.Text;
using Xunit;
using static Roslynator.Tests.CompilerDiagnosticVerifier;

namespace Roslynator.Tests
{
    [DebuggerDisplay("{DebuggerDisplay,nq}")]
    public abstract class CompilerCodeFixVerifier : CodeVerifier
    {
        public abstract string DiagnosticId { get; }

        public abstract CodeFixProvider FixProvider { get; }

        [DebuggerBrowsable(DebuggerBrowsableState.Never)]
        private string DebuggerDisplay
        {
            get { return $"{DiagnosticId} {FixProvider.GetType().Name}"; }
        }

        public async Task VerifyFixAsync(
            string theory,
            string fromData,
            string toData,
<<<<<<< HEAD
            string equivalenceKey,
=======
            string equivalenceKey = null,
>>>>>>> db124047
            CodeVerificationOptions options = null,
            CancellationToken cancellationToken = default(CancellationToken))
        {
            (string source, string expected, TextSpan span) = TestSourceText.ReplaceSpan(theory, fromData, toData);

            await VerifyFixAsync(
                source: source,
                expected: expected,
                equivalenceKey: equivalenceKey,
                options: options,
                cancellationToken: cancellationToken).ConfigureAwait(false);
        }

        public async Task VerifyFixAsync(
            string source,
            string expected,
<<<<<<< HEAD
            string equivalenceKey,
=======
            string equivalenceKey = null,
>>>>>>> db124047
            CodeVerificationOptions options = null,
            CancellationToken cancellationToken = default(CancellationToken))
        {
            cancellationToken.ThrowIfCancellationRequested();

            if (!FixProvider.FixableDiagnosticIds.Contains(DiagnosticId))
                Assert.True(false, $"Code fix provider '{FixProvider.GetType().Name}' cannot fix diagnostic '{DiagnosticId}'.");

            Document document = CreateDocument(source);

            Compilation compilation = await document.Project.GetCompilationAsync(cancellationToken).ConfigureAwait(false);

            ImmutableArray<Diagnostic> diagnostics = compilation.GetDiagnostics(cancellationToken: cancellationToken);


            diagnostics = diagnostics.Sort((x, y) => -DiagnosticComparer.SpanStart.Compare(x, y));

            bool fixRegistered = false;

            while (diagnostics.Length > 0)
            {
                cancellationToken.ThrowIfCancellationRequested();

                Diagnostic diagnostic = FindDiagnostic();

                if (diagnostic == null)
                    break;

                CodeAction action = null;

                var context = new CodeFixContext(
                    document,
                    diagnostic,
                    (a, d) =>
                    {
                        if (action != null)
                            return;

                        if (!d.Contains(diagnostic))
                            return;

                        if (equivalenceKey != null
                            && !string.Equals(a.EquivalenceKey, equivalenceKey, StringComparison.Ordinal))
                        {
                            return;
                        }

                        action = a;
                    },
                    CancellationToken.None);

                await FixProvider.RegisterCodeFixesAsync(context).ConfigureAwait(false);

                if (action == null)
                    break;

                fixRegistered = true;

                document = await document.ApplyCodeActionAsync(action).ConfigureAwait(false);

                compilation = await document.Project.GetCompilationAsync(cancellationToken).ConfigureAwait(false);

                ImmutableArray<Diagnostic> newDiagnostics = compilation.GetDiagnostics(cancellationToken: cancellationToken);

                if (options == null)
                    options = Options;

                if (!options.AllowNewCompilerDiagnostics)
                    VerifyNoNewCompilerDiagnostics(diagnostics, newDiagnostics, options);

                diagnostics = newDiagnostics;
            }

            Assert.True(fixRegistered, "No code fix has been registered.");

            string actual = await document.ToFullStringAsync(simplify: true, format: true).ConfigureAwait(false);
            Assert.Equal(expected, actual);

            Diagnostic FindDiagnostic()
            {
                foreach (Diagnostic diagnostic in diagnostics)
                {
                    if (string.Equals(diagnostic.Id, DiagnosticId, StringComparison.Ordinal))
                        return diagnostic;
                }

                return null;
            }
        }

        [SuppressMessage("Redundancy", "RCS1163:Unused parameter.", Justification = "<Pending>")]
        public async Task VerifyNoFixAsync(
            string source,
<<<<<<< HEAD
            string equivalenceKey,
=======
            string equivalenceKey = null,
>>>>>>> db124047
            CodeVerificationOptions options = null,
            CancellationToken cancellationToken = default(CancellationToken))
        {
            cancellationToken.ThrowIfCancellationRequested();

            Document document = CreateDocument(source);

            Compilation compilation = await document.Project.GetCompilationAsync(cancellationToken).ConfigureAwait(false);

            ImmutableArray<string> fixableDiagnosticIds = FixProvider.FixableDiagnosticIds;

            foreach (Diagnostic diagnostic in compilation.GetDiagnostics(cancellationToken: cancellationToken))
            {
                cancellationToken.ThrowIfCancellationRequested();

                if (!fixableDiagnosticIds.Contains(diagnostic.Id))
                    continue;

                var context = new CodeFixContext(
                    document,
                    diagnostic,
                    (a, d) =>
                    {
                        if (!d.Contains(diagnostic))
                            return;

                        if (equivalenceKey != null
                            && !string.Equals(a.EquivalenceKey, equivalenceKey, StringComparison.Ordinal))
                        {
                            return;
                        }

                        Assert.True(false, "No code fix expected.");
                    },
                    CancellationToken.None);

                await FixProvider.RegisterCodeFixesAsync(context).ConfigureAwait(false);
            }
        }
    }
}<|MERGE_RESOLUTION|>--- conflicted
+++ resolved
@@ -33,11 +33,7 @@
             string theory,
             string fromData,
             string toData,
-<<<<<<< HEAD
-            string equivalenceKey,
-=======
             string equivalenceKey = null,
->>>>>>> db124047
             CodeVerificationOptions options = null,
             CancellationToken cancellationToken = default(CancellationToken))
         {
@@ -54,11 +50,7 @@
         public async Task VerifyFixAsync(
             string source,
             string expected,
-<<<<<<< HEAD
-            string equivalenceKey,
-=======
             string equivalenceKey = null,
->>>>>>> db124047
             CodeVerificationOptions options = null,
             CancellationToken cancellationToken = default(CancellationToken))
         {
@@ -152,11 +144,7 @@
         [SuppressMessage("Redundancy", "RCS1163:Unused parameter.", Justification = "<Pending>")]
         public async Task VerifyNoFixAsync(
             string source,
-<<<<<<< HEAD
-            string equivalenceKey,
-=======
             string equivalenceKey = null,
->>>>>>> db124047
             CodeVerificationOptions options = null,
             CancellationToken cancellationToken = default(CancellationToken))
         {
