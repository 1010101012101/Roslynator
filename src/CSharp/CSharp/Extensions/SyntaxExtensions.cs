--- conflicted
+++ resolved
@@ -139,11 +139,7 @@
         #region BinaryExpressionSyntax
         public static ExpressionChain AsChain(this BinaryExpressionSyntax binaryExpression)
         {
-<<<<<<< HEAD
-            return ExpressionChain.Create(binaryExpression);
-=======
             return new ExpressionChain(binaryExpression);
->>>>>>> 3ed161e5
         }
         #endregion BinaryExpressionSyntax
 
