﻿// Copyright (c) Josef Pihrt. All rights reserved. Licensed under the Apache License, Version 2.0. See License.txt in the project root for license information.

// <auto-generated>

using System.Collections.Generic;
using System.ComponentModel;
using Roslynator.CSharp.Refactorings;
using Roslynator.VisualStudio.TypeConverters;

namespace Roslynator.VisualStudio
{
    public partial class RefactoringsOptionsPage
    {
        protected override string DisabledByDefault
        {
            get;
        }

        = $"{RefactoringIdentifiers.AddIdentifierToParameter},{RefactoringIdentifiers.AddIdentifierToVariableDeclaration},{RefactoringIdentifiers.IntroduceConstructor},{RefactoringIdentifiers.RemoveAllDocumentationComments},{RefactoringIdentifiers.ReplaceForEachWithForAndReverseLoop},{RefactoringIdentifiers.ReplaceMethodWithProperty},{RefactoringIdentifiers.UseStringEmptyInsteadOfEmptyStringLiteral}";
        protected override string MaxId
        {
            get;
        }

<<<<<<< HEAD
        = RefactoringIdentifiers.ReplaceWhileWithIfAndDo;
=======
        = RefactoringIdentifiers.AddTagToDocumentationComment;
>>>>>>> 5db0df7e
        internal static void SetRefactoringsDisabledByDefault(RefactoringSettings settings)
        {
            settings.DisableRefactoring(RefactoringIdentifiers.AddIdentifierToParameter);
            settings.DisableRefactoring(RefactoringIdentifiers.AddIdentifierToVariableDeclaration);
            settings.DisableRefactoring(RefactoringIdentifiers.IntroduceConstructor);
            settings.DisableRefactoring(RefactoringIdentifiers.RemoveAllDocumentationComments);
            settings.DisableRefactoring(RefactoringIdentifiers.ReplaceForEachWithForAndReverseLoop);
            settings.DisableRefactoring(RefactoringIdentifiers.ReplaceMethodWithProperty);
            settings.DisableRefactoring(RefactoringIdentifiers.UseStringEmptyInsteadOfEmptyStringLiteral);
        }

        protected override void Fill(ICollection<BaseModel> refactorings)
        {
            refactorings.Clear();
            refactorings.Add(new BaseModel(RefactoringIdentifiers.AddBraces, "Add braces", IsEnabled(RefactoringIdentifiers.AddBraces)));
            refactorings.Add(new BaseModel(RefactoringIdentifiers.AddBracesToIfElse, "Add braces to if-else", IsEnabled(RefactoringIdentifiers.AddBracesToIfElse)));
            refactorings.Add(new BaseModel(RefactoringIdentifiers.AddBracesToSwitchSection, "Add braces to switch section", IsEnabled(RefactoringIdentifiers.AddBracesToSwitchSection)));
            refactorings.Add(new BaseModel(RefactoringIdentifiers.AddBracesToSwitchSections, "Add braces to switch sections", IsEnabled(RefactoringIdentifiers.AddBracesToSwitchSections)));
            refactorings.Add(new BaseModel(RefactoringIdentifiers.AddCastExpression, "Add cast expression", IsEnabled(RefactoringIdentifiers.AddCastExpression)));
            refactorings.Add(new BaseModel(RefactoringIdentifiers.AddDefaultValueToParameter, "Add default value to parameter", IsEnabled(RefactoringIdentifiers.AddDefaultValueToParameter)));
            refactorings.Add(new BaseModel(RefactoringIdentifiers.AddExceptionToDocumentationComment, "Add exception to documentation comment", IsEnabled(RefactoringIdentifiers.AddExceptionToDocumentationComment)));
            refactorings.Add(new BaseModel(RefactoringIdentifiers.AddIdentifierToVariableDeclaration, "Add identifier to variable declaration", IsEnabled(RefactoringIdentifiers.AddIdentifierToVariableDeclaration)));
            refactorings.Add(new BaseModel(RefactoringIdentifiers.AddParameterNameToArgument, "Add parameter name to argument", IsEnabled(RefactoringIdentifiers.AddParameterNameToArgument)));
            refactorings.Add(new BaseModel(RefactoringIdentifiers.AddIdentifierToParameter, "Add identifier to parameter", IsEnabled(RefactoringIdentifiers.AddIdentifierToParameter)));
            refactorings.Add(new BaseModel(RefactoringIdentifiers.AddUsingDirective, "Add using directive", IsEnabled(RefactoringIdentifiers.AddUsingDirective)));
            refactorings.Add(new BaseModel(RefactoringIdentifiers.AddUsingStaticDirective, "Add using static directive", IsEnabled(RefactoringIdentifiers.AddUsingStaticDirective)));
            refactorings.Add(new BaseModel(RefactoringIdentifiers.CallConfigureAwait, "Call 'ConfigureAwait(false)'", IsEnabled(RefactoringIdentifiers.CallConfigureAwait)));
            refactorings.Add(new BaseModel(RefactoringIdentifiers.CallExtensionMethodAsInstanceMethod, "Call extension method as instance method", IsEnabled(RefactoringIdentifiers.CallExtensionMethodAsInstanceMethod)));
            refactorings.Add(new BaseModel(RefactoringIdentifiers.CallToMethod, "Call 'To...' method (ToString, ToArray, ToList)", IsEnabled(RefactoringIdentifiers.CallToMethod)));
            refactorings.Add(new BaseModel(RefactoringIdentifiers.ChangeExplicitTypeToVar, "Change explicit type to 'var'", IsEnabled(RefactoringIdentifiers.ChangeExplicitTypeToVar)));
            refactorings.Add(new BaseModel(RefactoringIdentifiers.ChangeMethodReturnTypeToVoid, "Change method return type to 'void'", IsEnabled(RefactoringIdentifiers.ChangeMethodReturnTypeToVoid)));
            refactorings.Add(new BaseModel(RefactoringIdentifiers.ChangeVarToExplicitType, "Change 'var' to explicit type", IsEnabled(RefactoringIdentifiers.ChangeVarToExplicitType)));
            refactorings.Add(new BaseModel(RefactoringIdentifiers.CheckExpressionForNull, "Check expression for null", IsEnabled(RefactoringIdentifiers.CheckExpressionForNull)));
            refactorings.Add(new BaseModel(RefactoringIdentifiers.CheckParameterForNull, "Check parameter for null", IsEnabled(RefactoringIdentifiers.CheckParameterForNull)));
            refactorings.Add(new BaseModel(RefactoringIdentifiers.CollapseToInitializer, "Collapse to initalizer", IsEnabled(RefactoringIdentifiers.CollapseToInitializer)));
            refactorings.Add(new BaseModel(RefactoringIdentifiers.CommentOutMember, "Comment out member", IsEnabled(RefactoringIdentifiers.CommentOutMember)));
            refactorings.Add(new BaseModel(RefactoringIdentifiers.CommentOutStatement, "Comment out statement", IsEnabled(RefactoringIdentifiers.CommentOutStatement)));
            refactorings.Add(new BaseModel(RefactoringIdentifiers.CopyDocumentationCommentFromBaseMember, "Copy documentation comment from base member", IsEnabled(RefactoringIdentifiers.CopyDocumentationCommentFromBaseMember)));
            refactorings.Add(new BaseModel(RefactoringIdentifiers.DuplicateArgument, "Duplicate argument", IsEnabled(RefactoringIdentifiers.DuplicateArgument)));
            refactorings.Add(new BaseModel(RefactoringIdentifiers.DuplicateMember, "Duplicate member", IsEnabled(RefactoringIdentifiers.DuplicateMember)));
            refactorings.Add(new BaseModel(RefactoringIdentifiers.DuplicateParameter, "Duplicate parameter", IsEnabled(RefactoringIdentifiers.DuplicateParameter)));
            refactorings.Add(new BaseModel(RefactoringIdentifiers.DuplicateStatement, "Duplicate statement", IsEnabled(RefactoringIdentifiers.DuplicateStatement)));
            refactorings.Add(new BaseModel(RefactoringIdentifiers.ExpandCompoundAssignmentOperator, "Expand compound assignment operator", IsEnabled(RefactoringIdentifiers.ExpandCompoundAssignmentOperator)));
            refactorings.Add(new BaseModel(RefactoringIdentifiers.ExpandCoalesceExpression, "Expand coalesce expression", IsEnabled(RefactoringIdentifiers.ExpandCoalesceExpression)));
            refactorings.Add(new BaseModel(RefactoringIdentifiers.ExpandEvent, "Expand event", IsEnabled(RefactoringIdentifiers.ExpandEvent)));
            refactorings.Add(new BaseModel(RefactoringIdentifiers.ExpandExpressionBody, "Expand expression body", IsEnabled(RefactoringIdentifiers.ExpandExpressionBody)));
            refactorings.Add(new BaseModel(RefactoringIdentifiers.ExpandInitializer, "Expand initializer", IsEnabled(RefactoringIdentifiers.ExpandInitializer)));
            refactorings.Add(new BaseModel(RefactoringIdentifiers.ExpandLambdaExpressionBody, "Expand lambda expression body", IsEnabled(RefactoringIdentifiers.ExpandLambdaExpressionBody)));
            refactorings.Add(new BaseModel(RefactoringIdentifiers.ExpandProperty, "Expand property", IsEnabled(RefactoringIdentifiers.ExpandProperty)));
            refactorings.Add(new BaseModel(RefactoringIdentifiers.ExpandPropertyAndAddBackingField, "Expand property and add backing field", IsEnabled(RefactoringIdentifiers.ExpandPropertyAndAddBackingField)));
            refactorings.Add(new BaseModel(RefactoringIdentifiers.ExtractExpressionFromCondition, "Extract expression from condition", IsEnabled(RefactoringIdentifiers.ExtractExpressionFromCondition)));
            refactorings.Add(new BaseModel(RefactoringIdentifiers.ExtractGenericType, "Extract generic type", IsEnabled(RefactoringIdentifiers.ExtractGenericType)));
            refactorings.Add(new BaseModel(RefactoringIdentifiers.ExtractStatement, "Extract statement(s)", IsEnabled(RefactoringIdentifiers.ExtractStatement)));
            refactorings.Add(new BaseModel(RefactoringIdentifiers.ExtractTypeDeclarationToNewFile, "Extract type declaration to a new file", IsEnabled(RefactoringIdentifiers.ExtractTypeDeclarationToNewFile)));
            refactorings.Add(new BaseModel(RefactoringIdentifiers.FormatAccessorBraces, "Format accessor braces", IsEnabled(RefactoringIdentifiers.FormatAccessorBraces)));
            refactorings.Add(new BaseModel(RefactoringIdentifiers.FormatArgumentList, "Format argument list", IsEnabled(RefactoringIdentifiers.FormatArgumentList)));
            refactorings.Add(new BaseModel(RefactoringIdentifiers.FormatBinaryExpression, "Format binary expression", IsEnabled(RefactoringIdentifiers.FormatBinaryExpression)));
            refactorings.Add(new BaseModel(RefactoringIdentifiers.FormatConditionalExpression, "Format conditional expression", IsEnabled(RefactoringIdentifiers.FormatConditionalExpression)));
            refactorings.Add(new BaseModel(RefactoringIdentifiers.FormatExpressionChain, "Format expression chain", IsEnabled(RefactoringIdentifiers.FormatExpressionChain)));
            refactorings.Add(new BaseModel(RefactoringIdentifiers.FormatInitializer, "Format initializer", IsEnabled(RefactoringIdentifiers.FormatInitializer)));
            refactorings.Add(new BaseModel(RefactoringIdentifiers.FormatParameterList, "Format parameter list", IsEnabled(RefactoringIdentifiers.FormatParameterList)));
            refactorings.Add(new BaseModel(RefactoringIdentifiers.GenerateBaseConstructors, "Generate base constructors", IsEnabled(RefactoringIdentifiers.GenerateBaseConstructors)));
            refactorings.Add(new BaseModel(RefactoringIdentifiers.GenerateCombinedEnumMember, "Generate combined enum member", IsEnabled(RefactoringIdentifiers.GenerateCombinedEnumMember)));
            refactorings.Add(new BaseModel(RefactoringIdentifiers.GenerateEnumMember, "Generate enum member", IsEnabled(RefactoringIdentifiers.GenerateEnumMember)));
            refactorings.Add(new BaseModel(RefactoringIdentifiers.GenerateEnumValues, "Generate enum values", IsEnabled(RefactoringIdentifiers.GenerateEnumValues)));
            refactorings.Add(new BaseModel(RefactoringIdentifiers.GenerateEventInvokingMethod, "Generate event invoking method", IsEnabled(RefactoringIdentifiers.GenerateEventInvokingMethod)));
            refactorings.Add(new BaseModel(RefactoringIdentifiers.GenerateSwitchSections, "Generate switch sections", IsEnabled(RefactoringIdentifiers.GenerateSwitchSections)));
            refactorings.Add(new BaseModel(RefactoringIdentifiers.InitializeLocalWithDefaultValue, "Initialize local with default value", IsEnabled(RefactoringIdentifiers.InitializeLocalWithDefaultValue)));
            refactorings.Add(new BaseModel(RefactoringIdentifiers.InlineAliasExpression, "Inline alias expression", IsEnabled(RefactoringIdentifiers.InlineAliasExpression)));
            refactorings.Add(new BaseModel(RefactoringIdentifiers.InlineMethod, "Inline method", IsEnabled(RefactoringIdentifiers.InlineMethod)));
            refactorings.Add(new BaseModel(RefactoringIdentifiers.InsertStringInterpolation, "Insert string interpolation", IsEnabled(RefactoringIdentifiers.InsertStringInterpolation)));
            refactorings.Add(new BaseModel(RefactoringIdentifiers.IntroduceAndInitializeField, "Introduce and initialize field", IsEnabled(RefactoringIdentifiers.IntroduceAndInitializeField)));
            refactorings.Add(new BaseModel(RefactoringIdentifiers.IntroduceAndInitializeProperty, "Introduce and initialize property", IsEnabled(RefactoringIdentifiers.IntroduceAndInitializeProperty)));
            refactorings.Add(new BaseModel(RefactoringIdentifiers.IntroduceConstructor, "Introduce constructor", IsEnabled(RefactoringIdentifiers.IntroduceConstructor)));
            refactorings.Add(new BaseModel(RefactoringIdentifiers.IntroduceFieldToLockOn, "Introduce field to lock on", IsEnabled(RefactoringIdentifiers.IntroduceFieldToLockOn)));
            refactorings.Add(new BaseModel(RefactoringIdentifiers.IntroduceLocalVariable, "Introduce local variable", IsEnabled(RefactoringIdentifiers.IntroduceLocalVariable)));
            refactorings.Add(new BaseModel(RefactoringIdentifiers.MakeMemberAbstract, "Make member abstract", IsEnabled(RefactoringIdentifiers.MakeMemberAbstract)));
            refactorings.Add(new BaseModel(RefactoringIdentifiers.MakeMemberVirtual, "Make member virtual", IsEnabled(RefactoringIdentifiers.MakeMemberVirtual)));
            refactorings.Add(new BaseModel(RefactoringIdentifiers.MergeAssignmentExpressionWithReturnStatement, "Merge assignment expression with return statement", IsEnabled(RefactoringIdentifiers.MergeAssignmentExpressionWithReturnStatement)));
            refactorings.Add(new BaseModel(RefactoringIdentifiers.MergeAttributes, "Merge attributes", IsEnabled(RefactoringIdentifiers.MergeAttributes)));
            refactorings.Add(new BaseModel(RefactoringIdentifiers.MergeIfStatements, "Merge if statements", IsEnabled(RefactoringIdentifiers.MergeIfStatements)));
            refactorings.Add(new BaseModel(RefactoringIdentifiers.MergeLocalDeclarations, "Merge local declarations", IsEnabled(RefactoringIdentifiers.MergeLocalDeclarations)));
            refactorings.Add(new BaseModel(RefactoringIdentifiers.JoinStringExpressions, "Join string expressions", IsEnabled(RefactoringIdentifiers.JoinStringExpressions)));
            refactorings.Add(new BaseModel(RefactoringIdentifiers.NegateBinaryExpression, "Negate binary expression", IsEnabled(RefactoringIdentifiers.NegateBinaryExpression)));
            refactorings.Add(new BaseModel(RefactoringIdentifiers.NegateBooleanLiteral, "Negate boolean literal", IsEnabled(RefactoringIdentifiers.NegateBooleanLiteral)));
            refactorings.Add(new BaseModel(RefactoringIdentifiers.NegateIsExpression, "Negate is expression", IsEnabled(RefactoringIdentifiers.NegateIsExpression)));
            refactorings.Add(new BaseModel(RefactoringIdentifiers.NegateOperator, "Negate operator", IsEnabled(RefactoringIdentifiers.NegateOperator)));
            refactorings.Add(new BaseModel(RefactoringIdentifiers.NotifyPropertyChanged, "Notify property changed", IsEnabled(RefactoringIdentifiers.NotifyPropertyChanged)));
            refactorings.Add(new BaseModel(RefactoringIdentifiers.ParenthesizeExpression, "Parenthesize expression", IsEnabled(RefactoringIdentifiers.ParenthesizeExpression)));
            refactorings.Add(new BaseModel(RefactoringIdentifiers.PromoteLocalToParameter, "Promote local to parameter", IsEnabled(RefactoringIdentifiers.PromoteLocalToParameter)));
            refactorings.Add(new BaseModel(RefactoringIdentifiers.RemoveAllComments, "Remove all comments", IsEnabled(RefactoringIdentifiers.RemoveAllComments)));
            refactorings.Add(new BaseModel(RefactoringIdentifiers.RemoveAllCommentsExceptDocumentationComments, "Remove all comments (except documentation comments)", IsEnabled(RefactoringIdentifiers.RemoveAllCommentsExceptDocumentationComments)));
            refactorings.Add(new BaseModel(RefactoringIdentifiers.RemoveAllDocumentationComments, "Remove all documentation comments", IsEnabled(RefactoringIdentifiers.RemoveAllDocumentationComments)));
            refactorings.Add(new BaseModel(RefactoringIdentifiers.RemoveAllMemberDeclarations, "Remove all member declarations", IsEnabled(RefactoringIdentifiers.RemoveAllMemberDeclarations)));
            refactorings.Add(new BaseModel(RefactoringIdentifiers.RemoveAllPreprocessorDirectives, "Remove all preprocessor directives", IsEnabled(RefactoringIdentifiers.RemoveAllPreprocessorDirectives)));
            refactorings.Add(new BaseModel(RefactoringIdentifiers.RemoveAllRegionDirectives, "Remove all region directives", IsEnabled(RefactoringIdentifiers.RemoveAllRegionDirectives)));
            refactorings.Add(new BaseModel(RefactoringIdentifiers.RemoveAllStatements, "Remove all statements", IsEnabled(RefactoringIdentifiers.RemoveAllStatements)));
            refactorings.Add(new BaseModel(RefactoringIdentifiers.RemoveAllSwitchSections, "Remove all switch sections", IsEnabled(RefactoringIdentifiers.RemoveAllSwitchSections)));
            refactorings.Add(new BaseModel(RefactoringIdentifiers.RemoveBraces, "Remove braces", IsEnabled(RefactoringIdentifiers.RemoveBraces)));
            refactorings.Add(new BaseModel(RefactoringIdentifiers.RemoveBracesFromIfElse, "Remove braces from if-else", IsEnabled(RefactoringIdentifiers.RemoveBracesFromIfElse)));
            refactorings.Add(new BaseModel(RefactoringIdentifiers.RemoveBracesFromSwitchSection, "Remove braces from switch section", IsEnabled(RefactoringIdentifiers.RemoveBracesFromSwitchSection)));
            refactorings.Add(new BaseModel(RefactoringIdentifiers.RemoveBracesFromSwitchSections, "Remove braces from switch sections", IsEnabled(RefactoringIdentifiers.RemoveBracesFromSwitchSections)));
            refactorings.Add(new BaseModel(RefactoringIdentifiers.RemoveComment, "Remove comment", IsEnabled(RefactoringIdentifiers.RemoveComment)));
            refactorings.Add(new BaseModel(RefactoringIdentifiers.RemoveConditionFromLastElse, "Remove condition from last else clause", IsEnabled(RefactoringIdentifiers.RemoveConditionFromLastElse)));
            refactorings.Add(new BaseModel(RefactoringIdentifiers.RemoveDirectiveAndRelatedDirectives, "Remove directive and related directives", IsEnabled(RefactoringIdentifiers.RemoveDirectiveAndRelatedDirectives)));
            refactorings.Add(new BaseModel(RefactoringIdentifiers.RemoveEmptyLines, "Remove empty lines", IsEnabled(RefactoringIdentifiers.RemoveEmptyLines)));
            refactorings.Add(new BaseModel(RefactoringIdentifiers.RemoveInterpolation, "Remove interpolation", IsEnabled(RefactoringIdentifiers.RemoveInterpolation)));
            refactorings.Add(new BaseModel(RefactoringIdentifiers.RemoveMember, "Remove member", IsEnabled(RefactoringIdentifiers.RemoveMember)));
            refactorings.Add(new BaseModel(RefactoringIdentifiers.RemoveMemberDeclarations, "Remove member declarations above/below", IsEnabled(RefactoringIdentifiers.RemoveMemberDeclarations)));
            refactorings.Add(new BaseModel(RefactoringIdentifiers.RemoveParameterNameFromArgument, "Remove parameter name from argument", IsEnabled(RefactoringIdentifiers.RemoveParameterNameFromArgument)));
            refactorings.Add(new BaseModel(RefactoringIdentifiers.RemoveParentheses, "Remove parentheses", IsEnabled(RefactoringIdentifiers.RemoveParentheses)));
            refactorings.Add(new BaseModel(RefactoringIdentifiers.RemovePropertyInitializer, "Remove property initializer", IsEnabled(RefactoringIdentifiers.RemovePropertyInitializer)));
            refactorings.Add(new BaseModel(RefactoringIdentifiers.RemoveRegion, "Remove region", IsEnabled(RefactoringIdentifiers.RemoveRegion)));
            refactorings.Add(new BaseModel(RefactoringIdentifiers.RemoveStatement, "Remove statement", IsEnabled(RefactoringIdentifiers.RemoveStatement)));
            refactorings.Add(new BaseModel(RefactoringIdentifiers.RemoveStatementsFromSwitchSections, "Remove statements from switch sections", IsEnabled(RefactoringIdentifiers.RemoveStatementsFromSwitchSections)));
            refactorings.Add(new BaseModel(RefactoringIdentifiers.RenameBackingFieldAccordingToPropertyName, "Rename backing field according to property name", IsEnabled(RefactoringIdentifiers.RenameBackingFieldAccordingToPropertyName)));
            refactorings.Add(new BaseModel(RefactoringIdentifiers.RenameIdentifierAccordingToTypeName, "Rename identifier according to type name", IsEnabled(RefactoringIdentifiers.RenameIdentifierAccordingToTypeName)));
            refactorings.Add(new BaseModel(RefactoringIdentifiers.RenameMethodAccordingToTypeName, "Rename method according to type name", IsEnabled(RefactoringIdentifiers.RenameMethodAccordingToTypeName)));
            refactorings.Add(new BaseModel(RefactoringIdentifiers.RenameParameterAccordingToTypeName, "Rename parameter according to its type name", IsEnabled(RefactoringIdentifiers.RenameParameterAccordingToTypeName)));
            refactorings.Add(new BaseModel(RefactoringIdentifiers.RenamePropertyAccordingToTypeName, "Rename property according to type name", IsEnabled(RefactoringIdentifiers.RenamePropertyAccordingToTypeName)));
            refactorings.Add(new BaseModel(RefactoringIdentifiers.ReplaceAnyWithAllOrAllWithAny, "Replace Any with All (or All with Any)", IsEnabled(RefactoringIdentifiers.ReplaceAnyWithAllOrAllWithAny)));
            refactorings.Add(new BaseModel(RefactoringIdentifiers.ReplaceAsWithCast, "Replace as expression with cast expression", IsEnabled(RefactoringIdentifiers.ReplaceAsWithCast)));
            refactorings.Add(new BaseModel(RefactoringIdentifiers.ReplaceCastWithAs, "Replace cast expression with as expression", IsEnabled(RefactoringIdentifiers.ReplaceCastWithAs)));
            refactorings.Add(new BaseModel(RefactoringIdentifiers.ReplaceConditionalExpressionWithExpression, "Replace conditional expression with expression", IsEnabled(RefactoringIdentifiers.ReplaceConditionalExpressionWithExpression)));
            refactorings.Add(new BaseModel(RefactoringIdentifiers.ReplaceConditionalExpressionWithIfElse, "Replace ?: with if-else", IsEnabled(RefactoringIdentifiers.ReplaceConditionalExpressionWithIfElse)));
            refactorings.Add(new BaseModel(RefactoringIdentifiers.ReplaceConstantWithField, "Replace constant with field", IsEnabled(RefactoringIdentifiers.ReplaceConstantWithField)));
            refactorings.Add(new BaseModel(RefactoringIdentifiers.ReplaceDoWithWhile, "Replace do statement with while statement", IsEnabled(RefactoringIdentifiers.ReplaceDoWithWhile)));
            refactorings.Add(new BaseModel(RefactoringIdentifiers.ReplaceEqualsExpressionWithStringEquals, "Replace equals expression with string.Equals", IsEnabled(RefactoringIdentifiers.ReplaceEqualsExpressionWithStringEquals)));
            refactorings.Add(new BaseModel(RefactoringIdentifiers.ReplaceEqualsExpressionWithStringIsNullOrEmpty, "Replace equals expression with string.IsNullOrEmpty", IsEnabled(RefactoringIdentifiers.ReplaceEqualsExpressionWithStringIsNullOrEmpty)));
            refactorings.Add(new BaseModel(RefactoringIdentifiers.ReplaceEqualsExpressionWithStringIsNullOrWhiteSpace, "Replace equals expression with string.IsNullOrWhiteSpace", IsEnabled(RefactoringIdentifiers.ReplaceEqualsExpressionWithStringIsNullOrWhiteSpace)));
            refactorings.Add(new BaseModel(RefactoringIdentifiers.InlineConstantValue, "Inline constant value", IsEnabled(RefactoringIdentifiers.InlineConstantValue)));
            refactorings.Add(new BaseModel(RefactoringIdentifiers.UseConstantInsteadOfField, "Use constant instead of field", IsEnabled(RefactoringIdentifiers.UseConstantInsteadOfField)));
            refactorings.Add(new BaseModel(RefactoringIdentifiers.ReplaceForEachWithFor, "Replace foreach statement with for statement", IsEnabled(RefactoringIdentifiers.ReplaceForEachWithFor)));
            refactorings.Add(new BaseModel(RefactoringIdentifiers.ReplaceForWithForEach, "Replace for statement with foreach statement", IsEnabled(RefactoringIdentifiers.ReplaceForWithForEach)));
            refactorings.Add(new BaseModel(RefactoringIdentifiers.ReplaceForWithWhile, "Replace for statement with while statement", IsEnabled(RefactoringIdentifiers.ReplaceForWithWhile)));
            refactorings.Add(new BaseModel(RefactoringIdentifiers.ReplaceHexadecimalLiteralWithDecimalLiteral, "Replace hexadecimal literal with decimal literal", IsEnabled(RefactoringIdentifiers.ReplaceHexadecimalLiteralWithDecimalLiteral)));
            refactorings.Add(new BaseModel(RefactoringIdentifiers.ReplaceIfWithSwitch, "Replace if with switch", IsEnabled(RefactoringIdentifiers.ReplaceIfWithSwitch)));
            refactorings.Add(new BaseModel(RefactoringIdentifiers.InvertPrefixOrPostfixUnaryOperator, "Invert prefix/postfix unary operator", IsEnabled(RefactoringIdentifiers.InvertPrefixOrPostfixUnaryOperator)));
            refactorings.Add(new BaseModel(RefactoringIdentifiers.ReplaceInterpolatedStringWithInterpolationExpression, "Replace interpolated string with interpolation expression", IsEnabled(RefactoringIdentifiers.ReplaceInterpolatedStringWithInterpolationExpression)));
            refactorings.Add(new BaseModel(RefactoringIdentifiers.ReplaceInterpolatedStringWithStringLiteral, "Replace interpolated string with string literal", IsEnabled(RefactoringIdentifiers.ReplaceInterpolatedStringWithStringLiteral)));
            refactorings.Add(new BaseModel(RefactoringIdentifiers.ReplaceMethodGroupWithLambda, "Replace method group with lambda", IsEnabled(RefactoringIdentifiers.ReplaceMethodGroupWithLambda)));
            refactorings.Add(new BaseModel(RefactoringIdentifiers.ReplaceMethodWithProperty, "Replace method with property", IsEnabled(RefactoringIdentifiers.ReplaceMethodWithProperty)));
            refactorings.Add(new BaseModel(RefactoringIdentifiers.ReplaceNullLiteralExpressionWithDefaultExpression, "Replace null literal expression with default expression", IsEnabled(RefactoringIdentifiers.ReplaceNullLiteralExpressionWithDefaultExpression)));
            refactorings.Add(new BaseModel(RefactoringIdentifiers.ReplacePrefixOperatorWithPostfixOperator, "Replace prefix operator to postfix operator", IsEnabled(RefactoringIdentifiers.ReplacePrefixOperatorWithPostfixOperator)));
            refactorings.Add(new BaseModel(RefactoringIdentifiers.ReplacePropertyWithMethod, "Replace property with method", IsEnabled(RefactoringIdentifiers.ReplacePropertyWithMethod)));
            refactorings.Add(new BaseModel(RefactoringIdentifiers.ReplaceRegularStringLiteralWithVerbatimStringLiteral, "Replace regular string literal with verbatim string literal", IsEnabled(RefactoringIdentifiers.ReplaceRegularStringLiteralWithVerbatimStringLiteral)));
            refactorings.Add(new BaseModel(RefactoringIdentifiers.ReplaceStatementWithIfElse, "Replace (yield) return statement with if-else", IsEnabled(RefactoringIdentifiers.ReplaceStatementWithIfElse)));
            refactorings.Add(new BaseModel(RefactoringIdentifiers.CallIndexOfInsteadOfContains, "Call string.IndexOf instead of string.Contains", IsEnabled(RefactoringIdentifiers.CallIndexOfInsteadOfContains)));
            refactorings.Add(new BaseModel(RefactoringIdentifiers.ReplaceStringFormatWithInterpolatedString, "Replace string.Format with interpolated string", IsEnabled(RefactoringIdentifiers.ReplaceStringFormatWithInterpolatedString)));
            refactorings.Add(new BaseModel(RefactoringIdentifiers.ReplaceSwitchWithIf, "Replace switch with if", IsEnabled(RefactoringIdentifiers.ReplaceSwitchWithIf)));
            refactorings.Add(new BaseModel(RefactoringIdentifiers.ReplaceVerbatimStringLiteralWithRegularStringLiteral, "Replace verbatim string literal with regular string literal", IsEnabled(RefactoringIdentifiers.ReplaceVerbatimStringLiteralWithRegularStringLiteral)));
            refactorings.Add(new BaseModel(RefactoringIdentifiers.ReplaceVerbatimStringLiteralWithRegularStringLiterals, "Replace verbatim string literal with regular string literals", IsEnabled(RefactoringIdentifiers.ReplaceVerbatimStringLiteralWithRegularStringLiterals)));
            refactorings.Add(new BaseModel(RefactoringIdentifiers.ReplaceWhileWithDo, "Replace while statement with do statement", IsEnabled(RefactoringIdentifiers.ReplaceWhileWithDo)));
            refactorings.Add(new BaseModel(RefactoringIdentifiers.ReplaceWhileWithFor, "Replace while statement with for statement", IsEnabled(RefactoringIdentifiers.ReplaceWhileWithFor)));
            refactorings.Add(new BaseModel(RefactoringIdentifiers.ReverseForLoop, "Reverse for loop", IsEnabled(RefactoringIdentifiers.ReverseForLoop)));
            refactorings.Add(new BaseModel(RefactoringIdentifiers.SimplifyIf, "Simplify if", IsEnabled(RefactoringIdentifiers.SimplifyIf)));
            refactorings.Add(new BaseModel(RefactoringIdentifiers.SimplifyLambdaExpression, "Simplify lambda expression", IsEnabled(RefactoringIdentifiers.SimplifyLambdaExpression)));
            refactorings.Add(new BaseModel(RefactoringIdentifiers.SortMemberDeclarations, "Sort member declarations", IsEnabled(RefactoringIdentifiers.SortMemberDeclarations)));
            refactorings.Add(new BaseModel(RefactoringIdentifiers.SplitAttributes, "Split attributes", IsEnabled(RefactoringIdentifiers.SplitAttributes)));
            refactorings.Add(new BaseModel(RefactoringIdentifiers.SplitSwitchLabels, "Split switch labels", IsEnabled(RefactoringIdentifiers.SplitSwitchLabels)));
            refactorings.Add(new BaseModel(RefactoringIdentifiers.SplitVariableDeclaration, "Split variable declaration", IsEnabled(RefactoringIdentifiers.SplitVariableDeclaration)));
            refactorings.Add(new BaseModel(RefactoringIdentifiers.SwapBinaryOperands, "Swap binary operands", IsEnabled(RefactoringIdentifiers.SwapBinaryOperands)));
            refactorings.Add(new BaseModel(RefactoringIdentifiers.InvertConditionalExpression, "Invert conditional expression", IsEnabled(RefactoringIdentifiers.InvertConditionalExpression)));
            refactorings.Add(new BaseModel(RefactoringIdentifiers.SwapMemberDeclarations, "Swap member declarations", IsEnabled(RefactoringIdentifiers.SwapMemberDeclarations)));
            refactorings.Add(new BaseModel(RefactoringIdentifiers.InvertIfElse, "Invert if-else", IsEnabled(RefactoringIdentifiers.InvertIfElse)));
            refactorings.Add(new BaseModel(RefactoringIdentifiers.UncommentSingleLineComment, "UncommentSingleLineComment", IsEnabled(RefactoringIdentifiers.UncommentSingleLineComment)));
            refactorings.Add(new BaseModel(RefactoringIdentifiers.UseBitwiseOperationInsteadOfCallingHasFlag, "Use bitwise operation instead of calling 'HasFlag'", IsEnabled(RefactoringIdentifiers.UseBitwiseOperationInsteadOfCallingHasFlag)));
            refactorings.Add(new BaseModel(RefactoringIdentifiers.UseCoalesceExpressionInsteadOfIf, "Use coalesce expression instead of if", IsEnabled(RefactoringIdentifiers.UseCoalesceExpressionInsteadOfIf)));
            refactorings.Add(new BaseModel(RefactoringIdentifiers.UseConditionalExpressionInsteadOfIf, "Use conditional expression instead of if", IsEnabled(RefactoringIdentifiers.UseConditionalExpressionInsteadOfIf)));
            refactorings.Add(new BaseModel(RefactoringIdentifiers.UseElementAccessInsteadOfEnumerableMethod, "Use element access instead of 'First/Last'ElementAt' method", IsEnabled(RefactoringIdentifiers.UseElementAccessInsteadOfEnumerableMethod)));
            refactorings.Add(new BaseModel(RefactoringIdentifiers.UseEmptyStringLiteralInsteadOfStringEmpty, "Use \"\" instead of string.Empty", IsEnabled(RefactoringIdentifiers.UseEmptyStringLiteralInsteadOfStringEmpty)));
            refactorings.Add(new BaseModel(RefactoringIdentifiers.UseExpressionBodiedMember, "Use expression-bodied member", IsEnabled(RefactoringIdentifiers.UseExpressionBodiedMember)));
            refactorings.Add(new BaseModel(RefactoringIdentifiers.UseLambdaExpressionInsteadOfAnonymousMethod, "Use lambda expression instead of anonymous method", IsEnabled(RefactoringIdentifiers.UseLambdaExpressionInsteadOfAnonymousMethod)));
            refactorings.Add(new BaseModel(RefactoringIdentifiers.UseStringEmptyInsteadOfEmptyStringLiteral, "Use string.Empty instead of \"\"", IsEnabled(RefactoringIdentifiers.UseStringEmptyInsteadOfEmptyStringLiteral)));
            refactorings.Add(new BaseModel(RefactoringIdentifiers.WrapInCondition, "Wrap in condition", IsEnabled(RefactoringIdentifiers.WrapInCondition)));
            refactorings.Add(new BaseModel(RefactoringIdentifiers.WrapInElseClause, "Wrap in else clause", IsEnabled(RefactoringIdentifiers.WrapInElseClause)));
            refactorings.Add(new BaseModel(RefactoringIdentifiers.WrapInIfDirective, "Wrap in #if directive", IsEnabled(RefactoringIdentifiers.WrapInIfDirective)));
            refactorings.Add(new BaseModel(RefactoringIdentifiers.WrapInRegion, "Wrap in region", IsEnabled(RefactoringIdentifiers.WrapInRegion)));
            refactorings.Add(new BaseModel(RefactoringIdentifiers.WrapInTryCatch, "Wrap in try-catch", IsEnabled(RefactoringIdentifiers.WrapInTryCatch)));
            refactorings.Add(new BaseModel(RefactoringIdentifiers.WrapInUsingStatement, "Wrap in using statement", IsEnabled(RefactoringIdentifiers.WrapInUsingStatement)));
            refactorings.Add(new BaseModel(RefactoringIdentifiers.AddTypeParameter, "Add type parameter", IsEnabled(RefactoringIdentifiers.AddTypeParameter)));
            refactorings.Add(new BaseModel(RefactoringIdentifiers.ImplementIEquatableOfT, "Implement IEquatable<T>", IsEnabled(RefactoringIdentifiers.ImplementIEquatableOfT)));
            refactorings.Add(new BaseModel(RefactoringIdentifiers.InlineUsingStatic, "Inline using static", IsEnabled(RefactoringIdentifiers.InlineUsingStatic)));
            refactorings.Add(new BaseModel(RefactoringIdentifiers.InlineConstant, "Inline constant", IsEnabled(RefactoringIdentifiers.InlineConstant)));
            refactorings.Add(new BaseModel(RefactoringIdentifiers.UseStringBuilderInsteadOfConcatenation, "Use StringBuilder instead of concatenation", IsEnabled(RefactoringIdentifiers.UseStringBuilderInsteadOfConcatenation)));
            refactorings.Add(new BaseModel(RefactoringIdentifiers.UseListInsteadOfYield, "Use List<T> instead of yield", IsEnabled(RefactoringIdentifiers.UseListInsteadOfYield)));
            refactorings.Add(new BaseModel(RefactoringIdentifiers.SplitIfStatement, "Split if statement", IsEnabled(RefactoringIdentifiers.SplitIfStatement)));
            refactorings.Add(new BaseModel(RefactoringIdentifiers.ReplaceObjectCreationWithDefaultValue, "Replace object creation with default value", IsEnabled(RefactoringIdentifiers.ReplaceObjectCreationWithDefaultValue)));
            refactorings.Add(new BaseModel(RefactoringIdentifiers.ChangeAccessibility, "Change accessibility", IsEnabled(RefactoringIdentifiers.ChangeAccessibility)));
            refactorings.Add(new BaseModel(RefactoringIdentifiers.FormatConstraintClauses, "Format constraint clauses", IsEnabled(RefactoringIdentifiers.FormatConstraintClauses)));
            refactorings.Add(new BaseModel(RefactoringIdentifiers.ReplaceForEachWithForAndReverseLoop, "Replace foreach with for and reverse loop", IsEnabled(RefactoringIdentifiers.ReplaceForEachWithForAndReverseLoop)));
            refactorings.Add(new BaseModel(RefactoringIdentifiers.InvertIf, "Invert if", IsEnabled(RefactoringIdentifiers.InvertIf)));
            refactorings.Add(new BaseModel(RefactoringIdentifiers.SplitIfElse, "Split if-else", IsEnabled(RefactoringIdentifiers.SplitIfElse)));
            refactorings.Add(new BaseModel(RefactoringIdentifiers.UseCSharp6DictionaryInitializer, "Use C# 6.0 dictionary initializer", IsEnabled(RefactoringIdentifiers.UseCSharp6DictionaryInitializer)));
            refactorings.Add(new BaseModel(RefactoringIdentifiers.ReplaceCommentWithDocumentationComment, "Replace comment with documentation comment", IsEnabled(RefactoringIdentifiers.ReplaceCommentWithDocumentationComment)));
            refactorings.Add(new BaseModel(RefactoringIdentifiers.ReplaceInterpolatedStringWithConcatenation, "Replace interpolated string with concatenation", IsEnabled(RefactoringIdentifiers.ReplaceInterpolatedStringWithConcatenation)));
            refactorings.Add(new BaseModel(RefactoringIdentifiers.SplitDeclarationAndInitialization, "Split declaration and initialization", IsEnabled(RefactoringIdentifiers.SplitDeclarationAndInitialization)));
            refactorings.Add(new BaseModel(RefactoringIdentifiers.AddMemberToInterface, "Add member to interface", IsEnabled(RefactoringIdentifiers.AddMemberToInterface)));
            refactorings.Add(new BaseModel(RefactoringIdentifiers.MergeIfWithParentIf, "Merge if with parent if", IsEnabled(RefactoringIdentifiers.MergeIfWithParentIf)));
            refactorings.Add(new BaseModel(RefactoringIdentifiers.InitializeFieldFromConstructor, "Initialize field from constructor", IsEnabled(RefactoringIdentifiers.InitializeFieldFromConstructor)));
            refactorings.Add(new BaseModel(RefactoringIdentifiers.InlineProperty, "Inline property", IsEnabled(RefactoringIdentifiers.InlineProperty)));
            refactorings.Add(new BaseModel(RefactoringIdentifiers.RemoveEnumMemberValue, "Remove enum member value(s)", IsEnabled(RefactoringIdentifiers.RemoveEnumMemberValue)));
            refactorings.Add(new BaseModel(RefactoringIdentifiers.UncommentMultiLineComment, "Uncomment multi-line comment", IsEnabled(RefactoringIdentifiers.UncommentMultiLineComment)));
            refactorings.Add(new BaseModel(RefactoringIdentifiers.ReplaceInterpolatedStringWithStringFormat, "Replace interpolated string with string.Format", IsEnabled(RefactoringIdentifiers.ReplaceInterpolatedStringWithStringFormat)));
            refactorings.Add(new BaseModel(RefactoringIdentifiers.MoveUnsafeContextToContainingDeclaration, "Move unsafe context to containing declaration", IsEnabled(RefactoringIdentifiers.MoveUnsafeContextToContainingDeclaration)));
            refactorings.Add(new BaseModel(RefactoringIdentifiers.ExtractEventHandlerMethod, "Extract event handler method", IsEnabled(RefactoringIdentifiers.ExtractEventHandlerMethod)));
            refactorings.Add(new BaseModel(RefactoringIdentifiers.GeneratePropertyForDebuggerDisplayAttribute, "Generate property for DebuggerDisplay attribute", IsEnabled(RefactoringIdentifiers.GeneratePropertyForDebuggerDisplayAttribute)));
            refactorings.Add(new BaseModel(RefactoringIdentifiers.AddEmptyLineBetweenDeclarations, "Add empty line between declarations", IsEnabled(RefactoringIdentifiers.AddEmptyLineBetweenDeclarations)));
            refactorings.Add(new BaseModel(RefactoringIdentifiers.ReplaceForEachWithEnumerator, "Replace foreach with enumerator", IsEnabled(RefactoringIdentifiers.ReplaceForEachWithEnumerator)));
            refactorings.Add(new BaseModel(RefactoringIdentifiers.SortCaseLabels, "Sort case labels", IsEnabled(RefactoringIdentifiers.SortCaseLabels)));
<<<<<<< HEAD
            refactorings.Add(new BaseModel(RefactoringIdentifiers.ReplaceWhileWithIfAndDo, "Replace while statement with if statement and do statement", IsEnabled(RefactoringIdentifiers.ReplaceWhileWithIfAndDo)));
=======
            refactorings.Add(new BaseModel(RefactoringIdentifiers.AddTagToDocumentationComment, "Add tag to documentation comment", IsEnabled(RefactoringIdentifiers.AddTagToDocumentationComment)));
>>>>>>> 5db0df7e
        }
    }
}<|MERGE_RESOLUTION|>--- conflicted
+++ resolved
@@ -22,11 +22,7 @@
             get;
         }
 
-<<<<<<< HEAD
         = RefactoringIdentifiers.ReplaceWhileWithIfAndDo;
-=======
-        = RefactoringIdentifiers.AddTagToDocumentationComment;
->>>>>>> 5db0df7e
         internal static void SetRefactoringsDisabledByDefault(RefactoringSettings settings)
         {
             settings.DisableRefactoring(RefactoringIdentifiers.AddIdentifierToParameter);
@@ -237,11 +233,8 @@
             refactorings.Add(new BaseModel(RefactoringIdentifiers.AddEmptyLineBetweenDeclarations, "Add empty line between declarations", IsEnabled(RefactoringIdentifiers.AddEmptyLineBetweenDeclarations)));
             refactorings.Add(new BaseModel(RefactoringIdentifiers.ReplaceForEachWithEnumerator, "Replace foreach with enumerator", IsEnabled(RefactoringIdentifiers.ReplaceForEachWithEnumerator)));
             refactorings.Add(new BaseModel(RefactoringIdentifiers.SortCaseLabels, "Sort case labels", IsEnabled(RefactoringIdentifiers.SortCaseLabels)));
-<<<<<<< HEAD
+            refactorings.Add(new BaseModel(RefactoringIdentifiers.AddTagToDocumentationComment, "Add tag to documentation comment", IsEnabled(RefactoringIdentifiers.AddTagToDocumentationComment)));
             refactorings.Add(new BaseModel(RefactoringIdentifiers.ReplaceWhileWithIfAndDo, "Replace while statement with if statement and do statement", IsEnabled(RefactoringIdentifiers.ReplaceWhileWithIfAndDo)));
-=======
-            refactorings.Add(new BaseModel(RefactoringIdentifiers.AddTagToDocumentationComment, "Add tag to documentation comment", IsEnabled(RefactoringIdentifiers.AddTagToDocumentationComment)));
->>>>>>> 5db0df7e
         }
     }
 }