﻿// Copyright (c) Josef Pihrt. All rights reserved. Licensed under the Apache License, Version 2.0. See License.txt in the project root for license information.

using System;
using System.Collections.Generic;
using System.Collections.Immutable;
using System.Text;
using Microsoft.CodeAnalysis.Text;
using Roslynator.Text;

namespace Roslynator.Tests.Text
{
    internal static class TestSourceText
    {
        private const string OpenToken = "[|";
        private const string CloseToken = "|]";
        private const string OpenCloseTokens = OpenToken + CloseToken;
        private const int TokensLength = 4;

        public static (string result, TextSpan span) ReplaceSpan(string s, string replacement)
        {
<<<<<<< HEAD
            int index = s.IndexOf(OpenMarkerAndCloseMarker, StringComparison.Ordinal);
=======
            int index = s.IndexOf(OpenCloseTokens, StringComparison.Ordinal);
>>>>>>> db124047

            var span = new TextSpan(index, replacement.Length);

            string result = Replace(s, index, replacement);

            return (result, span);
        }

        public static (string result1, string result2, TextSpan span) ReplaceSpan(
            string s,
            string replacement1,
            string replacement2)
        {
<<<<<<< HEAD
            int index = s.IndexOf(OpenMarkerAndCloseMarker, StringComparison.Ordinal);
=======
            int index = s.IndexOf(OpenCloseTokens, StringComparison.Ordinal);
>>>>>>> db124047

            var span = new TextSpan(index, replacement1.Length);

            string result1 = Replace(s, index, replacement1);
            string result2 = Replace(s, index, replacement2);

            return (result1, result2, span);
        }

        public static TestSourceTextAnalysis GetSpans(string s, bool reverse = false)
        {
            StringBuilder sb = StringBuilderCache.GetInstance(s.Length - TokensLength);

            bool startPending = false;
            LinePositionInfo start = default;
            Stack<LinePositionInfo> stack = null;
            List<LinePositionSpanInfo> spans = null;

            int lastPos = 0;

            int line = 0;
            int column = 0;

            int length = s.Length;

            int i = 0;
            while (i < length)
            {
                switch (s[i])
                {
                    case '\r':
                        {
                            if (PeekNextChar() == '\n')
                            {
                                i++;
                            }

                            line++;
                            column = 0;
                            i++;
                            continue;
                        }
                    case '\n':
                        {
                            line++;
                            column = 0;
                            i++;
                            continue;
                        }
                    case '[':
                        {
                            char nextChar = PeekNextChar();
                            if (nextChar == '|')
                            {
                                sb.Append(s, lastPos, i - lastPos);

                                var start2 = new LinePositionInfo(sb.Length, line, column);

                                if (stack != null)
                                {
                                    stack.Push(start2);
                                }
                                else if (!startPending)
                                {
                                    start = start2;
                                    startPending = true;
                                }
                                else
                                {
                                    stack = new Stack<LinePositionInfo>();
                                    stack.Push(start);
                                    stack.Push(start2);
                                    startPending = false;
                                }

                                i += 2;
                                lastPos = i;
                                continue;
                            }
                            else if (nextChar == '['
                                && PeekChar(2) == '|'
                                && PeekChar(3) == ']')
                            {
                                i++;
                                column++;
                                CloseSpan();
                                i += 3;
                                lastPos = i;
                                continue;
                            }

                            break;
                        }
                    case '|':
                        {
                            if (PeekNextChar() == ']')
                            {
                                CloseSpan();
                                i += 2;
                                lastPos = i;
                                continue;
                            }

                            break;
                        }
                }

                column++;
                i++;
            }

            if (startPending
                || stack?.Count > 0)
            {
                throw new InvalidOperationException();
            }

            sb.Append(s, lastPos, s.Length - lastPos);

            if (spans != null
                && reverse)
            {
                spans.Reverse();
            }

            return new TestSourceTextAnalysis(
                StringBuilderCache.GetStringAndFree(sb),
                spans?.ToImmutableArray() ?? ImmutableArray<LinePositionSpanInfo>.Empty);

            char PeekNextChar()
            {
                return PeekChar(1);
            }

            char PeekChar(int offset)
            {
                return (i + offset >= s.Length) ? '\0' : s[i + offset];
            }

            void CloseSpan()
            {
                if (stack != null)
                {
                    start = stack.Pop();
                }
                else if (startPending)
                {
                    startPending = false;
                }
                else
                {
                    throw new InvalidOperationException();
                }

                var end = new LinePositionInfo(sb.Length + i - lastPos, line, column);

                var span = new LinePositionSpanInfo(start, end);

                (spans ?? (spans = new List<LinePositionSpanInfo>())).Add(span);

                sb.Append(s, lastPos, i - lastPos);
            }
        }

        private static string Replace(string s, int index, string replacement)
        {
            StringBuilder sb = StringBuilderCache.GetInstance(s.Length - TokensLength + replacement.Length)
                .Append(s, 0, index)
                .Append(replacement)
                .Append(s, index + TokensLength, s.Length - index - TokensLength);

            return StringBuilderCache.GetStringAndFree(sb);
        }
    }
}<|MERGE_RESOLUTION|>--- conflicted
+++ resolved
@@ -18,11 +18,7 @@
 
         public static (string result, TextSpan span) ReplaceSpan(string s, string replacement)
         {
-<<<<<<< HEAD
-            int index = s.IndexOf(OpenMarkerAndCloseMarker, StringComparison.Ordinal);
-=======
             int index = s.IndexOf(OpenCloseTokens, StringComparison.Ordinal);
->>>>>>> db124047
 
             var span = new TextSpan(index, replacement.Length);
 
@@ -36,11 +32,7 @@
             string replacement1,
             string replacement2)
         {
-<<<<<<< HEAD
-            int index = s.IndexOf(OpenMarkerAndCloseMarker, StringComparison.Ordinal);
-=======
             int index = s.IndexOf(OpenCloseTokens, StringComparison.Ordinal);
->>>>>>> db124047
 
             var span = new TextSpan(index, replacement1.Length);
 
