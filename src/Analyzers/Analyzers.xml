<?xml version="1.0" encoding="utf-8"?>
<Analyzers>
  <Analyzer Identifier="AddBracesWhenExpressionSpansOverMultipleLines">
    <Id>RCS1001</Id>
    <Title>Add braces (when expression spans over multiple lines).</Title>
    <MessageFormat>Add braces to {0} (when expression spans over multiple lines).</MessageFormat>
    <Category>Style</Category>
    <DefaultSeverity>Info</DefaultSeverity>
    <IsEnabledByDefault>true</IsEnabledByDefault>
    <SupportsFadeOut>false</SupportsFadeOut>
    <SupportsFadeOutAnalyzer>false</SupportsFadeOutAnalyzer>
    <Samples>
      <Sample>
        <Before><![CDATA[if (condition)
    Foo( // RCS1001
        x,
        y);]]></Before>
        <After><![CDATA[if (condition)
{
    Foo(
        x,
        y);
}]]></After>
      </Sample>
    </Samples>
  </Analyzer>
  <Analyzer Identifier="RemoveBraces">
    <Id>RCS1002</Id>
    <Title>Remove braces.</Title>
    <MessageFormat>Remove braces from {0}.</MessageFormat>
    <Category>Style</Category>
    <DefaultSeverity>Hidden</DefaultSeverity>
    <IsEnabledByDefault>false</IsEnabledByDefault>
    <SupportsFadeOut>false</SupportsFadeOut>
    <SupportsFadeOutAnalyzer>true</SupportsFadeOutAnalyzer>
    <Samples>
      <Sample>
        <Before><![CDATA[if (condition)
{ // RCS1002
    Foo();
}]]></Before>
        <After>
          <![CDATA[if (condition)
    Foo();]]></After>
      </Sample>
    </Samples>
  </Analyzer>
  <Analyzer Identifier="AddBracesToIfElseWhenExpressionSpansOverMultipleLines">
    <Id>RCS1003</Id>
    <Title>Add braces to if-else (when expression spans over multiple lines).</Title>
    <MessageFormat>Add braces to if-else (when expression spans over multiple lines).</MessageFormat>
    <Category>Style</Category>
    <DefaultSeverity>Info</DefaultSeverity>
    <IsEnabledByDefault>true</IsEnabledByDefault>
    <SupportsFadeOut>false</SupportsFadeOut>
    <SupportsFadeOutAnalyzer>false</SupportsFadeOutAnalyzer>
    <Samples>
      <Sample>
        <Before><![CDATA[if (condition) // RCS1003
    WhenTrue(
        x,
        y);
else
    WhenFalse(
        x,
        y);]]></Before>
        <After><![CDATA[if (condition)
{
    WhenTrue(
        x,
        y);
}
else
{
    WhenFalse(
        x,
        y);
}]]></After>
      </Sample>
    </Samples>
  </Analyzer>
  <Analyzer Identifier="RemoveBracesFromIfElse">
    <Id>RCS1004</Id>
    <Title>Remove braces from if-else.</Title>
    <MessageFormat>Remove braces from if-else.</MessageFormat>
    <Category>Style</Category>
    <DefaultSeverity>Hidden</DefaultSeverity>
    <IsEnabledByDefault>false</IsEnabledByDefault>
    <SupportsFadeOut>false</SupportsFadeOut>
    <SupportsFadeOutAnalyzer>true</SupportsFadeOutAnalyzer>
    <Samples>
      <Sample>
        <Before><![CDATA[if (condition) // RCS1004
{
    WhenTrue();
}
else
{
    WhenFalse();
}]]></Before>
        <After><![CDATA[if (condition)
    WhenTrue();
else
    WhenFalse();]]></After>
      </Sample>
    </Samples>
  </Analyzer>
  <Analyzer Identifier="SimplifyNestedUsingStatement">
    <Id>RCS1005</Id>
    <Title>Simplify nested using statement.</Title>
    <MessageFormat>Simplify nested using statement.</MessageFormat>
    <Category>Simplification</Category>
    <DefaultSeverity>Hidden</DefaultSeverity>
    <IsEnabledByDefault>true</IsEnabledByDefault>
    <SupportsFadeOut>false</SupportsFadeOut>
    <SupportsFadeOutAnalyzer>true</SupportsFadeOutAnalyzer>
    <Samples>
      <Sample>
        <Before><![CDATA[using (var fs = new FileStream("path", FileMode.OpenOrCreate))
{ // RCS1005
    using (var sr = new StreamReader(fs))
    {
    }
}]]></Before>
        <After><![CDATA[using (var fs = new FileStream("path", FileMode.OpenOrCreate))
using (var sr = new StreamReader(fs))
{
}]]></After>
      </Sample>
    </Samples>
  </Analyzer>
  <Analyzer Identifier="MergeElseClauseWithNestedIfStatement">
    <Id>RCS1006</Id>
    <Title>Merge else clause with nested if statement.</Title>
    <MessageFormat>Merge else clause with nested if statement.</MessageFormat>
    <Category>Simplification</Category>
    <DefaultSeverity>Hidden</DefaultSeverity>
    <IsEnabledByDefault>true</IsEnabledByDefault>
    <SupportsFadeOut>false</SupportsFadeOut>
    <SupportsFadeOutAnalyzer>true</SupportsFadeOutAnalyzer>
    <Samples>
      <Sample>
        <Before><![CDATA[if (condition1)
{
    Foo1();
}
else
{ // RCS1006
    if (condition2)
    {
        Foo2();
    }
}]]></Before>
        <After><![CDATA[if (condition1)
{
    Foo1();
}
else if (condition2)
{
    Foo2();
}]]></After>
      </Sample>
    </Samples>
  </Analyzer>
  <Analyzer Identifier="AddBraces">
    <Id>RCS1007</Id>
    <Title>Add braces.</Title>
    <MessageFormat>Add braces to {0}.</MessageFormat>
    <Category>Style</Category>
    <DefaultSeverity>Info</DefaultSeverity>
    <IsEnabledByDefault>false</IsEnabledByDefault>
    <SupportsFadeOut>false</SupportsFadeOut>
    <SupportsFadeOutAnalyzer>false</SupportsFadeOutAnalyzer>
    <Samples>
      <Sample>
        <Before><![CDATA[if (condition)
    Foo(); // RCS1007]]></Before>
        <After><![CDATA[if (condition)
{
    Foo();
}]]></After>
      </Sample>
    </Samples>
  </Analyzer>
  <Analyzer Identifier="UseExplicitTypeInsteadOfVarWhenTypeIsNotObvious">
    <Id>RCS1008</Id>
    <Title>Use explicit type instead of 'var' (when the type is not obvious).</Title>
    <MessageFormat>Use explicit type instead of 'var'.</MessageFormat>
    <Category>Readability</Category>
    <DefaultSeverity>Hidden</DefaultSeverity>
    <IsEnabledByDefault>false</IsEnabledByDefault>
    <SupportsFadeOut>false</SupportsFadeOut>
    <SupportsFadeOutAnalyzer>false</SupportsFadeOutAnalyzer>
    <Samples>
      <Sample>
        <Before><![CDATA[var s = GetValue(); // RCS1008]]></Before>
        <After><![CDATA[string s = GetValue();]]></After>
      </Sample>
    </Samples>
  </Analyzer>
  <Analyzer Identifier="UseExplicitTypeInsteadOfVarInForEach">
    <Id>RCS1009</Id>
    <Title>Use explicit type instead of 'var' (foreach variable).</Title>
    <MessageFormat>Use explicit type instead of 'var'.</MessageFormat>
    <Category>Readability</Category>
    <DefaultSeverity>Hidden</DefaultSeverity>
    <IsEnabledByDefault>false</IsEnabledByDefault>
    <SupportsFadeOut>false</SupportsFadeOut>
    <SupportsFadeOutAnalyzer>false</SupportsFadeOutAnalyzer>
    <Samples>
      <Sample>
        <Before><![CDATA[var items = new List<string>();

// ...

foreach (var item in items) // RCS1009
{
}]]></Before>
        <After><![CDATA[foreach (string item in items)
{
}]]></After>
      </Sample>
    </Samples>
  </Analyzer>
  <Analyzer Identifier="UseVarInsteadOfExplicitTypeWhenTypeIsObvious">
    <Id>RCS1010</Id>
    <Title>Use 'var' instead of explicit type (when the type is obvious).</Title>
    <MessageFormat>Use 'var' instead of explicit type.</MessageFormat>
    <Category>Simplification</Category>
    <DefaultSeverity>Hidden</DefaultSeverity>
    <IsEnabledByDefault>false</IsEnabledByDefault>
    <SupportsFadeOut>true</SupportsFadeOut>
    <SupportsFadeOutAnalyzer>false</SupportsFadeOutAnalyzer>
    <Samples>
      <Sample>
        <Before><![CDATA[Foo foo = new Foo(); // RCS1010]]></Before>
        <After><![CDATA[var foo = new Foo();]]></After>
      </Sample>
    </Samples>
  </Analyzer>
  <Analyzer Identifier="UseExplicitTypeInsteadOfVarWhenTypeIsObvious">
    <Id>RCS1012</Id>
    <Title>Use explicit type instead of 'var' (when the type is obvious).</Title>
    <MessageFormat>Use explicit type instead of 'var'.</MessageFormat>
    <Category>Readability</Category>
    <DefaultSeverity>Hidden</DefaultSeverity>
    <IsEnabledByDefault>false</IsEnabledByDefault>
    <SupportsFadeOut>false</SupportsFadeOut>
    <SupportsFadeOutAnalyzer>false</SupportsFadeOutAnalyzer>
    <Samples>
      <Sample>
        <Before><![CDATA[var foo = new Foo(); // RCS1012]]></Before>
        <After><![CDATA[Foo foo = new Foo();]]></After>
      </Sample>
    </Samples>
  </Analyzer>
  <Analyzer Identifier="UsePredefinedType">
    <Id>RCS1013</Id>
    <Title>Use predefined type.</Title>
    <MessageFormat>Use predefined type.</MessageFormat>
    <Category>Usage</Category>
    <DefaultSeverity>Info</DefaultSeverity>
    <IsEnabledByDefault>false</IsEnabledByDefault>
    <SupportsFadeOut>true</SupportsFadeOut>
    <SupportsFadeOutAnalyzer>false</SupportsFadeOutAnalyzer>
    <Samples>
      <Sample>
        <Before><![CDATA[String s = null; // RCS1013]]></Before>
        <After><![CDATA[string s = null;]]></After>
      </Sample>
    </Samples>
  </Analyzer>
  <Analyzer Identifier="AvoidImplicitlyTypedArray">
    <Id>RCS1014</Id>
    <Title>Avoid implicitly-typed array.</Title>
    <MessageFormat>Declare explicit type when creating an array.</MessageFormat>
    <Category>Readability</Category>
    <DefaultSeverity>Info</DefaultSeverity>
    <IsEnabledByDefault>false</IsEnabledByDefault>
    <SupportsFadeOut>false</SupportsFadeOut>
    <SupportsFadeOutAnalyzer>false</SupportsFadeOutAnalyzer>
    <Samples>
      <Sample>
        <Before><![CDATA[var items = new[] { "" }; // RCS1014]]></Before>
        <After><![CDATA[var items = new string[] { "" };]]></After>
      </Sample>
    </Samples>
  </Analyzer>
  <Analyzer Identifier="UseNameOfOperator">
    <Id>RCS1015</Id>
    <Title>Use nameof operator.</Title>
    <MessageFormat>Use nameof operator.</MessageFormat>
    <Category>Maintainability</Category>
    <DefaultSeverity>Info</DefaultSeverity>
    <IsEnabledByDefault>true</IsEnabledByDefault>
    <SupportsFadeOut>false</SupportsFadeOut>
    <SupportsFadeOutAnalyzer>true</SupportsFadeOutAnalyzer>
    <Samples>
      <Sample>
        <Before><![CDATA[public void Foo(object parameter)
{
    if (parameter == null)
    {
        throw new ArgumentNullException("parameter", "message"); // RCS1015
    }
}]]></Before>
        <After>
          <![CDATA[public void Foo(object parameter)
{
    if (parameter == null)
    {
        throw new ArgumentNullException(nameof(parameter), "message");
    }
}]]></After>
      </Sample>
    </Samples>
  </Analyzer>
  <Analyzer Identifier="UseExpressionBodiedMember">
    <Id>RCS1016</Id>
    <Title>Use expression-bodied member.</Title>
    <MessageFormat>Use expression bodied member.</MessageFormat>
    <Category>Usage</Category>
    <DefaultSeverity>Hidden</DefaultSeverity>
    <IsEnabledByDefault>false</IsEnabledByDefault>
    <SupportsFadeOut>false</SupportsFadeOut>
    <SupportsFadeOutAnalyzer>true</SupportsFadeOutAnalyzer>
    <Samples>
      <Sample>
        <Before><![CDATA[public object Foo()
{ // RCS1016
    return null;
}]]></Before>
        <After><![CDATA[public object Foo() => null;]]></After>
      </Sample>
    </Samples>
  </Analyzer>
  <Analyzer Identifier="AvoidMultilineExpressionBody">
    <Id>RCS1017</Id>
    <Title>Avoid multiline expression body.</Title>
    <MessageFormat>Expand expression body with multiline expression.</MessageFormat>
    <Category>Style</Category>
    <DefaultSeverity>Info</DefaultSeverity>
    <IsEnabledByDefault>false</IsEnabledByDefault>
    <SupportsFadeOut>false</SupportsFadeOut>
    <SupportsFadeOutAnalyzer>false</SupportsFadeOutAnalyzer>
    <Samples>
      <Sample>
        <Before><![CDATA[public string[] Foo() => new string[] // RCS1017
{
    "a",
    "b",
    "c"
};]]></Before>
        <After><![CDATA[public string[] Foo()
{
    return new string[]
    {
        "a",
        "b",
        "c"
    };
}]]></After>
      </Sample>
    </Samples>
  </Analyzer>
  <Analyzer Identifier="AddDefaultAccessModifier">
    <Id>RCS1018</Id>
    <Title>Add default access modifier.</Title>
    <MessageFormat>Add default access modifier.</MessageFormat>
    <Category>Readability</Category>
    <DefaultSeverity>Info</DefaultSeverity>
    <IsEnabledByDefault>true</IsEnabledByDefault>
    <SupportsFadeOut>false</SupportsFadeOut>
    <SupportsFadeOutAnalyzer>false</SupportsFadeOutAnalyzer>
    <Samples>
      <Sample>
        <Before><![CDATA[class Foo // RCS1018
{
    void Bar() // RCS1018
    {
    }
}]]></Before>
        <After><![CDATA[internal class Foo
{
    private void Bar()
    {
    }
}]]></After>
      </Sample>
    </Samples>
  </Analyzer>
  <Analyzer Identifier="ReorderModifiers">
    <Id>RCS1019</Id>
    <Title>Reorder modifiers.</Title>
    <MessageFormat>Reorder modifiers.</MessageFormat>
    <Category>Readability</Category>
    <DefaultSeverity>Info</DefaultSeverity>
    <IsEnabledByDefault>false</IsEnabledByDefault>
    <SupportsFadeOut>false</SupportsFadeOut>
    <SupportsFadeOutAnalyzer>false</SupportsFadeOutAnalyzer>
    <Samples>
      <Sample>
        <Before><![CDATA[private readonly static object _f; // RCS1019

internal protected class Foo // RCS1019
{
}]]></Before>
        <After><![CDATA[private static readonly object _f;

protected internal class Foo
{
}]]></After>
      </Sample>
    </Samples>
  </Analyzer>
  <Analyzer Identifier="SimplifyNullableOfT">
    <Id>RCS1020</Id>
    <Title>Simplify Nullable&lt;T&gt; to T?.</Title>
    <MessageFormat>Simplify Nullable&lt;T&gt; to T?.</MessageFormat>
    <Category>Simplification</Category>
    <DefaultSeverity>Info</DefaultSeverity>
    <IsEnabledByDefault>true</IsEnabledByDefault>
    <SupportsFadeOut>true</SupportsFadeOut>
    <SupportsFadeOutAnalyzer>false</SupportsFadeOutAnalyzer>
    <Samples>
      <Sample>
        <Before><![CDATA[Nullable<int> x = null; // RCS1020]]></Before>
        <After><![CDATA[int? x = null;]]></After>
      </Sample>
    </Samples>
  </Analyzer>
  <Analyzer Identifier="SimplifyLambdaExpression">
    <Id>RCS1021</Id>
    <Title>Simplify lambda expression.</Title>
    <MessageFormat>Simplify lambda expression.</MessageFormat>
    <Category>Simplification</Category>
    <DefaultSeverity>Info</DefaultSeverity>
    <IsEnabledByDefault>true</IsEnabledByDefault>
    <SupportsFadeOut>false</SupportsFadeOut>
    <SupportsFadeOutAnalyzer>true</SupportsFadeOutAnalyzer>
    <Samples>
      <Sample>
        <Before><![CDATA[var x = items.Select(f =>
{ // RCS1021
    return f.ToString();
});]]></Before>
        <After><![CDATA[var x = items.Select(f => f.ToString());]]></After>
      </Sample>
    </Samples>
  </Analyzer>
  <Analyzer Identifier="SimplifyLambdaExpressionParameterList" IsObsolete="true">
    <Id>RCS1022</Id>
    <Title>Simplify lambda expression parameter list.</Title>
    <MessageFormat>Simplify lambda expression parameter list.</MessageFormat>
    <Category>Simplification</Category>
    <DefaultSeverity>Hidden</DefaultSeverity>
    <IsEnabledByDefault>false</IsEnabledByDefault>
    <SupportsFadeOut>false</SupportsFadeOut>
    <SupportsFadeOutAnalyzer>true</SupportsFadeOutAnalyzer>
  </Analyzer>
  <Analyzer Identifier="FormatEmptyBlock">
    <Id>RCS1023</Id>
    <Title>Format empty block.</Title>
    <MessageFormat>Format empty block.</MessageFormat>
    <Category>Formatting</Category>
    <DefaultSeverity>Info</DefaultSeverity>
    <IsEnabledByDefault>false</IsEnabledByDefault>
    <SupportsFadeOut>false</SupportsFadeOut>
    <SupportsFadeOutAnalyzer>false</SupportsFadeOutAnalyzer>
    <Samples>
      <Sample>
        <Before><![CDATA[public void Foo()
{ } // RCS1023]]></Before>
        <After><![CDATA[public void Foo()
{
}]]></After>
      </Sample>
    </Samples>
  </Analyzer>
  <Analyzer Identifier="FormatAccessorList">
    <Id>RCS1024</Id>
    <Title>Format accessor list.</Title>
    <MessageFormat>Format accessor list.</MessageFormat>
    <Category>Formatting</Category>
    <DefaultSeverity>Info</DefaultSeverity>
    <IsEnabledByDefault>false</IsEnabledByDefault>
    <SupportsFadeOut>false</SupportsFadeOut>
    <SupportsFadeOutAnalyzer>false</SupportsFadeOutAnalyzer>
    <Samples>
      <Sample>
        <Before><![CDATA[public string Foo { get { return _foo; } set { _foo = value; } } // RCS1024]]></Before>
        <After>
          <![CDATA[public string Foo
{
    get { return _foo; }
    set { _foo = value; }
}]]></After>
      </Sample>
    </Samples>
  </Analyzer>
  <Analyzer Identifier="FormatEachEnumMemberOnSeparateLine">
    <Id>RCS1025</Id>
    <Title>Format each enum member on a separate line.</Title>
    <MessageFormat>Format each enum member on a separate line.</MessageFormat>
    <Category>Formatting</Category>
    <DefaultSeverity>Info</DefaultSeverity>
    <IsEnabledByDefault>false</IsEnabledByDefault>
    <SupportsFadeOut>false</SupportsFadeOut>
    <SupportsFadeOutAnalyzer>false</SupportsFadeOutAnalyzer>
    <Samples>
      <Sample>
        <Before><![CDATA[public enum Foo { A, B, C, } // RCS1025]]></Before>
        <After><![CDATA[public enum Foo
{
    A,
    B,
    C,
}]]></After>
      </Sample>
    </Samples>
  </Analyzer>
  <Analyzer Identifier="FormatEachStatementOnSeparateLine">
    <Id>RCS1026</Id>
    <Title>Format each statement on a separate line.</Title>
    <MessageFormat>Format each statement on a separate line.</MessageFormat>
    <Category>Formatting</Category>
    <DefaultSeverity>Info</DefaultSeverity>
    <IsEnabledByDefault>false</IsEnabledByDefault>
    <SupportsFadeOut>false</SupportsFadeOut>
    <SupportsFadeOutAnalyzer>false</SupportsFadeOutAnalyzer>
    <Samples>
      <Sample>
        <Before><![CDATA[string s = ""; Foo(s); // RCS1026]]></Before>
        <After><![CDATA[string s = "";
Foo(s);]]></After>
      </Sample>
    </Samples>
  </Analyzer>
  <Analyzer Identifier="FormatEmbeddedStatementOnSeparateLine">
    <Id>RCS1027</Id>
    <Title>Format embedded statement on a separate line.</Title>
    <MessageFormat>Format embedded statement on a separate line.</MessageFormat>
    <Category>Formatting</Category>
    <DefaultSeverity>Info</DefaultSeverity>
    <IsEnabledByDefault>false</IsEnabledByDefault>
    <SupportsFadeOut>false</SupportsFadeOut>
    <SupportsFadeOutAnalyzer>false</SupportsFadeOutAnalyzer>
    <Samples>
      <Sample>
        <Before><![CDATA[if (condition) Foo(); // RCS1027]]></Before>
        <After><![CDATA[if (condition)
{
    Foo();
}]]></After>
      </Sample>
    </Samples>
  </Analyzer>
  <Analyzer Identifier="FormatSwitchSectionStatementOnSeparateLine">
    <Id>RCS1028</Id>
    <Title>Format switch section's statement on a separate line.</Title>
    <MessageFormat>Format switch section's statement on a separate line.</MessageFormat>
    <Category>Formatting</Category>
    <DefaultSeverity>Info</DefaultSeverity>
    <IsEnabledByDefault>false</IsEnabledByDefault>
    <SupportsFadeOut>false</SupportsFadeOut>
    <SupportsFadeOutAnalyzer>false</SupportsFadeOutAnalyzer>
    <Samples>
      <Sample>
        <Before><![CDATA[switch (s)
{
    case "a": return Foo(); // RCS1028
    case "b": return Bar();
}]]></Before>
        <After><![CDATA[switch (s)
{
    case "a":
        return Foo();
    case "b":
        return Bar();
}]]></After>
      </Sample>
    </Samples>
  </Analyzer>
  <Analyzer Identifier="FormatBinaryOperatorOnNextLine">
    <Id>RCS1029</Id>
    <Title>Format binary operator on next line.</Title>
    <MessageFormat>Format binary operator on next line.</MessageFormat>
    <Category>Formatting</Category>
    <DefaultSeverity>Info</DefaultSeverity>
    <IsEnabledByDefault>true</IsEnabledByDefault>
    <SupportsFadeOut>false</SupportsFadeOut>
    <SupportsFadeOutAnalyzer>false</SupportsFadeOutAnalyzer>
    <Samples>
      <Sample>
        <Before><![CDATA[if (x && // RCS1029
    y &&
    z)
{

}]]></Before>
        <After><![CDATA[if (x
    && y
    && z)
{

}]]></After>
      </Sample>
    </Samples>
  </Analyzer>
  <Analyzer Identifier="AddEmptyLineAfterEmbeddedStatement">
    <Id>RCS1030</Id>
    <Title>Add empty line after embedded statement.</Title>
    <MessageFormat>Add empty line after embedded statement.</MessageFormat>
    <Category>Formatting</Category>
    <DefaultSeverity>Info</DefaultSeverity>
    <IsEnabledByDefault>false</IsEnabledByDefault>
    <SupportsFadeOut>false</SupportsFadeOut>
    <SupportsFadeOutAnalyzer>false</SupportsFadeOutAnalyzer>
    <Samples>
      <Sample>
        <Before><![CDATA[if (x)
    Foo(); // RCS1030
if (y)
    Bar();]]></Before>
        <After><![CDATA[if (x)
    Foo();

if (y)
    Bar();]]></After>
      </Sample>
    </Samples>
  </Analyzer>
  <Analyzer Identifier="RemoveRedundantBraces" IsObsolete="true">
    <Id>RCS1031</Id>
    <Title>Remove redundant braces.</Title>
    <MessageFormat>Remove redundant braces.</MessageFormat>
    <Category>Redundancy</Category>
    <DefaultSeverity>Info</DefaultSeverity>
    <IsEnabledByDefault>true</IsEnabledByDefault>
    <SupportsFadeOut>false</SupportsFadeOut>
    <SupportsFadeOutAnalyzer>true</SupportsFadeOutAnalyzer>
  </Analyzer>
  <Analyzer Identifier="RemoveRedundantParentheses">
    <Id>RCS1032</Id>
    <Title>Remove redundant parentheses.</Title>
    <MessageFormat>Remove redundant parentheses.</MessageFormat>
    <Category>Redundancy</Category>
    <DefaultSeverity>Info</DefaultSeverity>
    <IsEnabledByDefault>true</IsEnabledByDefault>
    <SupportsFadeOut>false</SupportsFadeOut>
    <SupportsFadeOutAnalyzer>true</SupportsFadeOutAnalyzer>
    <Samples>
      <Sample>
        <Before><![CDATA[if ((x)) // RCS1032
{
    return (y); // RCS1032
}]]></Before>
        <After><![CDATA[if (x)
{
    return y;
}]]></After>
      </Sample>
    </Samples>
  </Analyzer>
  <Analyzer Identifier="RemoveRedundantBooleanLiteral">
    <Id>RCS1033</Id>
    <Title>Remove redundant boolean literal.</Title>
    <MessageFormat>Remove redundant '{0}'.</MessageFormat>
    <Category>Redundancy</Category>
    <DefaultSeverity>Info</DefaultSeverity>
    <IsEnabledByDefault>true</IsEnabledByDefault>
    <SupportsFadeOut>true</SupportsFadeOut>
    <SupportsFadeOutAnalyzer>false</SupportsFadeOutAnalyzer>
    <Samples>
      <Sample>
        <Before><![CDATA[if (f == true) // RCS1033
{
}

if (f != false) // RCS1033
{
}]]></Before>
        <After><![CDATA[if (f)
{
}

if (f)
{
}]]></After>
      </Sample>
    </Samples>
  </Analyzer>
  <Analyzer Identifier="RemoveRedundantSealedModifier">
    <Id>RCS1034</Id>
    <Title>Remove redundant 'sealed' modifier.</Title>
    <MessageFormat>Remove redundant 'sealed' modifier.</MessageFormat>
    <Category>Redundancy</Category>
    <DefaultSeverity>Hidden</DefaultSeverity>
    <IsEnabledByDefault>true</IsEnabledByDefault>
    <SupportsFadeOut>true</SupportsFadeOut>
    <SupportsFadeOutAnalyzer>false</SupportsFadeOutAnalyzer>
    <Samples>
      <Sample>
        <Before>
          <![CDATA[public sealed class Foo
{
    public sealed override string ToString() // RCS1034
    {
        return "";
    }
}]]></Before>
        <After><![CDATA[public override string ToString()
{
    return "";
}]]></After>
      </Sample>
    </Samples>
  </Analyzer>
  <Analyzer Identifier="RemoveRedundantCommaInInitializer">
    <Id>RCS1035</Id>
    <Title>Remove redundant comma in initializer.</Title>
    <MessageFormat>Remove redundant comma in initializer.</MessageFormat>
    <Category>Redundancy</Category>
    <DefaultSeverity>Hidden</DefaultSeverity>
    <IsEnabledByDefault>false</IsEnabledByDefault>
    <SupportsFadeOut>true</SupportsFadeOut>
    <SupportsFadeOutAnalyzer>false</SupportsFadeOutAnalyzer>
    <Samples>
      <Sample>
        <Before><![CDATA[public void Foo()
{
    var arr = new string[] { "a", "b", "c", }; // RCS1035
}]]></Before>
        <After><![CDATA[public void Foo()
{
    var arr = new string[] { "a", "b", "c" };
}]]></After>
      </Sample>
    </Samples>
  </Analyzer>
  <Analyzer Identifier="RemoveRedundantEmptyLine">
    <Id>RCS1036</Id>
    <Title>Remove redundant empty line.</Title>
    <MessageFormat>Remove redundant empty line.</MessageFormat>
    <Category>Redundancy</Category>
    <DefaultSeverity>Info</DefaultSeverity>
    <IsEnabledByDefault>true</IsEnabledByDefault>
    <SupportsFadeOut>false</SupportsFadeOut>
    <SupportsFadeOutAnalyzer>false</SupportsFadeOutAnalyzer>
    <Samples>
      <Sample>
        <Before><![CDATA[public class Foo
{

    private string _f;


    public bool Bar()
    {

        return false;

    }

}]]></Before>
        <After><![CDATA[public class Foo
{
    private string _f;

    public bool Bar()
    {
        return false;
    }
}]]></After>
      </Sample>
    </Samples>
  </Analyzer>
  <Analyzer Identifier="RemoveTrailingWhitespace">
    <Id>RCS1037</Id>
    <Title>Remove trailing white-space.</Title>
    <MessageFormat>Remove trailing white-space.</MessageFormat>
    <Category>Redundancy</Category>
    <DefaultSeverity>Info</DefaultSeverity>
    <IsEnabledByDefault>true</IsEnabledByDefault>
    <SupportsFadeOut>false</SupportsFadeOut>
    <SupportsFadeOutAnalyzer>false</SupportsFadeOutAnalyzer>
  </Analyzer>
  <Analyzer Identifier="RemoveEmptyStatement">
    <Id>RCS1038</Id>
    <Title>Remove empty statement.</Title>
    <MessageFormat>Remove empty statement.</MessageFormat>
    <Category>Redundancy</Category>
    <DefaultSeverity>Info</DefaultSeverity>
    <IsEnabledByDefault>true</IsEnabledByDefault>
    <SupportsFadeOut>true</SupportsFadeOut>
    <SupportsFadeOutAnalyzer>false</SupportsFadeOutAnalyzer>
    <Samples>
      <Sample>
        <Before><![CDATA[public void Foo()
{
    ; // RCS1038
}]]></Before>
        <After><![CDATA[public void Foo()
{
}]]></After>
      </Sample>
    </Samples>
  </Analyzer>
  <Analyzer Identifier="RemoveArgumentListFromAttribute">
    <Id>RCS1039</Id>
    <Title>Remove argument list from attribute.</Title>
    <MessageFormat>Remove argument list from attribute.</MessageFormat>
    <Category>Redundancy</Category>
    <DefaultSeverity>Hidden</DefaultSeverity>
    <IsEnabledByDefault>true</IsEnabledByDefault>
    <SupportsFadeOut>true</SupportsFadeOut>
    <SupportsFadeOutAnalyzer>false</SupportsFadeOutAnalyzer>
    <Samples>
      <Sample>
        <Before><![CDATA[[Obsolete()] // RCS1039
public void Foo()
{
}]]></Before>
        <After><![CDATA[[Obsolete]
public void Foo()
{
}]]></After>
      </Sample>
    </Samples>
  </Analyzer>
  <Analyzer Identifier="RemoveEmptyElseClause">
    <Id>RCS1040</Id>
    <Title>Remove empty else clause.</Title>
    <MessageFormat>Remove empty else clause.</MessageFormat>
    <Category>Redundancy</Category>
    <DefaultSeverity>Hidden</DefaultSeverity>
    <IsEnabledByDefault>true</IsEnabledByDefault>
    <SupportsFadeOut>true</SupportsFadeOut>
    <SupportsFadeOutAnalyzer>false</SupportsFadeOutAnalyzer>
    <Samples>
      <Sample>
        <Before><![CDATA[if (condition)
{
    Foo();
}
else // RCS1040
{
}]]></Before>
        <After><![CDATA[if (condition)
{
    Foo();
}]]></After>
      </Sample>
    </Samples>
  </Analyzer>
  <Analyzer Identifier="RemoveEmptyInitializer">
    <Id>RCS1041</Id>
    <Title>Remove empty initializer.</Title>
    <MessageFormat>Remove empty initializer.</MessageFormat>
    <Category>Redundancy</Category>
    <DefaultSeverity>Info</DefaultSeverity>
    <IsEnabledByDefault>true</IsEnabledByDefault>
    <SupportsFadeOut>true</SupportsFadeOut>
    <SupportsFadeOutAnalyzer>false</SupportsFadeOutAnalyzer>
    <Samples>
      <Sample>
        <Before><![CDATA[var items = new List<object>() { }; // RCS1041]]></Before>
        <After><![CDATA[var items = new List<object>();]]></After>
      </Sample>
    </Samples>
  </Analyzer>
  <Analyzer Identifier="RemoveEnumDefaultUnderlyingType">
    <Id>RCS1042</Id>
    <Title>Remove enum default underlying type.</Title>
    <MessageFormat>Remove enum default underlying type.</MessageFormat>
    <Category>Redundancy</Category>
    <DefaultSeverity>Hidden</DefaultSeverity>
    <IsEnabledByDefault>true</IsEnabledByDefault>
    <SupportsFadeOut>true</SupportsFadeOut>
    <SupportsFadeOutAnalyzer>false</SupportsFadeOutAnalyzer>
    <Samples>
      <Sample>
        <Before><![CDATA[public enum Foo : int // RCS1042
{
}]]></Before>
        <After><![CDATA[public enum Foo
{
}]]></After>
      </Sample>
    </Samples>
  </Analyzer>
  <Analyzer Identifier="RemovePartialModifierFromTypeWithSinglePart">
    <Id>RCS1043</Id>
    <Title>Remove 'partial' modifier from type with a single part.</Title>
    <MessageFormat>Remove 'partial' modifier from type with a single part.</MessageFormat>
    <Category>Redundancy</Category>
    <DefaultSeverity>Hidden</DefaultSeverity>
    <IsEnabledByDefault>true</IsEnabledByDefault>
    <SupportsFadeOut>true</SupportsFadeOut>
    <SupportsFadeOutAnalyzer>false</SupportsFadeOutAnalyzer>
    <Samples>
      <Sample>
        <Before><![CDATA[public partial class Foo // RCS1043
{
}]]></Before>
        <After><![CDATA[public class Foo
{
}]]></After>
      </Sample>
    </Samples>
  </Analyzer>
  <Analyzer Identifier="RemoveOriginalExceptionFromThrowStatement">
    <Id>RCS1044</Id>
    <Title>Remove original exception from throw statement.</Title>
    <MessageFormat>Remove original exception from throw statement.</MessageFormat>
    <Category>Maintainability</Category>
    <DefaultSeverity>Warning</DefaultSeverity>
    <IsEnabledByDefault>true</IsEnabledByDefault>
    <SupportsFadeOut>true</SupportsFadeOut>
    <SupportsFadeOutAnalyzer>false</SupportsFadeOutAnalyzer>
    <Samples>
      <Sample>
        <Before><![CDATA[try
{
    Foo();
}
catch (Exception ex)
{
    throw ex; // RCS1044
}]]></Before>
        <After><![CDATA[try
{
    Foo();
}
catch (Exception ex)
{
    throw;
}]]></After>
      </Sample>
    </Samples>
  </Analyzer>
  <Analyzer Identifier="RenamePrivateFieldAccordingToCamelCaseWithUnderscore">
    <Id>RCS1045</Id>
    <Title>Rename private field according to camel case with underscore.</Title>
    <MessageFormat>Rename private field to camel case with underscore.</MessageFormat>
    <Category>Naming</Category>
    <DefaultSeverity>Info</DefaultSeverity>
    <IsEnabledByDefault>false</IsEnabledByDefault>
    <SupportsFadeOut>false</SupportsFadeOut>
    <SupportsFadeOutAnalyzer>false</SupportsFadeOutAnalyzer>
    <Samples>
      <Sample>
        <Before><![CDATA[private string f; // RCS1045]]></Before>
        <After><![CDATA[private string _f;]]></After>
      </Sample>
    </Samples>
  </Analyzer>
  <Analyzer Identifier="AsynchronousMethodNameShouldEndWithAsync">
    <Id>RCS1046</Id>
    <Title>Asynchronous method name should end with 'Async'.</Title>
    <MessageFormat>Add suffix 'Async' to asynchronous method name.</MessageFormat>
    <Category>Naming</Category>
    <DefaultSeverity>Info</DefaultSeverity>
    <IsEnabledByDefault>false</IsEnabledByDefault>
    <SupportsFadeOut>false</SupportsFadeOut>
    <SupportsFadeOutAnalyzer>false</SupportsFadeOutAnalyzer>
    <Samples>
      <Sample>
        <Before><![CDATA[public static async Task<bool> Foo() // RCS1046
{
    return await Task.FromResult(false);
}]]></Before>
        <After><![CDATA[public static async Task<bool> FooAsync()
{
    return await Task.FromResult(false);
}]]></After>
      </Sample>
    </Samples>
  </Analyzer>
  <Analyzer Identifier="NonAsynchronousMethodNameShouldNotEndWithAsync">
    <Id>RCS1047</Id>
    <Title>Non-asynchronous method name should not end with 'Async'.</Title>
    <MessageFormat>Remove suffix 'Async' from non-asynchronous method name.</MessageFormat>
    <Category>Naming</Category>
    <DefaultSeverity>Info</DefaultSeverity>
    <IsEnabledByDefault>true</IsEnabledByDefault>
    <SupportsFadeOut>false</SupportsFadeOut>
    <SupportsFadeOutAnalyzer>true</SupportsFadeOutAnalyzer>
    <Samples>
      <Sample>
        <Before><![CDATA[public void FooAsync() // RCS1047
{
}]]></Before>
        <After>
          <![CDATA[public void Foo()
{
}]]></After>
      </Sample>
    </Samples>
  </Analyzer>
  <Analyzer Identifier="UseLambdaExpressionInsteadOfAnonymousMethod">
    <Id>RCS1048</Id>
    <Title>Use lambda expression instead of anonymous method.</Title>
    <MessageFormat>Use lambda expression instead of anonymous method.</MessageFormat>
    <Category>Usage</Category>
    <DefaultSeverity>Info</DefaultSeverity>
    <IsEnabledByDefault>true</IsEnabledByDefault>
    <SupportsFadeOut>false</SupportsFadeOut>
    <SupportsFadeOutAnalyzer>true</SupportsFadeOutAnalyzer>
    <Samples>
      <Sample>
        <Before><![CDATA[var x = items.Select(delegate (object f) // RCS1048
{
    return f.ToString();
});]]></Before>
        <After><![CDATA[var x = items.Select((object f) =>
{
    return f.ToString();
});]]></After>
      </Sample>
    </Samples>
  </Analyzer>
  <Analyzer Identifier="SimplifyBooleanComparison">
    <Id>RCS1049</Id>
    <Title>Simplify boolean comparison.</Title>
    <MessageFormat>Simplify boolean comparison.</MessageFormat>
    <Category>Simplification</Category>
    <DefaultSeverity>Info</DefaultSeverity>
    <IsEnabledByDefault>true</IsEnabledByDefault>
    <SupportsFadeOut>false</SupportsFadeOut>
    <SupportsFadeOutAnalyzer>true</SupportsFadeOutAnalyzer>
    <Samples>
      <Sample>
        <Before>
          <![CDATA[bool f = false;

// ...

if (f == false) // RCS1049
{
}

if (f != true) // RCS1049
{
}]]></Before>
        <After><![CDATA[if (!f)
{
}

if (!f)
{
}]]></After>
      </Sample>
    </Samples>
  </Analyzer>
  <Analyzer Identifier="AddArgumentListToObjectCreation">
    <Id>RCS1050</Id>
    <Title>Add argument list to object creation expression.</Title>
    <MessageFormat>Add argument list to object creation expression.</MessageFormat>
    <Category>Style</Category>
    <DefaultSeverity>Info</DefaultSeverity>
    <IsEnabledByDefault>false</IsEnabledByDefault>
    <SupportsFadeOut>false</SupportsFadeOut>
    <SupportsFadeOutAnalyzer>false</SupportsFadeOutAnalyzer>
    <Samples>
      <Sample>
        <Before><![CDATA[var items = new List<string> { "a", "b", "c"  }; // RCS1050]]></Before>
        <After><![CDATA[var items = new List<string>() { "a", "b", "c"  };]]></After>
      </Sample>
    </Samples>
  </Analyzer>
  <Analyzer Identifier="ParenthesizeConditionInConditionalExpression">
    <Id>RCS1051</Id>
    <Title>Parenthesize condition in conditional expression.</Title>
    <MessageFormat>Parenthesize condition in conditional expression.</MessageFormat>
    <Category>Style</Category>
    <DefaultSeverity>Info</DefaultSeverity>
    <IsEnabledByDefault>false</IsEnabledByDefault>
    <SupportsFadeOut>false</SupportsFadeOut>
    <SupportsFadeOutAnalyzer>false</SupportsFadeOutAnalyzer>
    <Samples>
      <Sample>
        <Before><![CDATA[object x = condition ? WhenTrue() : WhenFalse(); // RCS1051]]></Before>
        <After><![CDATA[object x = (condition) ? WhenTrue() : WhenFalse();]]></After>
      </Sample>
    </Samples>
  </Analyzer>
  <Analyzer Identifier="DeclareEachAttributeSeparately">
    <Id>RCS1052</Id>
    <Title>Declare each attribute separately.</Title>
    <MessageFormat>Declare each attribute separately.</MessageFormat>
    <Category>Readability</Category>
    <DefaultSeverity>Info</DefaultSeverity>
    <IsEnabledByDefault>false</IsEnabledByDefault>
    <SupportsFadeOut>false</SupportsFadeOut>
    <SupportsFadeOutAnalyzer>false</SupportsFadeOutAnalyzer>
    <Samples>
      <Sample>
        <Before><![CDATA[[Obsolete, Conditional("DEBUG")] // RCS1052
public void Foo()
{
}]]></Before>
        <After><![CDATA[[Obsolete]
[Conditional("DEBUG")]
public void Foo()
{
}]]></After>
      </Sample>
    </Samples>
  </Analyzer>
  <Analyzer Identifier="ReplaceForEachWithFor" IsObsolete="true">
    <Id>RCS1053</Id>
    <Title>Replace foreach statement with for statement.</Title>
    <MessageFormat>Replace foreach statement with for statement.</MessageFormat>
    <Category>General</Category>
    <DefaultSeverity>Hidden</DefaultSeverity>
    <IsEnabledByDefault>false</IsEnabledByDefault>
    <SupportsFadeOut>false</SupportsFadeOut>
    <SupportsFadeOutAnalyzer>true</SupportsFadeOutAnalyzer>
  </Analyzer>
  <Analyzer Identifier="MergeLocalDeclarationWithReturnStatement" IsObsolete="true">
    <Id>RCS1054</Id>
    <Title>Merge local declaration with return statement.</Title>
    <MessageFormat>Merge local declaration with return statement.</MessageFormat>
    <Category>Simplification</Category>
    <DefaultSeverity>Hidden</DefaultSeverity>
    <IsEnabledByDefault>true</IsEnabledByDefault>
    <SupportsFadeOut>false</SupportsFadeOut>
    <SupportsFadeOutAnalyzer>true</SupportsFadeOutAnalyzer>
  </Analyzer>
  <Analyzer Identifier="AvoidSemicolonAtEndOfDeclaration">
    <Id>RCS1055</Id>
    <Title>Avoid semicolon at the end of declaration.</Title>
    <MessageFormat>Remove semicolon from the end of declaration.</MessageFormat>
    <Category>Redundancy</Category>
    <DefaultSeverity>Hidden</DefaultSeverity>
    <IsEnabledByDefault>true</IsEnabledByDefault>
    <SupportsFadeOut>true</SupportsFadeOut>
    <SupportsFadeOutAnalyzer>false</SupportsFadeOutAnalyzer>
    <Samples>
      <Sample>
        <Before><![CDATA[public class Foo
{
}; // RCS1055]]></Before>
        <After><![CDATA[public class Foo
{
}]]></After>
      </Sample>
    </Samples>
  </Analyzer>
  <Analyzer Identifier="AvoidUsageOfUsingAliasDirective">
    <Id>RCS1056</Id>
    <Title>Avoid usage of using alias directive.</Title>
    <MessageFormat>Avoid usage of using alias directive.</MessageFormat>
    <Category>Readability</Category>
    <DefaultSeverity>Info</DefaultSeverity>
    <IsEnabledByDefault>false</IsEnabledByDefault>
    <SupportsFadeOut>false</SupportsFadeOut>
    <SupportsFadeOutAnalyzer>false</SupportsFadeOutAnalyzer>
    <Samples>
      <Sample>
        <Before><![CDATA[using S = System.String; // RCS1056

public class Foo
{
    public void Bar()
    {
        string s = S.Empty;
    }
}]]></Before>
        <After><![CDATA[public class Foo
{
    public void Bar()
    {
        string s = System.String.Empty;
    }
}]]></After>
      </Sample>
    </Samples>
  </Analyzer>
  <Analyzer Identifier="AddEmptyLineBetweenDeclarations">
    <Id>RCS1057</Id>
    <Title>Add empty line between declarations.</Title>
    <MessageFormat>Add empty line between declarations.</MessageFormat>
    <Category>Formatting</Category>
    <DefaultSeverity>Info</DefaultSeverity>
    <IsEnabledByDefault>true</IsEnabledByDefault>
    <SupportsFadeOut>false</SupportsFadeOut>
    <SupportsFadeOutAnalyzer>false</SupportsFadeOutAnalyzer>
    <Samples>
      <Sample>
        <Before><![CDATA[public void Foo()
{
} // RCS1057
public void Bar()
{
}]]></Before>
        <After><![CDATA[public void Foo()
{
}

public void Bar()
{
}]]></After>
      </Sample>
    </Samples>
  </Analyzer>
  <Analyzer Identifier="UseCompoundAssignment">
    <Id>RCS1058</Id>
    <Title>Use compound assignment.</Title>
    <MessageFormat>Use compound assignment.</MessageFormat>
    <Category>Simplification</Category>
    <DefaultSeverity>Info</DefaultSeverity>
    <IsEnabledByDefault>true</IsEnabledByDefault>
    <SupportsFadeOut>false</SupportsFadeOut>
    <SupportsFadeOutAnalyzer>true</SupportsFadeOutAnalyzer>
    <Samples>
      <Sample>
        <Before><![CDATA[i = i + 2; // RCS1058]]></Before>
        <After><![CDATA[i += 2;]]></After>
      </Sample>
    </Samples>
  </Analyzer>
  <Analyzer Identifier="AvoidLockingOnPubliclyAccessibleInstance">
    <Id>RCS1059</Id>
    <Title>Avoid locking on publicly accessible instance.</Title>
    <MessageFormat>Lock on private field instead of locking on '{0}'.</MessageFormat>
    <Category>Design</Category>
    <DefaultSeverity>Warning</DefaultSeverity>
    <IsEnabledByDefault>true</IsEnabledByDefault>
    <SupportsFadeOut>false</SupportsFadeOut>
    <SupportsFadeOutAnalyzer>false</SupportsFadeOutAnalyzer>
    <Samples>
      <Sample>
        <Before><![CDATA[public void Foo()
{
    lock (this) // RCS1059
    {
    }
}]]></Before>
        <After><![CDATA[private readonly object _lockObject = new object();

public void Foo()
{
    lock (_lockObject)
    {
    }
}]]></After>
      </Sample>
    </Samples>
  </Analyzer>
  <Analyzer Identifier="DeclareEachTypeInSeparateFile">
    <Id>RCS1060</Id>
    <Title>Declare each type in separate file.</Title>
    <MessageFormat>Declare each type in separate file.</MessageFormat>
    <Category>Maintainability</Category>
    <DefaultSeverity>Info</DefaultSeverity>
    <IsEnabledByDefault>false</IsEnabledByDefault>
    <SupportsFadeOut>false</SupportsFadeOut>
    <SupportsFadeOutAnalyzer>false</SupportsFadeOutAnalyzer>
    <Samples>
      <Sample>
        <Before><![CDATA[public class Foo // RCS1060
{
}

public class Bar
{
}]]></Before>
      </Sample>
    </Samples>
  </Analyzer>
  <Analyzer Identifier="MergeIfStatementWithNestedIfStatement">
    <Id>RCS1061</Id>
    <Title>Merge if statement with nested if statement.</Title>
    <MessageFormat>Merge if statement with nested if statement.</MessageFormat>
    <Category>Simplification</Category>
    <DefaultSeverity>Hidden</DefaultSeverity>
    <IsEnabledByDefault>true</IsEnabledByDefault>
    <SupportsFadeOut>false</SupportsFadeOut>
    <SupportsFadeOutAnalyzer>true</SupportsFadeOutAnalyzer>
    <Samples>
      <Sample>
        <Before><![CDATA[if (condition) // RCS1061
{
    if (condition2)
    {
    }
}]]></Before>
        <After><![CDATA[if (condition && condition2)
{
}]]></After>
      </Sample>
    </Samples>
  </Analyzer>
  <Analyzer Identifier="AvoidInterpolatedStringWithNoInterpolation">
    <Id>RCS1062</Id>
    <Title>Avoid interpolated string with no interpolation.</Title>
    <MessageFormat>Remove '$' from interpolated string with no interpolation.</MessageFormat>
    <Category>Redundancy</Category>
    <DefaultSeverity>Hidden</DefaultSeverity>
    <IsEnabledByDefault>true</IsEnabledByDefault>
    <SupportsFadeOut>true</SupportsFadeOut>
    <SupportsFadeOutAnalyzer>false</SupportsFadeOutAnalyzer>
    <Samples>
      <Sample>
        <Before><![CDATA[string s = $""; // RCS1062]]></Before>
        <After><![CDATA[string s = "";]]></After>
      </Sample>
    </Samples>
  </Analyzer>
  <Analyzer Identifier="AvoidUsageOfDoStatementToCreateInfiniteLoop">
    <Id>RCS1063</Id>
    <Title>Avoid usage of do statement to create an infinite loop.</Title>
    <MessageFormat>Use while statement to create an infinite loop.</MessageFormat>
    <Category>Style</Category>
    <DefaultSeverity>Info</DefaultSeverity>
    <IsEnabledByDefault>true</IsEnabledByDefault>
    <SupportsFadeOut>false</SupportsFadeOut>
    <SupportsFadeOutAnalyzer>false</SupportsFadeOutAnalyzer>
    <Samples>
      <Sample>
        <Before><![CDATA[do // RCS1063
{
    // ...
}
while (true);]]></Before>
        <After><![CDATA[while (true)
{
    // ...
}]]></After>
      </Sample>
    </Samples>
  </Analyzer>
  <Analyzer Identifier="AvoidUsageOfForStatementToCreateInfiniteLoop">
    <Id>RCS1064</Id>
    <Title>Avoid usage of for statement to create an infinite loop.</Title>
    <MessageFormat>Use while statement to create an infinite loop.</MessageFormat>
    <Category>Style</Category>
    <DefaultSeverity>Info</DefaultSeverity>
    <IsEnabledByDefault>false</IsEnabledByDefault>
    <SupportsFadeOut>false</SupportsFadeOut>
    <SupportsFadeOutAnalyzer>false</SupportsFadeOutAnalyzer>
    <Samples>
      <Sample>
        <Before><![CDATA[for (;;) // RCS1064
{
}]]></Before>
        <After><![CDATA[while (true)
{
}]]></After>
      </Sample>
    </Samples>
  </Analyzer>
  <Analyzer Identifier="AvoidUsageOfWhileStatementToCreateInfiniteLoop">
    <Id>RCS1065</Id>
    <Title>Avoid usage of while statement to create an inifinite loop.</Title>
    <MessageFormat>Use for statement to create an infinite loop.</MessageFormat>
    <Category>Style</Category>
    <DefaultSeverity>Info</DefaultSeverity>
    <IsEnabledByDefault>false</IsEnabledByDefault>
    <SupportsFadeOut>false</SupportsFadeOut>
    <SupportsFadeOutAnalyzer>false</SupportsFadeOutAnalyzer>
    <Samples>
      <Sample>
        <Before><![CDATA[while (true) // RCS1065
{
}]]></Before>
        <After><![CDATA[do
{
}
while (true);]]></After>
      </Sample>
    </Samples>
  </Analyzer>
  <Analyzer Identifier="RemoveEmptyFinallyClause">
    <Id>RCS1066</Id>
    <Title>Remove empty finally clause.</Title>
    <MessageFormat>Remove empty finally clause.</MessageFormat>
    <Category>Redundancy</Category>
    <DefaultSeverity>Hidden</DefaultSeverity>
    <IsEnabledByDefault>true</IsEnabledByDefault>
    <SupportsFadeOut>true</SupportsFadeOut>
    <SupportsFadeOutAnalyzer>false</SupportsFadeOutAnalyzer>
    <Samples>
      <Sample>
        <Before><![CDATA[try
{
    Foo();
}
catch (Exception ex)
{
}
finally // RCS1066
{
}]]></Before>
        <After><![CDATA[try
{
    Foo();
}
catch (Exception ex)
{
}]]></After>
      </Sample>
    </Samples>
  </Analyzer>
  <Analyzer Identifier="RemoveArgumentListFromObjectCreation">
    <Id>RCS1067</Id>
    <Title>Remove argument list from object creation expression.</Title>
    <MessageFormat>Remove argument list from object creation expression.</MessageFormat>
    <Category>Style</Category>
    <DefaultSeverity>Info</DefaultSeverity>
    <IsEnabledByDefault>false</IsEnabledByDefault>
    <SupportsFadeOut>true</SupportsFadeOut>
    <SupportsFadeOutAnalyzer>false</SupportsFadeOutAnalyzer>
    <Samples>
      <Sample>
        <Before><![CDATA[var items = new List<string>() { "a", "b", "c" }; // RCS1067]]></Before>
        <After><![CDATA[var items = new List<string> { "a", "b", "c" };]]></After>
      </Sample>
    </Samples>
  </Analyzer>
  <Analyzer Identifier="SimplifyLogicalNegation">
    <Id>RCS1068</Id>
    <Title>Simplify logical negation.</Title>
    <MessageFormat>Simplify logical negation.</MessageFormat>
    <Category>Simplification</Category>
    <DefaultSeverity>Info</DefaultSeverity>
    <IsEnabledByDefault>true</IsEnabledByDefault>
    <SupportsFadeOut>false</SupportsFadeOut>
    <SupportsFadeOutAnalyzer>false</SupportsFadeOutAnalyzer>
    <Samples>
      <Sample>
        <Before><![CDATA[bool f = !true; // RCS1068]]></Before>
        <After><![CDATA[bool f = false;]]></After>
      </Sample>
      <Sample>
        <Before><![CDATA[bool f = !!f2; // RCS1068]]></Before>
        <After><![CDATA[bool f = f2;]]></After>
      </Sample>
      <Sample>
        <Before><![CDATA[bool f = !items.Any(s => !string.IsNullOrEmpty(s)); // RCS1068]]></Before>
        <After><![CDATA[bool f = items.All(s => string.IsNullOrEmpty(s));]]></After>
      </Sample>
    </Samples>
  </Analyzer>
  <Analyzer Identifier="RemoveUnnecessaryCaseLabel">
    <Id>RCS1069</Id>
    <Title>Remove unnecessary case label.</Title>
    <MessageFormat>Remove unnecessary case label.</MessageFormat>
    <Category>Redundancy</Category>
    <DefaultSeverity>Hidden</DefaultSeverity>
    <IsEnabledByDefault>true</IsEnabledByDefault>
    <SupportsFadeOut>true</SupportsFadeOut>
    <SupportsFadeOutAnalyzer>false</SupportsFadeOutAnalyzer>
    <Samples>
      <Sample>
        <Before><![CDATA[switch (s)
{
    case "a":
        return true;
    case "b": // RCS1069
    default:
        return false;
}]]></Before>
        <After><![CDATA[switch (s)
{
    case "a":
        return true;
    default:
        return false;
}]]></After>
      </Sample>
    </Samples>
  </Analyzer>
  <Analyzer Identifier="RemoveRedundantDefaultSwitchSection">
    <Id>RCS1070</Id>
    <Title>Remove redundant default switch section.</Title>
    <MessageFormat>Remove redundant default switch section.</MessageFormat>
    <Category>Redundancy</Category>
    <DefaultSeverity>Hidden</DefaultSeverity>
    <IsEnabledByDefault>true</IsEnabledByDefault>
    <SupportsFadeOut>true</SupportsFadeOut>
    <SupportsFadeOutAnalyzer>false</SupportsFadeOutAnalyzer>
    <Samples>
      <Sample>
        <Before><![CDATA[switch (s)
{
    case "a":
        return true;
    case "b":
        return false;
    default: // RCS1070
        break;
}]]></Before>
        <After><![CDATA[switch (s)
{
    case "a":
        return true;
    case "b":
        return false;
}]]></After>
      </Sample>
    </Samples>
  </Analyzer>
  <Analyzer Identifier="RemoveRedundantBaseConstructorCall">
    <Id>RCS1071</Id>
    <Title>Remove redundant base constructor call.</Title>
    <MessageFormat>Remove redundant base constructor call.</MessageFormat>
    <Category>Redundancy</Category>
    <DefaultSeverity>Hidden</DefaultSeverity>
    <IsEnabledByDefault>true</IsEnabledByDefault>
    <SupportsFadeOut>true</SupportsFadeOut>
    <SupportsFadeOutAnalyzer>false</SupportsFadeOutAnalyzer>
    <Samples>
      <Sample>
        <Before><![CDATA[public class Foo
{
    public Foo() : base() // RCS1071
    {
    }
}]]></Before>
        <After><![CDATA[public class Foo
{
    public Foo()
    {
    }
}]]></After>
      </Sample>
    </Samples>
  </Analyzer>
  <Analyzer Identifier="RemoveEmptyNamespaceDeclaration">
    <Id>RCS1072</Id>
    <Title>Remove empty namespace declaration.</Title>
    <MessageFormat>Remove empty namespace declaration.</MessageFormat>
    <Category>Redundancy</Category>
    <DefaultSeverity>Info</DefaultSeverity>
    <IsEnabledByDefault>true</IsEnabledByDefault>
    <SupportsFadeOut>true</SupportsFadeOut>
    <SupportsFadeOutAnalyzer>false</SupportsFadeOutAnalyzer>
    <Samples>
      <Sample>
        <Before><![CDATA[namespace Foo // RCS1072
{
}]]></Before>
      </Sample>
    </Samples>
  </Analyzer>
  <Analyzer Identifier="ReplaceIfStatementWithReturnStatement">
    <Id>RCS1073</Id>
    <Title>Replace if statement with return statement.</Title>
    <MessageFormat>Replace if statement with return statement.</MessageFormat>
    <Category>Simplification</Category>
    <DefaultSeverity>Info</DefaultSeverity>
    <IsEnabledByDefault>true</IsEnabledByDefault>
    <SupportsFadeOut>false</SupportsFadeOut>
    <SupportsFadeOutAnalyzer>true</SupportsFadeOutAnalyzer>
    <Samples>
      <Sample>
        <Before><![CDATA[if (x) // RCS1073
{
    return true;
}
else
{
    return false;
}]]></Before>
        <After><![CDATA[return x;]]></After>
      </Sample>
      <Sample>
        <Before><![CDATA[if (x != null) // RCS1073
{
    return x;
}
else
{
    return null;
}]]></Before>
        <After><![CDATA[return x;]]></After>
      </Sample>
    </Samples>
  </Analyzer>
  <Analyzer Identifier="RemoveRedundantConstructor">
    <Id>RCS1074</Id>
    <Title>Remove redundant constructor.</Title>
    <MessageFormat>Remove redundant constructor.</MessageFormat>
    <Category>Redundancy</Category>
    <DefaultSeverity>Hidden</DefaultSeverity>
    <IsEnabledByDefault>true</IsEnabledByDefault>
    <SupportsFadeOut>true</SupportsFadeOut>
    <SupportsFadeOutAnalyzer>false</SupportsFadeOutAnalyzer>
    <Samples>
      <Sample>
        <Before><![CDATA[public class Foo
{
    public Foo() // RCS1074
    {
    }
}]]></Before>
        <After><![CDATA[public class Foo
{
}]]></After>
      </Sample>
    </Samples>
  </Analyzer>
  <Analyzer Identifier="AvoidEmptyCatchClauseThatCatchesSystemException">
    <Id>RCS1075</Id>
    <Title>Avoid empty catch clause that catches System.Exception.</Title>
    <MessageFormat>Avoid empty catch clause that catches System.Exception.</MessageFormat>
    <Category>Design</Category>
    <DefaultSeverity>Warning</DefaultSeverity>
    <IsEnabledByDefault>true</IsEnabledByDefault>
    <SupportsFadeOut>false</SupportsFadeOut>
    <SupportsFadeOutAnalyzer>false</SupportsFadeOutAnalyzer>
    <Samples>
      <Sample>
        <Before><![CDATA[try
{
    Foo();
}
catch (Exception ex) // RCS1075
{
}]]></Before>
      </Sample>
    </Samples>
  </Analyzer>
  <Analyzer Identifier="FormatDeclarationBraces">
    <Id>RCS1076</Id>
    <Title>Format declaration braces.</Title>
    <MessageFormat>Format declaration braces.</MessageFormat>
    <Category>Formatting</Category>
    <DefaultSeverity>Hidden</DefaultSeverity>
    <IsEnabledByDefault>true</IsEnabledByDefault>
    <SupportsFadeOut>false</SupportsFadeOut>
    <SupportsFadeOutAnalyzer>false</SupportsFadeOutAnalyzer>
    <Samples>
      <Sample>
        <Before><![CDATA[public interface IFoo
{ // RCS1076

}]]></Before>
        <After>
          <![CDATA[public interface IFoo
{
}]]></After>
      </Sample>
    </Samples>
  </Analyzer>
  <Analyzer Identifier="SimplifyLinqMethodChain">
    <Id>RCS1077</Id>
    <Title>Simplify LINQ method chain.</Title>
    <MessageFormat>Simplify LINQ method chain.</MessageFormat>
    <Category>Simplification</Category>
    <DefaultSeverity>Info</DefaultSeverity>
    <IsEnabledByDefault>true</IsEnabledByDefault>
    <SupportsFadeOut>false</SupportsFadeOut>
    <SupportsFadeOutAnalyzer>false</SupportsFadeOutAnalyzer>
    <Samples>
      <Sample>
        <Before><![CDATA[bool x = items.Where(f => string.IsNullOrEmpty(f)).Any(); // RCS1077]]></Before>
        <After><![CDATA[bool x = items.Any(f => string.IsNullOrEmpty(f));]]></After>
      </Sample>
      <Sample>
        <Before><![CDATA[IEnumerable<Foo> x = items.Where(f => f is Foo).Cast<Foo>(); // RCS1077]]></Before>
        <After><![CDATA[IEnumerable<Foo> x = items.OfType<Foo>();]]></After>
      </Sample>
      <Sample>
        <Before><![CDATA[bool x = items.Where((f) => !string.IsNullOrEmpty(f)).Any(f => f.StartsWith("a")); // RCS1077]]></Before>
        <After><![CDATA[bool x = items.Any((f) => !string.IsNullOrEmpty(f) && f.StartsWith("a"));]]></After>
      </Sample>
    </Samples>
  </Analyzer>
  <Analyzer Identifier="UseEmptyStringLiteralInsteadOfStringEmpty">
    <Id>RCS1078</Id>
    <Title>Use "" instead of string.Empty.</Title>
    <MessageFormat>Use "" instead of string.Empty</MessageFormat>
    <Category>General</Category>
    <DefaultSeverity>Info</DefaultSeverity>
    <IsEnabledByDefault>false</IsEnabledByDefault>
    <SupportsFadeOut>true</SupportsFadeOut>
    <SupportsFadeOutAnalyzer>false</SupportsFadeOutAnalyzer>
    <Samples>
      <Sample>
        <Before><![CDATA[string s = string.Empty; // RCS1078]]></Before>
        <After><![CDATA[string s = "";]]></After>
      </Sample>
    </Samples>
  </Analyzer>
  <Analyzer Identifier="ThrowingOfNewNotImplementedException">
    <Id>RCS1079</Id>
    <Title>Throwing of new NotImplementedException.</Title>
    <MessageFormat>Implement the functionality instead of throwing new NotImplementedException.</MessageFormat>
    <Category>General</Category>
    <DefaultSeverity>Info</DefaultSeverity>
    <IsEnabledByDefault>true</IsEnabledByDefault>
    <SupportsFadeOut>false</SupportsFadeOut>
    <SupportsFadeOutAnalyzer>false</SupportsFadeOutAnalyzer>
    <Samples>
      <Sample>
        <Before><![CDATA[public void Foo()
{
    throw new NotImplementedException(); // RCS1079
}]]></Before>
      </Sample>
    </Samples>
  </Analyzer>
  <Analyzer Identifier="UseCountOrLengthPropertyInsteadOfAnyMethod">
    <Id>RCS1080</Id>
    <Title>Use 'Count/Length' property instead of 'Any' method.</Title>
    <MessageFormat>Use '{0}' property instead of 'Any' method.</MessageFormat>
    <Category>Performance</Category>
    <DefaultSeverity>Info</DefaultSeverity>
    <IsEnabledByDefault>true</IsEnabledByDefault>
    <SupportsFadeOut>false</SupportsFadeOut>
    <SupportsFadeOutAnalyzer>false</SupportsFadeOutAnalyzer>
    <Samples>
      <Sample>
        <Before><![CDATA[if (list.Any()) // RCS1080
{
}]]></Before>
        <After><![CDATA[if (list.Count > 0)
{
}]]></After>
      </Sample>
    </Samples>
  </Analyzer>
  <Analyzer Identifier="SplitVariableDeclaration">
    <Id>RCS1081</Id>
    <Title>Split variable declaration.</Title>
    <MessageFormat>Split variable declaration.</MessageFormat>
    <Category>Readability</Category>
    <DefaultSeverity>Info</DefaultSeverity>
    <IsEnabledByDefault>false</IsEnabledByDefault>
    <SupportsFadeOut>false</SupportsFadeOut>
    <SupportsFadeOutAnalyzer>false</SupportsFadeOutAnalyzer>
    <Samples>
      <Sample>
        <Before><![CDATA[private string s, s2; // RCS1081]]></Before>
        <After><![CDATA[private string s;
private string s2;]]></After>
      </Sample>
    </Samples>
  </Analyzer>
  <Analyzer Identifier="UseCountOrLengthPropertyInsteadOfCountMethod">
    <Id>RCS1082</Id>
    <Title>Use 'Count/Length' property instead of 'Count' method.</Title>
    <MessageFormat>Use '{0}' property instead of 'Count' method.</MessageFormat>
    <Category>Performance</Category>
    <DefaultSeverity>Warning</DefaultSeverity>
    <IsEnabledByDefault>true</IsEnabledByDefault>
    <SupportsFadeOut>false</SupportsFadeOut>
    <SupportsFadeOutAnalyzer>false</SupportsFadeOutAnalyzer>
    <Samples>
      <Sample>
        <Before><![CDATA[if (list.Count() == 1) // RCS1082
{
}]]></Before>
        <After><![CDATA[if (list.Count == 1)
{
}]]></After>
      </Sample>
    </Samples>
  </Analyzer>
  <Analyzer Identifier="CallAnyInsteadOfCount">
    <Id>RCS1083</Id>
    <Title>Call 'Enumerable.Any' instead of 'Enumerable.Count'.</Title>
    <MessageFormat>Call 'Enumerable.Any' instead of 'Enumerable.Count'.</MessageFormat>
    <Category>Performance</Category>
    <DefaultSeverity>Warning</DefaultSeverity>
    <IsEnabledByDefault>true</IsEnabledByDefault>
    <SupportsFadeOut>false</SupportsFadeOut>
    <SupportsFadeOutAnalyzer>false</SupportsFadeOutAnalyzer>
    <Samples>
      <Sample>
        <Before><![CDATA[if (enumerable.Count() == 0) // RCS1083
{
}]]></Before>
        <After><![CDATA[if (!enumerable.Any())
{
}]]></After>
      </Sample>
    </Samples>
  </Analyzer>
  <Analyzer Identifier="UseCoalesceExpressionInsteadOfConditionalExpression">
    <Id>RCS1084</Id>
    <Title>Use coalesce expression instead of conditional expression.</Title>
    <MessageFormat>Use coalesce expression instead of conditional expression.</MessageFormat>
    <Category>Simplification</Category>
    <DefaultSeverity>Info</DefaultSeverity>
    <IsEnabledByDefault>true</IsEnabledByDefault>
    <SupportsFadeOut>false</SupportsFadeOut>
    <SupportsFadeOutAnalyzer>false</SupportsFadeOutAnalyzer>
    <Samples>
      <Sample>
        <Before><![CDATA[string x = (s != null) ? s : ""; // RCS1084]]></Before>
        <After><![CDATA[string x = s ?? "";]]></After>
      </Sample>
    </Samples>
  </Analyzer>
  <Analyzer Identifier="UseAutoProperty">
    <Id>RCS1085</Id>
    <Title>Use auto-implemented property.</Title>
    <MessageFormat>Use auto-implemented property.</MessageFormat>
    <Category>Simplification</Category>
    <DefaultSeverity>Info</DefaultSeverity>
    <IsEnabledByDefault>true</IsEnabledByDefault>
    <SupportsFadeOut>false</SupportsFadeOut>
    <SupportsFadeOutAnalyzer>true</SupportsFadeOutAnalyzer>
    <Samples>
      <Sample>
        <Before><![CDATA[private string _foo;

public string Foo // RCS1085
{
    get { return _foo; }
    set { _foo = value; }
}]]></Before>
        <After><![CDATA[public string Foo { get; set; }]]></After>
      </Sample>
    </Samples>
  </Analyzer>
  <Analyzer Identifier="UseLinefeedAsNewLine">
    <Id>RCS1086</Id>
    <Title>Use linefeed as newline.</Title>
    <MessageFormat>Use linefeed as newline.</MessageFormat>
    <Category>General</Category>
    <DefaultSeverity>Info</DefaultSeverity>
    <IsEnabledByDefault>false</IsEnabledByDefault>
    <SupportsFadeOut>false</SupportsFadeOut>
    <SupportsFadeOutAnalyzer>false</SupportsFadeOutAnalyzer>
  </Analyzer>
  <Analyzer Identifier="UseCarriageReturnAndLinefeedAsNewLine">
    <Id>RCS1087</Id>
    <Title>Use carriage return + linefeed as newline.</Title>
    <MessageFormat>Use carriage return + linefeed as newline.</MessageFormat>
    <Category>General</Category>
    <DefaultSeverity>Info</DefaultSeverity>
    <IsEnabledByDefault>false</IsEnabledByDefault>
    <SupportsFadeOut>false</SupportsFadeOut>
    <SupportsFadeOutAnalyzer>false</SupportsFadeOutAnalyzer>
  </Analyzer>
  <Analyzer Identifier="UseSpacesInsteadOfTab">
    <Id>RCS1088</Id>
    <Title>Use space(s) instead of tab.</Title>
    <MessageFormat>Use space(s) instead of tab.</MessageFormat>
    <Category>General</Category>
    <DefaultSeverity>Info</DefaultSeverity>
    <IsEnabledByDefault>false</IsEnabledByDefault>
    <SupportsFadeOut>false</SupportsFadeOut>
    <SupportsFadeOutAnalyzer>false</SupportsFadeOutAnalyzer>
  </Analyzer>
  <Analyzer Identifier="UsePostfixUnaryOperatorInsteadOfAssignment">
    <Id>RCS1089</Id>
    <Title>Use --/++ operator instead of assignment.</Title>
    <MessageFormat>Use {0} operator instead of assignment.</MessageFormat>
    <Category>Simplification</Category>
    <DefaultSeverity>Info</DefaultSeverity>
    <IsEnabledByDefault>true</IsEnabledByDefault>
    <SupportsFadeOut>false</SupportsFadeOut>
    <SupportsFadeOutAnalyzer>true</SupportsFadeOutAnalyzer>
    <Samples>
      <Sample>
        <Before><![CDATA[i = i + 1; // RCS1089]]></Before>
        <After><![CDATA[i++;]]></After>
      </Sample>
    </Samples>
  </Analyzer>
  <Analyzer Identifier="CallConfigureAwait">
    <Id>RCS1090</Id>
    <Title>Call 'ConfigureAwait(false)'.</Title>
    <MessageFormat>Call 'ConfigureAwait(false).</MessageFormat>
    <Category>Design</Category>
    <DefaultSeverity>Info</DefaultSeverity>
    <IsEnabledByDefault>true</IsEnabledByDefault>
    <SupportsFadeOut>false</SupportsFadeOut>
    <SupportsFadeOutAnalyzer>false</SupportsFadeOutAnalyzer>
    <Samples>
      <Sample>
        <Before>
          <![CDATA[public async Task FooAsync()
{
    await GetValueAsync(); // RCS1090
}]]></Before>
        <After><![CDATA[public async Task FooAsync()
{
    await GetValueAsync().ConfigureAwait(false);
}]]></After>
      </Sample>
    </Samples>
  </Analyzer>
  <Analyzer Identifier="RemoveEmptyRegion">
    <Id>RCS1091</Id>
    <Title>Remove empty region.</Title>
    <MessageFormat>Remove empty region.</MessageFormat>
    <Category>Redundancy</Category>
    <DefaultSeverity>Hidden</DefaultSeverity>
    <IsEnabledByDefault>true</IsEnabledByDefault>
    <SupportsFadeOut>false</SupportsFadeOut>
    <SupportsFadeOutAnalyzer>true</SupportsFadeOutAnalyzer>
    <Samples>
      <Sample>
        <Before><![CDATA[#region Region // RCS1091
            
#endregion]]></Before>
      </Sample>
    </Samples>
  </Analyzer>
  <Analyzer Identifier="AddEmptyLineAfterLastStatementInDoStatement">
    <Id>RCS1092</Id>
    <Title>Add empty line after last statement in do statement.</Title>
    <MessageFormat>Add empty line after last statement in do statement.</MessageFormat>
    <Category>Formatting</Category>
    <DefaultSeverity>Info</DefaultSeverity>
    <IsEnabledByDefault>false</IsEnabledByDefault>
    <SupportsFadeOut>false</SupportsFadeOut>
    <SupportsFadeOutAnalyzer>false</SupportsFadeOutAnalyzer>
    <Samples>
      <Sample>
        <Before><![CDATA[do
{
    Foo(); // RCS1092
} while (condition);]]></Before>
        <After><![CDATA[do
{
    Foo();

} while (condition);]]></After>
      </Sample>
    </Samples>
  </Analyzer>
  <Analyzer Identifier="RemoveFileWithNoCode">
    <Id>RCS1093</Id>
    <Title>Remove file with no code.</Title>
    <MessageFormat>Remove file with no code.</MessageFormat>
    <Category>Redundancy</Category>
    <DefaultSeverity>Info</DefaultSeverity>
    <IsEnabledByDefault>true</IsEnabledByDefault>
    <SupportsFadeOut>false</SupportsFadeOut>
    <SupportsFadeOutAnalyzer>false</SupportsFadeOutAnalyzer>
  </Analyzer>
  <Analyzer Identifier="DeclareUsingDirectiveOnTopLevel">
    <Id>RCS1094</Id>
    <Title>Declare using directive on top level.</Title>
    <MessageFormat>Declare using directive on top level.</MessageFormat>
    <Category>Readability</Category>
    <DefaultSeverity>Info</DefaultSeverity>
    <IsEnabledByDefault>false</IsEnabledByDefault>
    <SupportsFadeOut>false</SupportsFadeOut>
    <SupportsFadeOutAnalyzer>false</SupportsFadeOutAnalyzer>
    <Samples>
      <Sample>
        <Before><![CDATA[namespace Foo
{
    using System; // RCS1094
}]]></Before>
        <After><![CDATA[using System;

namespace Foo
{
}]]></After>
      </Sample>
    </Samples>
  </Analyzer>
  <Analyzer Identifier="UseCSharp6DictionaryInitializer" IsObsolete="true">
    <Id>RCS1095</Id>
    <Title>Use C# 6.0 dictionary initializer.</Title>
    <MessageFormat>Use C# 6.0 dictionary initializer.</MessageFormat>
    <Category>Usage</Category>
    <DefaultSeverity>Info</DefaultSeverity>
    <IsEnabledByDefault>true</IsEnabledByDefault>
    <SupportsFadeOut>false</SupportsFadeOut>
    <SupportsFadeOutAnalyzer>false</SupportsFadeOutAnalyzer>
  </Analyzer>
  <Analyzer Identifier="UseBitwiseOperationInsteadOfCallingHasFlag">
    <Id>RCS1096</Id>
    <Title>Use bitwise operation instead of calling 'HasFlag'.</Title>
    <MessageFormat>Use bitwise operation instead of calling 'HasFlag'.</MessageFormat>
    <Category>Performance</Category>
    <DefaultSeverity>Info</DefaultSeverity>
    <IsEnabledByDefault>true</IsEnabledByDefault>
    <SupportsFadeOut>false</SupportsFadeOut>
    <SupportsFadeOutAnalyzer>false</SupportsFadeOutAnalyzer>
    <Samples>
      <Sample>
        <Before><![CDATA[if (options.HasFlag(RegexOptions.IgnoreCase)) // RCS1096
{
}]]></Before>
        <After><![CDATA[if ((options & RegexOptions.IgnoreCase) != 0)
{
}]]></After>
      </Sample>
    </Samples>
  </Analyzer>
  <Analyzer Identifier="RemoveRedundantToStringCall">
    <Id>RCS1097</Id>
    <Title>Remove redundant 'ToString' call.</Title>
    <MessageFormat>Remove redundant 'ToString' call.</MessageFormat>
    <Category>Redundancy</Category>
    <DefaultSeverity>Info</DefaultSeverity>
    <IsEnabledByDefault>true</IsEnabledByDefault>
    <SupportsFadeOut>true</SupportsFadeOut>
    <SupportsFadeOutAnalyzer>false</SupportsFadeOutAnalyzer>
    <Samples>
      <Sample>
        <Before><![CDATA[string x = s.ToString(); // RCS1097]]></Before>
        <After><![CDATA[string x = s;]]></After>
      </Sample>
      <Sample>
        <Before><![CDATA[string x = $"{s.ToString()}"; // RCS1097]]></Before>
        <After><![CDATA[string x = $"{s}";]]></After>
      </Sample>
    </Samples>
  </Analyzer>
  <Analyzer Identifier="AvoidNullLiteralExpressionOnLeftSideOfBinaryExpression">
    <Id>RCS1098</Id>
    <Title>Avoid 'null' on the left side of a binary expression.</Title>
    <MessageFormat>'null' should be on the right side of a binary expression.</MessageFormat>
    <Category>Readability</Category>
    <DefaultSeverity>Info</DefaultSeverity>
    <IsEnabledByDefault>true</IsEnabledByDefault>
    <SupportsFadeOut>false</SupportsFadeOut>
    <SupportsFadeOutAnalyzer>false</SupportsFadeOutAnalyzer>
    <Samples>
      <Sample>
        <Before><![CDATA[if (null == x) // RCS1098
{
}]]></Before>
        <After><![CDATA[if (x == null)
{
}]]></After>
      </Sample>
    </Samples>
  </Analyzer>
  <Analyzer Identifier="DefaultLabelShouldBeLastLabelInSwitchSection">
    <Id>RCS1099</Id>
    <Title>Default label should be the last label in a switch section.</Title>
    <MessageFormat>Move default label to the last position in a switch section.</MessageFormat>
    <Category>Readability</Category>
    <DefaultSeverity>Info</DefaultSeverity>
    <IsEnabledByDefault>true</IsEnabledByDefault>
    <SupportsFadeOut>false</SupportsFadeOut>
    <SupportsFadeOutAnalyzer>false</SupportsFadeOutAnalyzer>
    <Samples>
      <Sample>
        <Before><![CDATA[switch (s)
{
    default: // RCS1099
    case "a":
    case "b":
        break;
}]]></Before>
        <After><![CDATA[switch (s)
{
    case "b":
    case "a":
    default:
        break;
}]]></After>
      </Sample>
    </Samples>
  </Analyzer>
  <Analyzer Identifier="FormatDocumentationSummaryOnSingleLine">
    <Id>RCS1100</Id>
    <Title>Format documentation summary on a single line.</Title>
    <MessageFormat>Format documentation summary on a single line.</MessageFormat>
    <Category>Formatting</Category>
    <DefaultSeverity>Info</DefaultSeverity>
    <IsEnabledByDefault>false</IsEnabledByDefault>
    <SupportsFadeOut>false</SupportsFadeOut>
    <SupportsFadeOutAnalyzer>false</SupportsFadeOutAnalyzer>
    <Samples>
      <Sample>
        <Before><![CDATA[/// <summary> // RCS1100
/// ...
/// </summary>
public void Foo()
{
}]]></Before>
        <After><![CDATA[/// <summary>...</summary>
public void Foo()
{
}]]></After>
      </Sample>
    </Samples>
  </Analyzer>
  <Analyzer Identifier="FormatDocumentationSummaryOnMultipleLines">
    <Id>RCS1101</Id>
    <Title>Format documentation summary on multiple lines.</Title>
    <MessageFormat>Format documentation summary on multiple lines.</MessageFormat>
    <Category>Formatting</Category>
    <DefaultSeverity>Info</DefaultSeverity>
    <IsEnabledByDefault>false</IsEnabledByDefault>
    <SupportsFadeOut>false</SupportsFadeOut>
    <SupportsFadeOutAnalyzer>false</SupportsFadeOutAnalyzer>
    <Samples>
      <Sample>
        <Before><![CDATA[/// <summary>...</summary> // RCS1101
public void Foo()
{
}]]></Before>
        <After><![CDATA[/// <summary>
/// ...
/// </summary>
public void Foo()
{
}]]></After>
      </Sample>
    </Samples>
  </Analyzer>
  <Analyzer Identifier="MakeClassStatic">
    <Id>RCS1102</Id>
    <Title>Make class static.</Title>
    <MessageFormat>Make class static.</MessageFormat>
    <Category>Design</Category>
    <DefaultSeverity>Warning</DefaultSeverity>
    <IsEnabledByDefault>true</IsEnabledByDefault>
    <SupportsFadeOut>false</SupportsFadeOut>
    <SupportsFadeOutAnalyzer>false</SupportsFadeOutAnalyzer>
    <Samples>
      <Sample>
        <Before><![CDATA[public class Foo // RCS1102
{
    private static string _f;

    public static void Bar()
    {
    }
}]]></Before>
        <After><![CDATA[public static class Foo
{
    private static string _f;

    public static void Bar()
    {
    }
}]]></After>
      </Sample>
    </Samples>
  </Analyzer>
  <Analyzer Identifier="ReplaceIfStatementWithAssignment">
    <Id>RCS1103</Id>
    <Title>Replace if statement with assignment.</Title>
    <MessageFormat>Replace if statement with assignment.</MessageFormat>
    <Category>Simplification</Category>
    <DefaultSeverity>Info</DefaultSeverity>
    <IsEnabledByDefault>true</IsEnabledByDefault>
    <SupportsFadeOut>false</SupportsFadeOut>
    <SupportsFadeOutAnalyzer>false</SupportsFadeOutAnalyzer>
    <Samples>
      <Sample>
        <Before><![CDATA[if (condition) // RCS1103
{
    f = true;
}
else
{
    f = false;
}]]></Before>
        <After><![CDATA[f = condition;]]></After>
      </Sample>
      <Sample>
        <Before><![CDATA[if (x != null) // RCS1103
{
    y = x;
}
else
{
    y = null;
}]]></Before>
        <After><![CDATA[y = x;]]></After>
      </Sample>
    </Samples>
  </Analyzer>
  <Analyzer Identifier="SimplifyConditionalExpression">
    <Id>RCS1104</Id>
    <Title>Simplify conditional expression.</Title>
    <MessageFormat>Simplify conditional expression.</MessageFormat>
    <Category>Simplification</Category>
    <DefaultSeverity>Info</DefaultSeverity>
    <IsEnabledByDefault>true</IsEnabledByDefault>
    <SupportsFadeOut>false</SupportsFadeOut>
    <SupportsFadeOutAnalyzer>false</SupportsFadeOutAnalyzer>
    <Samples>
      <Sample>
        <Before><![CDATA[bool x = condition ? true : false; // RCS1104]]></Before>
        <After><![CDATA[bool x = condition;]]></After>
      </Sample>
    </Samples>
  </Analyzer>
  <Analyzer Identifier="UnnecessaryInterpolation">
    <Id>RCS1105</Id>
    <Title>Unncessary interpolation.</Title>
    <MessageFormat>Unncessary interpolation.</MessageFormat>
    <Category>Simplification</Category>
    <DefaultSeverity>Info</DefaultSeverity>
    <IsEnabledByDefault>true</IsEnabledByDefault>
    <SupportsFadeOut>false</SupportsFadeOut>
    <SupportsFadeOutAnalyzer>false</SupportsFadeOutAnalyzer>
    <Samples>
      <Sample>
        <Before><![CDATA[string s = $"a{"b"}c"; // RCS1105]]></Before>
        <After><![CDATA[string s = $"abc";]]></After>
      </Sample>
    </Samples>
  </Analyzer>
  <Analyzer Identifier="RemoveEmptyDestructor">
    <Id>RCS1106</Id>
    <Title>Remove empty destructor.</Title>
    <MessageFormat>Remove empty destructor.</MessageFormat>
    <Category>Redundancy</Category>
    <DefaultSeverity>Info</DefaultSeverity>
    <IsEnabledByDefault>true</IsEnabledByDefault>
    <SupportsFadeOut>true</SupportsFadeOut>
    <SupportsFadeOutAnalyzer>false</SupportsFadeOutAnalyzer>
    <Samples>
      <Sample>
        <Before><![CDATA[public class Foo
{
    ~Foo() // RCS1106
    {
    }
}]]></Before>
        <After><![CDATA[public class Foo
{
}]]></After>
      </Sample>
    </Samples>
  </Analyzer>
  <Analyzer Identifier="RemoveRedundantStringToCharArrayCall">
    <Id>RCS1107</Id>
    <Title>Remove redundant 'ToCharArray' call.</Title>
    <MessageFormat>Remove redundant 'ToCharArray' call.</MessageFormat>
    <Category>Redundancy</Category>
    <DefaultSeverity>Info</DefaultSeverity>
    <IsEnabledByDefault>true</IsEnabledByDefault>
    <SupportsFadeOut>true</SupportsFadeOut>
    <SupportsFadeOutAnalyzer>false</SupportsFadeOutAnalyzer>
    <Samples>
      <Sample>
        <Before><![CDATA[foreach (char ch in s.ToCharArray()) // RCS1107
{
}]]></Before>
        <After><![CDATA[foreach (char ch in s)
{
}]]></After>
      </Sample>
    </Samples>
  </Analyzer>
  <Analyzer Identifier="AddStaticModifierToAllPartialClassDeclarations">
    <Id>RCS1108</Id>
    <Title>Add 'static' modifier to all partial class declarations.</Title>
    <MessageFormat>Add 'static' modifier to all partial class declarations.</MessageFormat>
    <Category>Readability</Category>
    <DefaultSeverity>Info</DefaultSeverity>
    <IsEnabledByDefault>true</IsEnabledByDefault>
    <SupportsFadeOut>false</SupportsFadeOut>
    <SupportsFadeOutAnalyzer>false</SupportsFadeOutAnalyzer>
    <Samples>
      <Sample>
        <Before><![CDATA[public static partial class Foo
{
}

public partial class Foo // RCS1108
{
}]]></Before>
        <After><![CDATA[public static partial class Foo
{
}

public static partial class Foo
{
}]]></After>
      </Sample>
    </Samples>
  </Analyzer>
  <Analyzer Identifier="CallCastInsteadOfSelect">
    <Id>RCS1109</Id>
    <Title>Call 'Enumerable.Cast' instead of 'Enumerable.Select'.</Title>
    <MessageFormat>Call 'Enumerable.Cast' instead of 'Enumerable.Select'.</MessageFormat>
    <Category>Simplification</Category>
    <DefaultSeverity>Info</DefaultSeverity>
    <IsEnabledByDefault>true</IsEnabledByDefault>
    <SupportsFadeOut>false</SupportsFadeOut>
    <SupportsFadeOutAnalyzer>false</SupportsFadeOutAnalyzer>
    <Samples>
      <Sample>
        <Before><![CDATA[IEnumerable<object> x = items.Select(f => (object)f); // RCS1109]]></Before>
        <After><![CDATA[IEnumerable<object> x = items.Cast<object>();]]></After>
      </Sample>
    </Samples>
  </Analyzer>
  <Analyzer Identifier="DeclareTypeInsideNamespace">
    <Id>RCS1110</Id>
    <Title>Declare type inside namespace.</Title>
    <MessageFormat>Declare '{0}' inside namespace.</MessageFormat>
    <Category>Design</Category>
    <DefaultSeverity>Info</DefaultSeverity>
    <IsEnabledByDefault>true</IsEnabledByDefault>
    <SupportsFadeOut>false</SupportsFadeOut>
    <SupportsFadeOutAnalyzer>false</SupportsFadeOutAnalyzer>
    <Samples>
      <Sample>
        <Before><![CDATA[public class Foo // RCS1110
{
}]]></Before>
        <After><![CDATA[namespace Namespace
{
    public class Foo
    {
    }
}]]></After>
      </Sample>
    </Samples>
  </Analyzer>
  <Analyzer Identifier="AddBracesToSwitchSectionWithMultipleStatements">
    <Id>RCS1111</Id>
    <Title>Add braces to switch section with multiple statements.</Title>
    <MessageFormat>Add braces to switch section with multiple statements.</MessageFormat>
    <Category>Style</Category>
    <DefaultSeverity>Info</DefaultSeverity>
    <IsEnabledByDefault>false</IsEnabledByDefault>
    <SupportsFadeOut>false</SupportsFadeOut>
    <SupportsFadeOutAnalyzer>false</SupportsFadeOutAnalyzer>
    <Samples>
      <Sample>
        <Before><![CDATA[switch (s)
{
    case "a":
        Foo(); // RCS1111
        break;
}]]></Before>
        <After><![CDATA[switch (s)
{
    case "a":
        {
            Foo();
            break;
        }
}]]></After>
      </Sample>
    </Samples>
  </Analyzer>
  <Analyzer Identifier="CombineEnumerableWhereMethodChain">
    <Id>RCS1112</Id>
    <Title>Combine 'Enumerable.Where' method chain.</Title>
    <MessageFormat>Combine 'Enumerable.Where' method chain.</MessageFormat>
    <Category>Simplification</Category>
    <DefaultSeverity>Info</DefaultSeverity>
    <IsEnabledByDefault>true</IsEnabledByDefault>
    <SupportsFadeOut>false</SupportsFadeOut>
    <SupportsFadeOutAnalyzer>true</SupportsFadeOutAnalyzer>
    <Samples>
      <Sample>
        <Before><![CDATA[IEnumerable<string> x = items.Where(f => Foo(f)).Where(f => Bar(f)); // RCS1112]]></Before>
        <After><![CDATA[IEnumerable<string> x = items.Where(f => Foo(f) && Bar(f));]]></After>
      </Sample>
    </Samples>
  </Analyzer>
  <Analyzer Identifier="UseStringIsNullOrEmptyMethod">
    <Id>RCS1113</Id>
    <Title>Use 'string.IsNullOrEmpty' method.</Title>
    <MessageFormat>Use 'string.IsNullOrEmpty' method.</MessageFormat>
    <Category>Usage</Category>
    <DefaultSeverity>Info</DefaultSeverity>
    <IsEnabledByDefault>true</IsEnabledByDefault>
    <SupportsFadeOut>false</SupportsFadeOut>
    <SupportsFadeOutAnalyzer>false</SupportsFadeOutAnalyzer>
    <Samples>
      <Sample>
        <Before><![CDATA[if (s == null || s.Length == 0) // RCS1113
{
}]]></Before>
        <After><![CDATA[if (string.IsNullOrEmpty(s))
{
}]]></After>
      </Sample>
    </Samples>
  </Analyzer>
  <Analyzer Identifier="RemoveRedundantDelegateCreation">
    <Id>RCS1114</Id>
    <Title>Remove redundant delegate creation.</Title>
    <MessageFormat>Remove redundant delegate creation.</MessageFormat>
    <Category>Redundancy</Category>
    <DefaultSeverity>Info</DefaultSeverity>
    <IsEnabledByDefault>true</IsEnabledByDefault>
    <SupportsFadeOut>false</SupportsFadeOut>
    <SupportsFadeOutAnalyzer>true</SupportsFadeOutAnalyzer>
    <Samples>
      <Sample>
        <Before><![CDATA[Changed += new EventHandler(OnChanged); // RCS1114]]></Before>
        <After><![CDATA[Changed += OnChanged;]]></After>
      </Sample>
      </Samples>
  </Analyzer>
  <Analyzer Identifier="ReplaceReturnStatementWithExpressionStatement" IsObsolete="true">
    <Id>RCS1115</Id>
    <Title>Replace yield/return statement with expression statement.</Title>
    <MessageFormat>Replace {0} statement with expression statement.</MessageFormat>
    <Category>ErrorFix</Category>
    <DefaultSeverity>Hidden</DefaultSeverity>
    <IsEnabledByDefault>true</IsEnabledByDefault>
    <SupportsFadeOut>true</SupportsFadeOut>
    <SupportsFadeOutAnalyzer>false</SupportsFadeOutAnalyzer>
  </Analyzer>
  <Analyzer Identifier="AddBreakStatementToSwitchSection" IsObsolete="true">
    <Id>RCS1116</Id>
    <Title>Add break statement to switch section.</Title>
    <MessageFormat>Add break statement to switch section.</MessageFormat>
    <Category>ErrorFix</Category>
    <DefaultSeverity>Hidden</DefaultSeverity>
    <IsEnabledByDefault>true</IsEnabledByDefault>
    <SupportsFadeOut>false</SupportsFadeOut>
    <SupportsFadeOutAnalyzer>false</SupportsFadeOutAnalyzer>
  </Analyzer>
  <Analyzer Identifier="AddReturnStatementThatReturnsDefaultValue" IsObsolete="true">
    <Id>RCS1117</Id>
    <Title>Add return statement that returns default value.</Title>
    <MessageFormat>Add return statement that returns default value.</MessageFormat>
    <Category>ErrorFix</Category>
    <DefaultSeverity>Hidden</DefaultSeverity>
    <IsEnabledByDefault>true</IsEnabledByDefault>
    <SupportsFadeOut>false</SupportsFadeOut>
    <SupportsFadeOutAnalyzer>false</SupportsFadeOutAnalyzer>
  </Analyzer>
  <Analyzer Identifier="MarkLocalVariableAsConst">
    <Id>RCS1118</Id>
    <Title>Mark local variable as const.</Title>
    <MessageFormat>Mark local variable as const.</MessageFormat>
    <Category>General</Category>
    <DefaultSeverity>Info</DefaultSeverity>
    <IsEnabledByDefault>true</IsEnabledByDefault>
    <SupportsFadeOut>false</SupportsFadeOut>
    <SupportsFadeOutAnalyzer>false</SupportsFadeOutAnalyzer>
    <Samples>
      <Sample>
        <Before><![CDATA[string s = "a"; // RCS1118
string s2 = s + "b";]]></Before>
        <After><![CDATA[const string s = "a";
string s2 = s + "b";]]></After>
      </Sample>
    </Samples>
  </Analyzer>
  <Analyzer Identifier="CallFindInsteadOfFirstOrDefault">
    <Id>RCS1119</Id>
    <Title>Call 'Find' instead of 'FirstOrDefault'.</Title>
    <MessageFormat>Call 'Find' instead of 'FirstOrDefault'.</MessageFormat>
    <Category>Performance</Category>
    <DefaultSeverity>Info</DefaultSeverity>
    <IsEnabledByDefault>true</IsEnabledByDefault>
    <SupportsFadeOut>false</SupportsFadeOut>
    <SupportsFadeOutAnalyzer>false</SupportsFadeOutAnalyzer>
    <Samples>
      <Sample>
        <Before><![CDATA[string s = list.FirstOrDefault(f => f.StartsWith("a")); // RCS1119]]></Before>
        <After><![CDATA[string s = list.Find(f => f.StartsWith("a"));]]></After>
      </Sample>
    </Samples>
  </Analyzer>
  <Analyzer Identifier="UseElementAccessInsteadOfElementAt">
    <Id>RCS1120</Id>
    <Title>Use [] instead of calling 'ElementAt'.</Title>
    <MessageFormat>Use [] instead of calling 'ElementAt'.</MessageFormat>
    <Category>Performance</Category>
    <DefaultSeverity>Info</DefaultSeverity>
    <IsEnabledByDefault>true</IsEnabledByDefault>
    <SupportsFadeOut>false</SupportsFadeOut>
    <SupportsFadeOutAnalyzer>false</SupportsFadeOutAnalyzer>
    <Samples>
      <Sample>
        <Before><![CDATA[var x = list.ElementAt(1); // RCS1120]]></Before>
        <After><![CDATA[var x = list[1];]]></After>
      </Sample>
    </Samples>
  </Analyzer>
  <Analyzer Identifier="UseElementAccessInsteadOfFirst">
    <Id>RCS1121</Id>
    <Title>Use [] instead of calling 'First'.</Title>
    <MessageFormat>Use [] instead of calling 'First'.</MessageFormat>
    <Category>Performance</Category>
    <DefaultSeverity>Info</DefaultSeverity>
    <IsEnabledByDefault>true</IsEnabledByDefault>
    <SupportsFadeOut>false</SupportsFadeOut>
    <SupportsFadeOutAnalyzer>false</SupportsFadeOutAnalyzer>
    <Samples>
      <Sample>
        <Before><![CDATA[var x = list.First(); // RCS1121]]></Before>
        <After><![CDATA[var x = list[0];]]></After>
      </Sample>
    </Samples>
  </Analyzer>
  <Analyzer Identifier="AddMissingSemicolon" IsObsolete="true">
    <Id>RCS1122</Id>
    <Title>Add missing semicolon.</Title>
    <MessageFormat>Add missing semicolon.</MessageFormat>
    <Category>ErrorFix</Category>
    <DefaultSeverity>Hidden</DefaultSeverity>
    <IsEnabledByDefault>false</IsEnabledByDefault>
    <SupportsFadeOut>false</SupportsFadeOut>
    <SupportsFadeOutAnalyzer>false</SupportsFadeOutAnalyzer>
  </Analyzer>
  <Analyzer Identifier="AddParenthesesAccordingToOperatorPrecedence">
    <Id>RCS1123</Id>
    <Title>Add parentheses according to operator precedence.</Title>
    <MessageFormat>Add parentheses according to operator precedence.</MessageFormat>
    <Category>Readability</Category>
    <DefaultSeverity>Info</DefaultSeverity>
    <IsEnabledByDefault>true</IsEnabledByDefault>
    <SupportsFadeOut>false</SupportsFadeOut>
    <SupportsFadeOutAnalyzer>false</SupportsFadeOutAnalyzer>
    <Samples>
      <Sample>
        <Before><![CDATA[if (x || y && z) // RCS1123
{
}]]></Before>
        <After><![CDATA[if (x || (y && z))
{
}]]></After>
      </Sample>
    </Samples>
  </Analyzer>
  <Analyzer Identifier="InlineLocalVariable">
    <Id>RCS1124</Id>
    <Title>Inline local variable.</Title>
    <MessageFormat>Inline local variable.</MessageFormat>
    <Category>Simplification</Category>
    <DefaultSeverity>Hidden</DefaultSeverity>
    <IsEnabledByDefault>true</IsEnabledByDefault>
    <SupportsFadeOut>false</SupportsFadeOut>
    <SupportsFadeOutAnalyzer>true</SupportsFadeOutAnalyzer>
    <Samples>
      <Sample>
        <Before><![CDATA[IEnumerable<object> items = GetValues(); // RCS1124
foreach (object item in items)
{
}]]></Before>
        <After><![CDATA[foreach (object item in GetValues())
{
}]]></After>
      </Sample>
    </Samples>
  </Analyzer>
  <Analyzer Identifier="MarkMemberAsStatic" IsObsolete="true">
    <Id>RCS1125</Id>
    <Title>Mark member as static.</Title>
    <MessageFormat>Mark member as static.</MessageFormat>
    <Category>ErrorFix</Category>
    <DefaultSeverity>Hidden</DefaultSeverity>
    <IsEnabledByDefault>true</IsEnabledByDefault>
    <SupportsFadeOut>false</SupportsFadeOut>
    <SupportsFadeOutAnalyzer>false</SupportsFadeOutAnalyzer>
  </Analyzer>
  <Analyzer Identifier="AddBracesToIfElse">
    <Id>RCS1126</Id>
    <Title>Add braces to if-else.</Title>
    <MessageFormat>Add braces to {0}.</MessageFormat>
    <Category>Style</Category>
    <DefaultSeverity>Info</DefaultSeverity>
    <IsEnabledByDefault>false</IsEnabledByDefault>
    <SupportsFadeOut>false</SupportsFadeOut>
    <SupportsFadeOutAnalyzer>false</SupportsFadeOutAnalyzer>
    <Samples>
      <Sample>
        <Before><![CDATA[if (condition)
    Foo(); // RCS1126
else
    Bar();]]></Before>
        <After><![CDATA[if (condition)
{
    Foo();
}
else
{
    Bar();
}]]></After>
      </Sample>
    </Samples>
  </Analyzer>
  <Analyzer Identifier="MergeLocalDeclarationWithAssignment">
    <Id>RCS1127</Id>
    <Title>Merge local declaration with assignment.</Title>
    <MessageFormat>Merge local declaration with assignment.</MessageFormat>
    <Category>Simplification</Category>
    <DefaultSeverity>Info</DefaultSeverity>
    <IsEnabledByDefault>true</IsEnabledByDefault>
    <SupportsFadeOut>false</SupportsFadeOut>
    <SupportsFadeOutAnalyzer>true</SupportsFadeOutAnalyzer>
    <Samples>
      <Sample>
        <Before><![CDATA[string s; // RCS1127
s = "";]]></Before>
        <After><![CDATA[string s = "";]]></After>
      </Sample>
    </Samples>
  </Analyzer>
  <Analyzer Identifier="UseCoalesceExpression">
    <Id>RCS1128</Id>
    <Title>Use coalesce expression.</Title>
    <MessageFormat>Use coalesce expression.</MessageFormat>
    <Category>Simplification</Category>
    <DefaultSeverity>Info</DefaultSeverity>
    <IsEnabledByDefault>true</IsEnabledByDefault>
    <SupportsFadeOut>false</SupportsFadeOut>
    <SupportsFadeOutAnalyzer>false</SupportsFadeOutAnalyzer>
    <Samples>
      <Sample>
        <Before><![CDATA[string s = GetValue(); // RCS1128

if (s == null)
{
    s = "";
}]]></Before>
        <After><![CDATA[string s = GetValue() ?? "";]]></After>
      </Sample>
    </Samples>
  </Analyzer>
  <Analyzer Identifier="RemoveRedundantFieldInitialization">
    <Id>RCS1129</Id>
    <Title>Remove redundant field initalization.</Title>
    <MessageFormat>Remove redundant field initialization.</MessageFormat>
    <Category>Redundancy</Category>
    <DefaultSeverity>Hidden</DefaultSeverity>
    <IsEnabledByDefault>true</IsEnabledByDefault>
    <SupportsFadeOut>true</SupportsFadeOut>
    <SupportsFadeOutAnalyzer>false</SupportsFadeOutAnalyzer>
    <Samples>
      <Sample>
        <Before><![CDATA[private bool _f = false; // RCS1129]]></Before>
        <After><![CDATA[private bool _f;]]></After>
      </Sample>
    </Samples>
  </Analyzer>
  <Analyzer Identifier="BitwiseOperationOnEnumWithoutFlagsAttribute">
    <Id>RCS1130</Id>
    <Title>Bitwise operation on enum without Flags attribute.</Title>
    <MessageFormat>Bitwise operation on enum without Flags attribute.</MessageFormat>
    <Category>General</Category>
    <DefaultSeverity>Info</DefaultSeverity>
    <IsEnabledByDefault>true</IsEnabledByDefault>
    <SupportsFadeOut>false</SupportsFadeOut>
    <SupportsFadeOutAnalyzer>false</SupportsFadeOutAnalyzer>
    <Samples>
      <Sample>
        <Before><![CDATA[DayOfWeek x = dayOfWeek | DayOfWeek.Tuesday; // RCS1130]]></Before>
      </Sample>
    </Samples>
  </Analyzer>
  <Analyzer Identifier="ReplaceReturnWithYieldReturn" IsObsolete="true">
    <Id>RCS1131</Id>
    <Title>Replace return with yield return.</Title>
    <MessageFormat>Replace return with yield return.</MessageFormat>
    <Category>ErrorFix</Category>
    <DefaultSeverity>Hidden</DefaultSeverity>
    <IsEnabledByDefault>true</IsEnabledByDefault>
    <SupportsFadeOut>false</SupportsFadeOut>
    <SupportsFadeOutAnalyzer>false</SupportsFadeOutAnalyzer>
  </Analyzer>
  <Analyzer Identifier="RemoveRedundantOverridingMember">
    <Id>RCS1132</Id>
    <Title>Remove redundant overriding member.</Title>
    <MessageFormat>Remove redundant overriding {0}.</MessageFormat>
    <Category>Redundancy</Category>
    <DefaultSeverity>Info</DefaultSeverity>
    <IsEnabledByDefault>true</IsEnabledByDefault>
    <SupportsFadeOut>true</SupportsFadeOut>
    <SupportsFadeOutAnalyzer>false</SupportsFadeOutAnalyzer>
    <Samples>
      <Sample>
        <Before><![CDATA[public class Foo
{
    public override string ToString() // RCS1132
    {
        return base.ToString();
    }
}]]></Before>
        <After><![CDATA[public class Foo
{
}]]></After>
      </Sample>
    </Samples>
  </Analyzer>
  <Analyzer Identifier="RemoveRedundantDisposeOrCloseCall">
    <Id>RCS1133</Id>
    <Title>Remove redundant Dispose/Close call.</Title>
    <MessageFormat>Remove redundant '{0}' call.</MessageFormat>
    <Category>Redundancy</Category>
    <DefaultSeverity>Hidden</DefaultSeverity>
    <IsEnabledByDefault>true</IsEnabledByDefault>
    <SupportsFadeOut>true</SupportsFadeOut>
    <SupportsFadeOutAnalyzer>false</SupportsFadeOutAnalyzer>
    <Samples>
      <Sample>
        <Before><![CDATA[using (streamReader) // RCS1133
{
    // ...

    streamReader.Dispose();
}]]></Before>
        <After><![CDATA[using (streamReader)
{
    // ...
}]]></After>
      </Sample>
    </Samples>
  </Analyzer>
  <Analyzer Identifier="RemoveRedundantStatement">
    <Id>RCS1134</Id>
    <Title>Remove redundant statement.</Title>
    <MessageFormat>Remove redundant statement.</MessageFormat>
    <Category>Redundancy</Category>
    <DefaultSeverity>Hidden</DefaultSeverity>
    <IsEnabledByDefault>true</IsEnabledByDefault>
    <SupportsFadeOut>true</SupportsFadeOut>
    <SupportsFadeOutAnalyzer>false</SupportsFadeOutAnalyzer>
    <Samples>
      <Sample>
        <Before><![CDATA[public void Foo()
{
    // ...

    return; // RCS1134
}]]></Before>
        <After><![CDATA[public void Foo()
{
    // ...
}]]></After>
      </Sample>
      <Sample>
        <Before><![CDATA[foreach (object item in items)
{
    /// ...

    continue; // RCS1134
}]]></Before>
        <After><![CDATA[]]></After>
      </Sample>
    </Samples>
  </Analyzer>
  <Analyzer Identifier="DeclareEnumMemberWithZeroValue">
    <Id>RCS1135</Id>
    <Title>Declare enum member with zero value (when enum has FlagsAttribute).</Title>
    <MessageFormat>Declare enum member with zero value (when enum has FlagsAttribute).</MessageFormat>
    <Category>Design</Category>
    <DefaultSeverity>Info</DefaultSeverity>
    <IsEnabledByDefault>true</IsEnabledByDefault>
    <SupportsFadeOut>false</SupportsFadeOut>
    <SupportsFadeOutAnalyzer>false</SupportsFadeOutAnalyzer>
    <Samples>
      <Sample>
        <Before><![CDATA[[Flags]
public enum Foo // RCS1135
{
    A = 1,
    B = 2
}]]></Before>
        <After><![CDATA[[Flags]
public enum Foo
{
    None = 0,
    A = 1,
    B = 2
}]]></After>
      </Sample>
    </Samples>
  </Analyzer>
  <Analyzer Identifier="MergeSwitchSectionsWithEquivalentContent">
    <Id>RCS1136</Id>
    <Title>Merge switch sections with equivalent content.</Title>
    <MessageFormat>Merge switch sections with equivalent content.</MessageFormat>
    <Category>Simplification</Category>
    <DefaultSeverity>Hidden</DefaultSeverity>
    <IsEnabledByDefault>true</IsEnabledByDefault>
    <SupportsFadeOut>true</SupportsFadeOut>
    <SupportsFadeOutAnalyzer>false</SupportsFadeOutAnalyzer>
    <Samples>
      <Sample>
        <Before><![CDATA[switch (s)
{
    case "a":
        break; // RCS1136
    case "b":
        break;
}]]></Before>
        <After><![CDATA[switch (s)
{
    case "a":
    case "b":
        break;
}]]></After>
      </Sample>
    </Samples>
  </Analyzer>
  <Analyzer Identifier="AddDocumentationComment" IsObsolete="true">
    <Id>RCS1137</Id>
    <Title>Add documentation comment to publicly visible type or member.</Title>
    <MessageFormat>Add documentation comment to publicly visible type or member.</MessageFormat>
    <Category>Maintainability</Category>
    <DefaultSeverity>Hidden</DefaultSeverity>
    <IsEnabledByDefault>true</IsEnabledByDefault>
    <SupportsFadeOut>false</SupportsFadeOut>
    <SupportsFadeOutAnalyzer>false</SupportsFadeOutAnalyzer>
  </Analyzer>
  <Analyzer Identifier="AddSummaryToDocumentationComment">
    <Id>RCS1138</Id>
    <Title>Add summary to documentation comment.</Title>
    <MessageFormat>Add summary to documentation comment.</MessageFormat>
    <Category>Maintainability</Category>
    <DefaultSeverity>Warning</DefaultSeverity>
    <IsEnabledByDefault>true</IsEnabledByDefault>
    <SupportsFadeOut>false</SupportsFadeOut>
    <SupportsFadeOutAnalyzer>false</SupportsFadeOutAnalyzer>
    <Samples>
      <Sample>
        <Before><![CDATA[/// <summary> // RCS1138
/// 
/// </summary>
public void Foo()
{
}]]></Before>
      </Sample>
    </Samples>
  </Analyzer>
  <Analyzer Identifier="AddSummaryElementToDocumentationComment">
    <Id>RCS1139</Id>
    <Title>Add summary element to documentation comment.</Title>
    <MessageFormat>Add summary element to documentation comment.</MessageFormat>
    <Category>Maintainability</Category>
    <DefaultSeverity>Warning</DefaultSeverity>
    <IsEnabledByDefault>true</IsEnabledByDefault>
    <SupportsFadeOut>false</SupportsFadeOut>
    <SupportsFadeOutAnalyzer>false</SupportsFadeOutAnalyzer>
    <Samples>
      <Sample>
        <Before><![CDATA[/// <param name="parameter"></param> // RCS1139
public void Foo(object parameter)
{
}]]></Before>
        <After><![CDATA[/// <summary>
/// 
/// </summary>
/// <param name="parameter"></param>
public void Foo(object parameter)
{
}]]></After>
      </Sample>
    </Samples>
  </Analyzer>
  <Analyzer Identifier="AddExceptionToDocumentationComment">
    <Id>RCS1140</Id>
    <Title>Add exception to documentation comment.</Title>
    <MessageFormat>Add exception to documentation comment.</MessageFormat>
    <Category>Maintainability</Category>
    <DefaultSeverity>Hidden</DefaultSeverity>
    <IsEnabledByDefault>true</IsEnabledByDefault>
    <SupportsFadeOut>false</SupportsFadeOut>
    <SupportsFadeOutAnalyzer>false</SupportsFadeOutAnalyzer>
    <Samples>
      <Sample>
        <Before>
          <![CDATA[/// <summary>
/// ...
/// </summary>
/// <param name="parameter"></param>
public void Foo(object parameter)
{
    if (parameter == null)
        throw new ArgumentNullException(nameof(parameter)); // RCS1140
}]]></Before>
        <After><![CDATA[/// <summary>
/// ...
/// </summary>
/// <param name="parameter"></param>
/// <exception cref="ArgumentNullException"><paramref name="parameter"/> is <c>null</c>.</exception>
public void Foo(object parameter)
{
    if (parameter == null)
        throw new ArgumentNullException(nameof(parameter));
}]]></After>
      </Sample>
    </Samples>
  </Analyzer>
  <Analyzer Identifier="AddParameterToDocumentationComment">
    <Id>RCS1141</Id>
    <Title>Add parameter to documentation comment.</Title>
    <MessageFormat>Add parameter to documentation comment.</MessageFormat>
    <Category>Maintainability</Category>
    <DefaultSeverity>Info</DefaultSeverity>
    <IsEnabledByDefault>true</IsEnabledByDefault>
    <SupportsFadeOut>false</SupportsFadeOut>
    <SupportsFadeOutAnalyzer>false</SupportsFadeOutAnalyzer>
    <Samples>
      <Sample>
        <Before><![CDATA[/// <summary>
/// ...
/// </summary>
public void Foo(object parameter) // RCS1141
{
}]]></Before>
        <After><![CDATA[/// <summary>
/// ...
/// </summary>
/// <param name="parameter"></param>
public void Foo(object parameter)
{
}]]></After>
      </Sample>
    </Samples>
  </Analyzer>
  <Analyzer Identifier="AddTypeParameterToDocumentationComment">
    <Id>RCS1142</Id>
    <Title>Add type parameter to documentation comment.</Title>
    <MessageFormat>Add type parameter to documentation comment.</MessageFormat>
    <Category>Maintainability</Category>
    <DefaultSeverity>Info</DefaultSeverity>
    <IsEnabledByDefault>true</IsEnabledByDefault>
    <SupportsFadeOut>false</SupportsFadeOut>
    <SupportsFadeOutAnalyzer>false</SupportsFadeOutAnalyzer>
    <Samples>
      <Sample>
        <Before><![CDATA[/// <summary>
/// ...
/// </summary>
/// <typeparam name="T1"></typeparam>
public class Foo<T1, T2> // RCS1142
{
}]]></Before>
        <After><![CDATA[/// <summary>
/// ...
/// </summary>
/// <typeparam name="T1"></typeparam>
/// <typeparam name="T2"></typeparam>
public class Foo<T1, T2>
{
}]]></After>
      </Sample>
    </Samples>
  </Analyzer>
  <Analyzer Identifier="SimplifyCoalesceExpression">
    <Id>RCS1143</Id>
    <Title>Simplify coalesce expression.</Title>
    <MessageFormat>Simplify coalesce expression.</MessageFormat>
    <Category>Simplification</Category>
    <DefaultSeverity>Hidden</DefaultSeverity>
    <IsEnabledByDefault>true</IsEnabledByDefault>
    <SupportsFadeOut>true</SupportsFadeOut>
    <SupportsFadeOutAnalyzer>false</SupportsFadeOutAnalyzer>
    <Samples>
      <Sample>
        <Before><![CDATA[string s = default(string) ?? ""; // RCS1143]]></Before>
        <After><![CDATA[string s = "";]]></After>
      </Sample>
    </Samples>
  </Analyzer>
  <Analyzer Identifier="MarkContainingClassAsAbstract" IsObsolete="true">
    <Id>RCS1144</Id>
    <Title>Mark containing class as abstract.</Title>
    <MessageFormat>Mark containing class as abstract.</MessageFormat>
    <Category>ErrorFix</Category>
    <DefaultSeverity>Hidden</DefaultSeverity>
    <IsEnabledByDefault>true</IsEnabledByDefault>
    <SupportsFadeOut>false</SupportsFadeOut>
    <SupportsFadeOutAnalyzer>false</SupportsFadeOutAnalyzer>
  </Analyzer>
  <Analyzer Identifier="RemoveRedundantAsOperator">
    <Id>RCS1145</Id>
    <Title>Remove redundant 'as' operator.</Title>
    <MessageFormat>Remove redundant 'as' operator.</MessageFormat>
    <Category>Redundancy</Category>
    <DefaultSeverity>Hidden</DefaultSeverity>
    <IsEnabledByDefault>true</IsEnabledByDefault>
    <SupportsFadeOut>true</SupportsFadeOut>
    <SupportsFadeOutAnalyzer>false</SupportsFadeOutAnalyzer>
    <Samples>
      <Sample>
        <Before><![CDATA[string s = null;

string s2 = s as string; // RCS1145]]></Before>
        <After><![CDATA[string s2 = s;]]></After>
      </Sample>
    </Samples>
  </Analyzer>
  <Analyzer Identifier="UseConditionalAccess">
    <Id>RCS1146</Id>
    <Title>Use conditional access.</Title>
    <MessageFormat>Use conditional access.</MessageFormat>
    <Category>Usage</Category>
    <DefaultSeverity>Info</DefaultSeverity>
    <IsEnabledByDefault>true</IsEnabledByDefault>
    <SupportsFadeOut>false</SupportsFadeOut>
    <SupportsFadeOutAnalyzer>false</SupportsFadeOutAnalyzer>
    <Samples>
      <Sample>
        <Before><![CDATA[if (s != null && s.StartsWith("a")) // RCS1146
{
}]]></Before>
        <After><![CDATA[if (s?.StartsWith("a") == true)
{
}]]></After>
      </Sample>
      <Sample>
        <Before><![CDATA[if (dic != null && dic[0].StartsWith("a")) // RCS1146
{
}]]></Before>
        <After><![CDATA[if (dic?[0].StartsWith("a") == true)
{
}]]></After>
      </Sample>
      <Sample>
        <Before><![CDATA[if (x != null) // RCS1146
    x.Foo();]]></Before>
        <After><![CDATA[x?.Foo();]]></After>
      </Sample>
    </Samples>
  </Analyzer>
  <Analyzer Identifier="RemoveInapplicableModifier" IsObsolete="true">
    <Id>RCS1147</Id>
    <Title>Remove inapplicable modifier.</Title>
    <MessageFormat>Remove inapplicable modifier.</MessageFormat>
    <Category>ErrorFix</Category>
    <DefaultSeverity>Hidden</DefaultSeverity>
    <IsEnabledByDefault>true</IsEnabledByDefault>
    <SupportsFadeOut>true</SupportsFadeOut>
    <SupportsFadeOutAnalyzer>false</SupportsFadeOutAnalyzer>
  </Analyzer>
  <Analyzer Identifier="RemoveUnreachableCode" IsObsolete="true">
    <Id>RCS1148</Id>
    <Title>Remove unreachable code.</Title>
    <MessageFormat>Remove unreachable code.</MessageFormat>
    <Category>General</Category>
    <DefaultSeverity>Hidden</DefaultSeverity>
    <IsEnabledByDefault>true</IsEnabledByDefault>
    <SupportsFadeOut>true</SupportsFadeOut>
    <SupportsFadeOutAnalyzer>false</SupportsFadeOutAnalyzer>
  </Analyzer>
  <Analyzer Identifier="RemoveImplementationFromAbstractMember" IsObsolete="true">
    <Id>RCS1149</Id>
    <Title>Remove implementation from abstract member.</Title>
    <MessageFormat>Remove implementation from {0}.</MessageFormat>
    <Category>ErrorFix</Category>
    <DefaultSeverity>Hidden</DefaultSeverity>
    <IsEnabledByDefault>true</IsEnabledByDefault>
    <SupportsFadeOut>true</SupportsFadeOut>
    <SupportsFadeOutAnalyzer>false</SupportsFadeOutAnalyzer>
  </Analyzer>
  <Analyzer Identifier="CallStringConcatInsteadOfStringJoin">
    <Id>RCS1150</Id>
    <Title>Call string.Concat instead of string.Join.</Title>
    <MessageFormat>Call string.Concat instead of string.Join.</MessageFormat>
    <Category>Simplification</Category>
    <DefaultSeverity>Info</DefaultSeverity>
    <IsEnabledByDefault>true</IsEnabledByDefault>
    <SupportsFadeOut>false</SupportsFadeOut>
    <SupportsFadeOutAnalyzer>false</SupportsFadeOutAnalyzer>
    <Samples>
      <Sample>
        <Before><![CDATA[string s = string.Join("", "a", "b", "c"); // RCS1150]]></Before>
        <After><![CDATA[string s = string.Concat("a", "b", "c");]]></After>
      </Sample>
    </Samples>
  </Analyzer>
  <Analyzer Identifier="RemoveRedundantCast">
    <Id>RCS1151</Id>
    <Title>Remove redundant cast.</Title>
    <MessageFormat>Remove redundant cast.</MessageFormat>
    <Category>Redundancy</Category>
    <DefaultSeverity>Hidden</DefaultSeverity>
    <IsEnabledByDefault>true</IsEnabledByDefault>
    <SupportsFadeOut>true</SupportsFadeOut>
    <SupportsFadeOutAnalyzer>false</SupportsFadeOutAnalyzer>
    <Samples>
      <Sample>
        <Before><![CDATA[var b = new Base();

((Foo)b).Bar(); // RCS1151]]></Before>
        <After><![CDATA[b.Bar();]]></After>
      </Sample>
      <Sample>
        <Before><![CDATA[IEnumerable<string> x = EnumerateStrings().Cast<string>(); // RCS1151]]></Before>
        <After><![CDATA[IEnumerable<string> x = EnumerateStrings();]]></After>
      </Sample>
    </Samples>
  </Analyzer>
  <Analyzer Identifier="MemberTypeMustMatchOverriddenMemberType" IsObsolete="true">
    <Id>RCS1152</Id>
    <Title>Member type must match overriden member type.</Title>
    <MessageFormat>Member type must match overriden member type.</MessageFormat>
    <Category>ErrorFix</Category>
    <DefaultSeverity>Hidden</DefaultSeverity>
    <IsEnabledByDefault>true</IsEnabledByDefault>
    <SupportsFadeOut>false</SupportsFadeOut>
    <SupportsFadeOutAnalyzer>false</SupportsFadeOutAnalyzer>
  </Analyzer>
  <Analyzer Identifier="AddEmptyLineAfterClosingBrace">
    <Id>RCS1153</Id>
    <Title>Add empty line after closing brace.</Title>
    <MessageFormat>Add empty line after closing brace.</MessageFormat>
    <Category>Formatting</Category>
    <DefaultSeverity>Info</DefaultSeverity>
    <IsEnabledByDefault>false</IsEnabledByDefault>
    <SupportsFadeOut>false</SupportsFadeOut>
    <SupportsFadeOutAnalyzer>false</SupportsFadeOutAnalyzer>
    <Samples>
      <Sample>
        <Before><![CDATA[            if (x)
            {
            } // RCS1153
            if (y)
            {
            }]]></Before>
        <After><![CDATA[            if (x)
            {
            }

            if (y)
            {
            }]]></After>
      </Sample>
    </Samples>
  </Analyzer>
  <Analyzer Identifier="SortEnumMembers">
    <Id>RCS1154</Id>
    <Title>Sort enum members.</Title>
    <MessageFormat>Sort '{0}' members.</MessageFormat>
    <Category>Readability</Category>
    <DefaultSeverity>Info</DefaultSeverity>
    <IsEnabledByDefault>true</IsEnabledByDefault>
    <SupportsFadeOut>false</SupportsFadeOut>
    <SupportsFadeOutAnalyzer>false</SupportsFadeOutAnalyzer>
    <Samples>
      <Sample>
        <Before><![CDATA[public enum Foo // RCS1154
{
    D = 4,
    B = 2,
    A = 1,
    C = 3
}]]></Before>
        <After><![CDATA[public enum Foo
{
    A = 1,
    B = 2,
    C = 3,
    D = 4
}]]></After>
      </Sample>
    </Samples>
  </Analyzer>
  <Analyzer Identifier="UseStringComparison">
    <Id>RCS1155</Id>
    <Title>Use StringComparison when comparing strings.</Title>
    <MessageFormat>Use StringComparison when comparing strings.</MessageFormat>
    <Category>Usage</Category>
    <DefaultSeverity>Warning</DefaultSeverity>
    <IsEnabledByDefault>true</IsEnabledByDefault>
    <SupportsFadeOut>false</SupportsFadeOut>
    <SupportsFadeOutAnalyzer>false</SupportsFadeOutAnalyzer>
    <Samples>
      <Sample>
        <Before><![CDATA[if (x.ToLower() == y.ToLower()) // RCS1155
{
}]]></Before>
        <After><![CDATA[if (string.Equals(x, y, StringComparison.OrdinalIgnoreCase))
{
}]]></After>
      </Sample>
    </Samples>
  </Analyzer>
  <Analyzer Identifier="UseStringLengthInsteadOfComparisonWithEmptyString">
    <Id>RCS1156</Id>
    <Title>Use string.Length instead of comparison with empty string.</Title>
    <MessageFormat>Use string.Length instead of comparison with empty string.</MessageFormat>
    <Category>Usage</Category>
    <DefaultSeverity>Info</DefaultSeverity>
    <IsEnabledByDefault>true</IsEnabledByDefault>
    <SupportsFadeOut>false</SupportsFadeOut>
    <SupportsFadeOutAnalyzer>false</SupportsFadeOutAnalyzer>
    <Samples>
      <Sample>
        <Before><![CDATA[if (s == "") // RCS1156
{
}]]></Before>
        <After><![CDATA[if (s?.Length == 0)
{
}]]></After>
      </Sample>
    </Samples>
  </Analyzer>
  <Analyzer Identifier="CompositeEnumValueContainsUndefinedFlag">
    <Id>RCS1157</Id>
    <Title>Composite enum value contains undefined flag.</Title>
    <MessageFormat>Composite enum value contains undefined flag {0}.</MessageFormat>
    <Category>Design</Category>
    <DefaultSeverity>Info</DefaultSeverity>
    <IsEnabledByDefault>true</IsEnabledByDefault>
    <SupportsFadeOut>false</SupportsFadeOut>
    <SupportsFadeOutAnalyzer>false</SupportsFadeOutAnalyzer>
    <Samples>
      <Sample>
        <Before><![CDATA[[Flags]
public enum Foo
{
    None = 0,
    A = 1,
    B = 2,
    C = 4,
    D = 8,
    X = 17 // RCS1157
}]]></Before>
      </Sample>
    </Samples>
  </Analyzer>
  <Analyzer Identifier="StaticMemberInGenericTypeShouldUseTypeParameter">
    <Id>RCS1158</Id>
    <Title>Static member in generic type should use a type parameter.</Title>
    <MessageFormat>Static member in generic type should use a type parameter.</MessageFormat>
    <Category>Design</Category>
    <DefaultSeverity>Info</DefaultSeverity>
    <IsEnabledByDefault>true</IsEnabledByDefault>
    <SupportsFadeOut>false</SupportsFadeOut>
    <SupportsFadeOutAnalyzer>false</SupportsFadeOutAnalyzer>
    <Samples>
      <Sample>
        <Before>
          <![CDATA[public class Foo<T>
{
    public static void Bar() // RCS1158
    {
    }
}]]></Before>
      </Sample>
    </Samples>
  </Analyzer>
  <Analyzer Identifier="UseGenericEventHandler">
    <Id>RCS1159</Id>
    <Title>Use EventHandler&lt;T&gt;.</Title>
    <MessageFormat>Use EventHandler&lt;T&gt;.</MessageFormat>
    <Category>Usage</Category>
    <DefaultSeverity>Info</DefaultSeverity>
    <IsEnabledByDefault>true</IsEnabledByDefault>
    <SupportsFadeOut>false</SupportsFadeOut>
    <SupportsFadeOutAnalyzer>false</SupportsFadeOutAnalyzer>
    <Samples>
      <Sample>
        <Before><![CDATA[public class Foo
{
    public event FooEventHandler EventName; // RCS1159
}

public delegate void FooEventHandler(object sender, FooEventArgs args);]]></Before>
        <After><![CDATA[public class Foo
{
    public event EventHandler<FooEventArgs> EventName;
}]]></After>
      </Sample>
    </Samples>
  </Analyzer>
  <Analyzer Identifier="AbstractTypeShouldNotHavePublicConstructors">
    <Id>RCS1160</Id>
    <Title>Abstract type should not have public constructors.</Title>
    <MessageFormat>Abstract type should not have public constructors.</MessageFormat>
    <Category>Design</Category>
    <DefaultSeverity>Info</DefaultSeverity>
    <IsEnabledByDefault>true</IsEnabledByDefault>
    <SupportsFadeOut>false</SupportsFadeOut>
    <SupportsFadeOutAnalyzer>false</SupportsFadeOutAnalyzer>
    <Samples>
      <Sample>
        <Before><![CDATA[public abstract class Foo
{
    public Foo() // RCS1160
    {
    }
}]]></Before>
        <After><![CDATA[public abstract class Foo
{
    protected Foo()
    {
    }
}]]></After>
      </Sample>
    </Samples>
  </Analyzer>
  <Analyzer Identifier="EnumMemberShouldDeclareExplicitValue">
    <Id>RCS1161</Id>
    <Title>Enum member should declare explicit value.</Title>
    <MessageFormat>Enum member should declare explicit value.</MessageFormat>
    <Category>Readability</Category>
    <DefaultSeverity>Hidden</DefaultSeverity>
    <IsEnabledByDefault>true</IsEnabledByDefault>
    <SupportsFadeOut>false</SupportsFadeOut>
    <SupportsFadeOutAnalyzer>false</SupportsFadeOutAnalyzer>
    <Samples>
      <Sample>
        <Before><![CDATA[public enum Foo
{
    A, // RCS1161
    B,
    C,
}]]></Before>
        <After><![CDATA[public enum Foo
{
    A = 0,
    B = 1,
    C = 2,
}]]></After>
      </Sample>
    </Samples>
  </Analyzer>
  <Analyzer Identifier="AvoidChainOfAssignments">
    <Id>RCS1162</Id>
    <Title>Avoid chain of assignments.</Title>
    <MessageFormat>Avoid chain of assignments.</MessageFormat>
    <Category>Readability</Category>
    <DefaultSeverity>Info</DefaultSeverity>
    <IsEnabledByDefault>false</IsEnabledByDefault>
    <SupportsFadeOut>false</SupportsFadeOut>
    <SupportsFadeOutAnalyzer>false</SupportsFadeOutAnalyzer>
    <Samples>
      <Sample>
        <Before><![CDATA[x = y = z; // RCS1162]]></Before>
      </Sample>
    </Samples>
  </Analyzer>
  <Analyzer Identifier="UnusedParameter">
    <Id>RCS1163</Id>
    <Title>Unused parameter.</Title>
    <MessageFormat>Unused parameter '{0}'.</MessageFormat>
    <Category>Redundancy</Category>
    <DefaultSeverity>Info</DefaultSeverity>
    <IsEnabledByDefault>true</IsEnabledByDefault>
    <SupportsFadeOut>true</SupportsFadeOut>
    <SupportsFadeOutAnalyzer>false</SupportsFadeOutAnalyzer>
    <Summary>Parameter is not reported when its name consists of underscore(s).</Summary>
    <Samples>
      <Sample>
        <Before><![CDATA[public bool Bar(object parameter) // RCS1163
{
    return false;
}]]></Before>
      </Sample>
    </Samples>
  </Analyzer>
  <Analyzer Identifier="UnusedTypeParameter">
    <Id>RCS1164</Id>
    <Title>Unused type parameter.</Title>
    <MessageFormat>Unused type parameter '{0}'.</MessageFormat>
    <Category>Redundancy</Category>
    <DefaultSeverity>Info</DefaultSeverity>
    <IsEnabledByDefault>true</IsEnabledByDefault>
    <SupportsFadeOut>true</SupportsFadeOut>
    <SupportsFadeOutAnalyzer>false</SupportsFadeOutAnalyzer>
    <Samples>
      <Sample>
        <Before><![CDATA[public bool Bar<T>() // RCS1164
{
    return false
}]]></Before>
      </Sample>
    </Samples>
  </Analyzer>
  <Analyzer Identifier="UnconstrainedTypeParameterCheckedForNull">
    <Id>RCS1165</Id>
    <Title>Unconstrained type parameter checked for null.</Title>
    <MessageFormat>Unconstrained type parameter checked for null.</MessageFormat>
    <Category>Usage</Category>
    <DefaultSeverity>Warning</DefaultSeverity>
    <IsEnabledByDefault>true</IsEnabledByDefault>
    <SupportsFadeOut>false</SupportsFadeOut>
    <SupportsFadeOutAnalyzer>false</SupportsFadeOutAnalyzer>
    <Samples>
      <Sample>
        <Before><![CDATA[public void Foo<T1>() where T1 : new()
{
    var x = default(T1);

    if (x == null) // RCS1165
    {
    }
}]]></Before>
        <After>
          <![CDATA[if (EqualityComparer<T1>.Default.Equals(x, default(T1)))
{
}]]></After>
      </Sample>
    </Samples>
  </Analyzer>
  <Analyzer Identifier="ValueTypeObjectIsNeverEqualToNull">
    <Id>RCS1166</Id>
    <Title>Value type object is never equal to null.</Title>
    <MessageFormat>Value type object is never equal to null.</MessageFormat>
    <Category>Usage</Category>
    <DefaultSeverity>Info</DefaultSeverity>
    <IsEnabledByDefault>true</IsEnabledByDefault>
    <SupportsFadeOut>false</SupportsFadeOut>
    <SupportsFadeOutAnalyzer>false</SupportsFadeOutAnalyzer>
    <Samples>
      <Sample>
        <Before><![CDATA[int x = 0;

// ...

if (x == null) // RCS1166
{
}]]></Before>
        <After><![CDATA[if (x == 0)
{
}]]></After>
      </Sample>
    </Samples>
  </Analyzer>
  <Analyzer Identifier="OverridingMemberCannotChangeAccessModifiers" IsObsolete="true">
    <Id>RCS1167</Id>
    <Title>Overriding member cannot change access modifiers.</Title>
    <MessageFormat>Overriding member cannot change access modifiers.</MessageFormat>
    <Category>ErrorFix</Category>
    <DefaultSeverity>Hidden</DefaultSeverity>
    <IsEnabledByDefault>true</IsEnabledByDefault>
    <SupportsFadeOut>false</SupportsFadeOut>
    <SupportsFadeOutAnalyzer>false</SupportsFadeOutAnalyzer>
  </Analyzer>
  <Analyzer Identifier="ParameterNameDiffersFromBase">
    <Id>RCS1168</Id>
    <Title>Parameter name differs from base name.</Title>
    <MessageFormat>Parameter name '{0}' differs from base name '{1}'.</MessageFormat>
    <Category>Maintainability</Category>
    <DefaultSeverity>Warning</DefaultSeverity>
    <IsEnabledByDefault>true</IsEnabledByDefault>
    <SupportsFadeOut>false</SupportsFadeOut>
    <SupportsFadeOutAnalyzer>false</SupportsFadeOutAnalyzer>
    <Samples>
      <Sample>
        <Before><![CDATA[public interface IFoo
{
    string Bar(object parameter);
}

public abstract class Foo : IFoo
{
    public abstract string Bar(object value); // RCS1168
}]]></Before>
        <After><![CDATA[public abstract string Bar(object parameter);]]></After>
      </Sample>
    </Samples>
  </Analyzer>
  <Analyzer Identifier="MarkFieldAsReadOnly">
    <Id>RCS1169</Id>
    <Title>Mark field as read-only.</Title>
    <MessageFormat>Mark field as read-only.</MessageFormat>
    <Category>Design</Category>
    <DefaultSeverity>Info</DefaultSeverity>
    <IsEnabledByDefault>true</IsEnabledByDefault>
    <SupportsFadeOut>false</SupportsFadeOut>
    <SupportsFadeOutAnalyzer>false</SupportsFadeOutAnalyzer>
    <Samples>
      <Sample>
        <Before><![CDATA[public class Foo
{
    private int _f; // RCS1169

    public Foo()
    {
        _f = 0;
    }
}]]></Before>
        <After><![CDATA[private readonly int _f;]]></After>
      </Sample>
    </Samples>
  </Analyzer>
  <Analyzer Identifier="UseReadOnlyAutoProperty">
    <Id>RCS1170</Id>
    <Title>Use read-only auto-implemented property.</Title>
    <MessageFormat>Use read-only auto-implemented property.</MessageFormat>
    <Category>Design</Category>
    <DefaultSeverity>Info</DefaultSeverity>
    <IsEnabledByDefault>true</IsEnabledByDefault>
    <SupportsFadeOut>true</SupportsFadeOut>
    <SupportsFadeOutAnalyzer>false</SupportsFadeOutAnalyzer>
    <Samples>
      <Sample>
        <Before><![CDATA[public object Foo { get; private set; } // RCS1170]]></Before>
        <After><![CDATA[public object Foo { get; }]]></After>
      </Sample>
    </Samples>
  </Analyzer>
  <Analyzer Identifier="SimplifyLazyInitialization">
    <Id>RCS1171</Id>
    <Title>Simplify lazy initialization.</Title>
    <MessageFormat>Simplify lazy initialization.</MessageFormat>
    <Category>Simplification</Category>
    <DefaultSeverity>Info</DefaultSeverity>
    <IsEnabledByDefault>true</IsEnabledByDefault>
    <SupportsFadeOut>false</SupportsFadeOut>
    <SupportsFadeOutAnalyzer>false</SupportsFadeOutAnalyzer>
    <Samples>
      <Sample>
        <Before>
          <![CDATA[public object Foo()
{
    if (_foo == null) // RCS1171
    {
        _foo = Initialize();
    }

    return _foo;
}]]></Before>
        <After>
          <![CDATA[public object Foo()
{
    return _foo ?? (_foo = Initialize());
}]]></After>
      </Sample>
    </Samples>
  </Analyzer>
  <Analyzer Identifier="UseIsOperatorInsteadOfAsOperator">
    <Id>RCS1172</Id>
    <Title>Use 'is' operator instead of 'as' operator.</Title>
    <MessageFormat>Use 'is' operator instead of 'as' operator.</MessageFormat>
    <Category>Simplification</Category>
    <DefaultSeverity>Warning</DefaultSeverity>
    <IsEnabledByDefault>true</IsEnabledByDefault>
    <SupportsFadeOut>false</SupportsFadeOut>
    <SupportsFadeOutAnalyzer>false</SupportsFadeOutAnalyzer>
    <Samples>
      <Sample>
        <Before><![CDATA[if (x as string != null) // RCS1172
{
}]]></Before>
        <After><![CDATA[if (x is string)
{
}]]></After>
      </Sample>
    </Samples>
  </Analyzer>
  <Analyzer Identifier="UseCoalesceExpressionInsteadOfIf">
    <Id>RCS1173</Id>
    <Title>Use coalesce expression instead of if.</Title>
    <MessageFormat>Use coalesce expression instead of if.</MessageFormat>
    <Category>Simplification</Category>
    <DefaultSeverity>Info</DefaultSeverity>
    <IsEnabledByDefault>true</IsEnabledByDefault>
    <SupportsFadeOut>false</SupportsFadeOut>
    <SupportsFadeOutAnalyzer>false</SupportsFadeOutAnalyzer>
    <Samples>
      <Sample>
        <Before><![CDATA[if (x != null) // RCS1173
{
    z = x;
}
else
{
    z = y;
}]]></Before>
        <After><![CDATA[z = x ?? y;]]></After>
      </Sample>
    </Samples>
  </Analyzer>
  <Analyzer Identifier="RemoveRedundantAsyncAwait">
    <Id>RCS1174</Id>
    <Title>Remove redundant async/await.</Title>
    <MessageFormat>Remove redundant async/await.</MessageFormat>
    <Category>Redundancy</Category>
    <DefaultSeverity>Info</DefaultSeverity>
    <IsEnabledByDefault>true</IsEnabledByDefault>
    <SupportsFadeOut>false</SupportsFadeOut>
    <SupportsFadeOutAnalyzer>true</SupportsFadeOutAnalyzer>
    <Samples>
      <Sample>
        <Before><![CDATA[public static async Task<object> FooAsync() // RCS1174
{
    return await GetAsync().ConfigureAwait(false);
}]]></Before>
        <After><![CDATA[public static Task<object> FooAsync()
{
    return GetAsync();
}]]></After>
      </Sample>
    </Samples>
  </Analyzer>
  <Analyzer Identifier="UnusedThisParameter">
    <Id>RCS1175</Id>
    <Title>Unused this parameter.</Title>
    <MessageFormat>Unused this parameter '{0}'.</MessageFormat>
    <Category>Redundancy</Category>
    <DefaultSeverity>Info</DefaultSeverity>
    <IsEnabledByDefault>true</IsEnabledByDefault>
    <SupportsFadeOut>true</SupportsFadeOut>
    <SupportsFadeOutAnalyzer>false</SupportsFadeOutAnalyzer>
    <Samples>
      <Sample>
        <Before><![CDATA[public static bool Bar(this Foo foo, object parameter) // RCS1175
{
    return parameter != null;
}]]></Before>
      </Sample>
    </Samples>
  </Analyzer>
  <Analyzer Identifier="UseVarInsteadOfExplicitTypeWhenTypeIsNotObvious">
    <Id>RCS1176</Id>
    <Title>Use 'var' instead of explicit type (when the type is not obvious).</Title>
    <MessageFormat>Use 'var' instead of explicit type.</MessageFormat>
    <Category>Simplification</Category>
    <DefaultSeverity>Hidden</DefaultSeverity>
    <IsEnabledByDefault>false</IsEnabledByDefault>
    <SupportsFadeOut>false</SupportsFadeOut>
    <SupportsFadeOutAnalyzer>false</SupportsFadeOutAnalyzer>
    <Samples>
      <Sample>
        <Before><![CDATA[string s = GetValue(); // RCS1176]]></Before>
        <After><![CDATA[var s = GetValue();]]></After>
      </Sample>
    </Samples>
  </Analyzer>
  <Analyzer Identifier="UseVarInsteadOfExplicitTypeInForEach">
    <Id>RCS1177</Id>
    <Title>Use 'var' instead of explicit type (in foreach).</Title>
    <MessageFormat>Use 'var' instead of explicit type.</MessageFormat>
    <Category>Simplification</Category>
    <DefaultSeverity>Hidden</DefaultSeverity>
    <IsEnabledByDefault>false</IsEnabledByDefault>
    <SupportsFadeOut>false</SupportsFadeOut>
    <SupportsFadeOutAnalyzer>false</SupportsFadeOutAnalyzer>
    <Samples>
      <Sample>
        <Before>
          <![CDATA[foreach (string item in items) // RCS1177
{
}]]></Before>
        <After>
          <![CDATA[foreach (var item in items)
{
}]]></After>
      </Sample>
    </Samples>
  </Analyzer>
  <Analyzer Identifier="CallDebugFailInsteadOfDebugAssert">
    <Id>RCS1178</Id>
    <Title>Call Debug.Fail instead of Debug.Assert.</Title>
    <MessageFormat>Call Debug.Fail instead of Debug.Assert.</MessageFormat>
    <Category>Usage</Category>
    <DefaultSeverity>Info</DefaultSeverity>
    <IsEnabledByDefault>true</IsEnabledByDefault>
    <SupportsFadeOut>false</SupportsFadeOut>
    <SupportsFadeOutAnalyzer>false</SupportsFadeOutAnalyzer>
    <Samples>
      <Sample>
        <Before><![CDATA[Debug.Assert(false, "message"); // RCS1178]]></Before>
        <After><![CDATA[Debug.Fail("message");]]></After>
      </Sample>
    </Samples>
  </Analyzer>
  <Analyzer Identifier="UseReturnInsteadOfAssignment">
    <Id>RCS1179</Id>
    <Title>Use return instead of assignment.</Title>
    <MessageFormat>Use return instead of assignment.</MessageFormat>
    <Category>Simplification</Category>
    <DefaultSeverity>Info</DefaultSeverity>
    <IsEnabledByDefault>true</IsEnabledByDefault>
    <SupportsFadeOut>false</SupportsFadeOut>
    <SupportsFadeOutAnalyzer>false</SupportsFadeOutAnalyzer>
    <Samples>
      <Sample>
        <Before>
          <![CDATA[if (condition) // RCS1179
{
    x = 1;
}
else
{
    x = 2;
}

return x;]]></Before>
        <After><![CDATA[if (condition)
{
    return 1;
}
else
{
    return 2;
}]]></After>
      </Sample>
    </Samples>
  </Analyzer>
  <Analyzer Identifier="InlineLazyInitialization">
    <Id>RCS1180</Id>
    <Title>Inline lazy initialization.</Title>
    <MessageFormat>Inline lazy initialization.</MessageFormat>
    <Category>Simplification</Category>
    <DefaultSeverity>Info</DefaultSeverity>
    <IsEnabledByDefault>true</IsEnabledByDefault>
    <SupportsFadeOut>false</SupportsFadeOut>
    <SupportsFadeOutAnalyzer>false</SupportsFadeOutAnalyzer>
    <Samples>
      <Sample>
        <Before><![CDATA[List<object> items = null;

// ...

if (items == null) // RCS1180
{
    items = new List<object>();
}

items.Add(x);]]></Before>
        <After><![CDATA[(items ?? (items = new List<object>())).Add(x);]]></After>
      </Sample>
    </Samples>
  </Analyzer>
  <Analyzer Identifier="ReplaceCommentWithDocumentationComment">
    <Id>RCS1181</Id>
    <Title>Replace comment with documentation comment.</Title>
    <MessageFormat>Replace comment with documentation comment.</MessageFormat>
    <Category>General</Category>
    <DefaultSeverity>Hidden</DefaultSeverity>
    <IsEnabledByDefault>true</IsEnabledByDefault>
    <SupportsFadeOut>false</SupportsFadeOut>
    <SupportsFadeOutAnalyzer>false</SupportsFadeOutAnalyzer>
    <Samples>
      <Sample>
        <Before><![CDATA[// Represents foo. // RCS1181
public class Foo
{
}]]></Before>
        <After><![CDATA[/// <summary>
/// Represents foo.
/// </summary>
public class Foo
{
}]]></After>
      </Sample>
      <Sample>
        <Before><![CDATA[public string Value { get; } // Gets a value. // RCS1181]]></Before>
        <After><![CDATA[/// <summary>
/// Gets a value.
/// </summary>
public string Value { get; }]]></After>
      </Sample>
    </Samples>
  </Analyzer>
  <Analyzer Identifier="RemoveRedundantBaseInterface">
    <Id>RCS1182</Id>
    <Title>Remove redundant base interface.</Title>
    <MessageFormat>Interface '{0}' is already implemented by '{1}'.</MessageFormat>
    <Category>Redundancy</Category>
    <DefaultSeverity>Hidden</DefaultSeverity>
    <IsEnabledByDefault>true</IsEnabledByDefault>
    <SupportsFadeOut>true</SupportsFadeOut>
    <SupportsFadeOutAnalyzer>false</SupportsFadeOutAnalyzer>
    <Samples>
      <Sample>
        <Before><![CDATA[public class Foo<T> : List<T>, IEnumerable<T> // RCS1182
{
}]]></Before>
        <After><![CDATA[public class Foo<T> : List<T>
{
}]]></After>
      </Sample>
    </Samples>
  </Analyzer>
  <Analyzer Identifier="FormatInitializerWithSingleExpressionOnSingleLine">
    <Id>RCS1183</Id>
    <Title>Format initializer with single expression on single line.</Title>
    <MessageFormat>Format initializer with single expression on single line.</MessageFormat>
    <Category>Formatting</Category>
    <DefaultSeverity>Hidden</DefaultSeverity>
    <IsEnabledByDefault>true</IsEnabledByDefault>
    <SupportsFadeOut>false</SupportsFadeOut>
    <SupportsFadeOutAnalyzer>false</SupportsFadeOutAnalyzer>
    <Samples>
      <Sample>
        <Before><![CDATA[var dic = new Dictionary<int, string>()
{ // RCS1183
    { 0, "0" }
};]]></Before>
        <After><![CDATA[var dic = new Dictionary<int, string>() { { 0, "0" } };]]></After>
      </Sample>
    </Samples>
  </Analyzer>
  <Analyzer Identifier="FormatConditionalExpression">
    <Id>RCS1184</Id>
    <Title>Format conditional expression (format ? and : on next line).</Title>
    <MessageFormat>Format conditional expression.</MessageFormat>
    <Category>Formatting</Category>
    <DefaultSeverity>Info</DefaultSeverity>
    <IsEnabledByDefault>false</IsEnabledByDefault>
    <SupportsFadeOut>false</SupportsFadeOut>
    <SupportsFadeOutAnalyzer>false</SupportsFadeOutAnalyzer>
    <Samples>
      <Sample>
        <Before><![CDATA[bool x = (condition) ? // RCS1184
    a :
    b;]]></Before>
        <After><![CDATA[bool x = (condition)
    ? a
    : b;]]></After>
      </Sample>
    </Samples>
  </Analyzer>
  <Analyzer Identifier="AvoidSingleLineBlock">
    <Id>RCS1185</Id>
    <Title>Avoid single-line block.</Title>
    <MessageFormat>Avoid single-line block.</MessageFormat>
    <Category>Formatting</Category>
    <DefaultSeverity>Info</DefaultSeverity>
    <IsEnabledByDefault>false</IsEnabledByDefault>
    <SupportsFadeOut>false</SupportsFadeOut>
    <SupportsFadeOutAnalyzer>false</SupportsFadeOutAnalyzer>
    <Samples>
      <Sample>
        <Before><![CDATA[public Foo() { Bar(); } // RCS1185]]></Before>
        <After><![CDATA[public Foo()
{
    Bar();
}]]></After>
      </Sample>
    </Samples>
  </Analyzer>
  <Analyzer Identifier="UseRegexInstanceInsteadOfStaticMethod">
    <Id>RCS1186</Id>
    <Title>Use Regex instance instead of static method.</Title>
    <MessageFormat>Use Regex instance instead of static method.</MessageFormat>
    <Category>Usage</Category>
    <DefaultSeverity>Hidden</DefaultSeverity>
    <IsEnabledByDefault>true</IsEnabledByDefault>
    <SupportsFadeOut>false</SupportsFadeOut>
    <SupportsFadeOutAnalyzer>false</SupportsFadeOutAnalyzer>
    <Samples>
      <Sample>
        <Before><![CDATA[private void Bar()
{
    bool isMatch = Regex.IsMatch("abc", @"\w"); // RCS1186
}]]></Before>
        <After><![CDATA[private readonly Regex _regex = new Regex(@"\w");

private void Bar()
{
    bool isMatch = _regex.IsMatch("abc");
}]]></After>
      </Sample>
    </Samples>
  </Analyzer>
  <Analyzer Identifier="UseConstantInsteadOfField">
    <Id>RCS1187</Id>
    <Title>Use constant instead of field.</Title>
    <MessageFormat>Use constant instead of field.</MessageFormat>
    <Category>Design</Category>
    <DefaultSeverity>Info</DefaultSeverity>
    <IsEnabledByDefault>true</IsEnabledByDefault>
    <SupportsFadeOut>false</SupportsFadeOut>
    <SupportsFadeOutAnalyzer>false</SupportsFadeOutAnalyzer>
    <Samples>
      <Sample>
        <Before><![CDATA[private static readonly int _foo = 0; // RCS1187]]></Before>
        <After><![CDATA[private const int _foo = 0;]]></After>
      </Sample>
    </Samples>
  </Analyzer>
  <Analyzer Identifier="RemoveRedundantAutoPropertyInitialization">
    <Id>RCS1188</Id>
    <Title>Remove redundant auto-property initialization.</Title>
    <MessageFormat>Remove redundant auto-property initialization.</MessageFormat>
    <Category>Redundancy</Category>
    <DefaultSeverity>Hidden</DefaultSeverity>
    <IsEnabledByDefault>true</IsEnabledByDefault>
    <SupportsFadeOut>true</SupportsFadeOut>
    <SupportsFadeOutAnalyzer>false</SupportsFadeOutAnalyzer>
    <Samples>
      <Sample>
        <Before><![CDATA[public string Foo { get; set; } = null; // RCS1188]]></Before>
        <After><![CDATA[public string Foo { get; set; }]]></After>
      </Sample>
    </Samples>
  </Analyzer>
  <Analyzer Identifier="AddOrRemoveRegionName">
    <Id>RCS1189</Id>
    <Title>Add or remove region name.</Title>
    <MessageFormat>{0} region name {1} #endregion.</MessageFormat>
    <Category>Readability</Category>
    <DefaultSeverity>Hidden</DefaultSeverity>
    <IsEnabledByDefault>true</IsEnabledByDefault>
    <SupportsFadeOut>false</SupportsFadeOut>
    <SupportsFadeOutAnalyzer>false</SupportsFadeOutAnalyzer>
    <Samples>
      <Sample>
        <Before><![CDATA[#region Methods
public static void Foo()
{
}
#endregion // RCS1189]]></Before>
        <After><![CDATA[#region Methods
public static void Foo()
{
}
#endregion Methods]]></After>
      </Sample>
    </Samples>
  </Analyzer>
  <Analyzer Identifier="JoinStringExpressions">
    <Id>RCS1190</Id>
    <Title>Join string expressions.</Title>
    <MessageFormat>Join string expressions.</MessageFormat>
    <Category>Simplification</Category>
    <DefaultSeverity>Info</DefaultSeverity>
    <IsEnabledByDefault>true</IsEnabledByDefault>
    <SupportsFadeOut>false</SupportsFadeOut>
    <SupportsFadeOutAnalyzer>false</SupportsFadeOutAnalyzer>
    <Samples>
      <Sample>
        <Before><![CDATA[string s = "a" + "b"; // RCS1190]]></Before>
        <After><![CDATA[string s = "ab";]]></After>
      </Sample>
    </Samples>
  </Analyzer>
  <Analyzer Identifier="DeclareEnumValueAsCombinationOfNames">
    <Id>RCS1191</Id>
    <Title>Declare enum value as combination of names.</Title>
    <MessageFormat>Declare enum value as combination of names.</MessageFormat>
    <Category>Readability</Category>
    <DefaultSeverity>Info</DefaultSeverity>
    <IsEnabledByDefault>true</IsEnabledByDefault>
    <SupportsFadeOut>false</SupportsFadeOut>
    <SupportsFadeOutAnalyzer>false</SupportsFadeOutAnalyzer>
    <Samples>
      <Sample>
        <Before><![CDATA[[Flags]
public enum Foo
{
    None = 0,
    A = 1,
    B = 2,
    C = 4,
    ABC = 7 // RCS1191
}]]></Before>
        <After><![CDATA[[Flags]
public enum Foo
{
    None = 0,
    A = 1,
    B = 2,
    C = 4,
    ABC = A | B | C
}]]></After>
      </Sample>
    </Samples>
  </Analyzer>
  <Analyzer Identifier="UseRegularStringLiteralInsteadOfVerbatimStringLiteral">
    <Id>RCS1192</Id>
    <Title>Use regular string literal instead of verbatim string literal.</Title>
    <MessageFormat>Use regular string literal instead of verbatim string literal.</MessageFormat>
    <Category>Readability</Category>
    <DefaultSeverity>Info</DefaultSeverity>
    <IsEnabledByDefault>true</IsEnabledByDefault>
    <SupportsFadeOut>true</SupportsFadeOut>
    <SupportsFadeOutAnalyzer>false</SupportsFadeOutAnalyzer>
    <Samples>
      <Sample>
        <Before><![CDATA[string s = @"x"; // RCS1192]]></Before>
        <After><![CDATA[string s = "x";]]></After>
      </Sample>
    </Samples>
  </Analyzer>
  <Analyzer Identifier="OverridingMemberCannotChangeParamsModifier">
    <Id>RCS1193</Id>
    <Title>Overriding member cannot change 'params' modifier.</Title>
    <MessageFormat>Overriding member cannot change 'params' modifier.</MessageFormat>
    <Category>Design</Category>
    <DefaultSeverity>Warning</DefaultSeverity>
    <IsEnabledByDefault>true</IsEnabledByDefault>
    <SupportsFadeOut>false</SupportsFadeOut>
    <SupportsFadeOutAnalyzer>false</SupportsFadeOutAnalyzer>
    <Samples>
      <Sample>
        <Before><![CDATA[public class Base
{
    public virtual void Foo(params object[] values)
    {
    }
}

public class Derived : Base
{
    public override void Foo(object[] values) // RCS1193
    {
    }
}]]></Before>
        <After><![CDATA[public class Derived : Base
{
    public override void Foo(params object[] values)
    {
    }
}]]></After>
      </Sample>
    </Samples>
  </Analyzer>
  <Analyzer Identifier="ImplementExceptionConstructors">
    <Id>RCS1194</Id>
    <Title>Implement exception constructors.</Title>
    <MessageFormat>Implement exception constructors.</MessageFormat>
    <Category>Design</Category>
    <DefaultSeverity>Warning</DefaultSeverity>
    <IsEnabledByDefault>true</IsEnabledByDefault>
    <SupportsFadeOut>false</SupportsFadeOut>
    <SupportsFadeOutAnalyzer>false</SupportsFadeOutAnalyzer>
    <Samples>
      <Sample>
        <Before><![CDATA[public class FooException : Exception // RCS1194
{
}]]></Before>
        <After><![CDATA[public class FooException : Exception
{
    public FooException() : base()
    {
    }

    public FooException(string message) : base(message)
    {
    }

    public FooException(string message, Exception innerException) : base(message, innerException)
    {
    }
}]]></After>
      </Sample>
    </Samples>
  </Analyzer>
  <Analyzer Identifier="UseExclusiveOrOperator">
    <Id>RCS1195</Id>
    <Title>Use ^ operator.</Title>
    <MessageFormat>Use ^ operator.</MessageFormat>
    <Category>Simplification</Category>
    <DefaultSeverity>Info</DefaultSeverity>
    <IsEnabledByDefault>true</IsEnabledByDefault>
    <SupportsFadeOut>false</SupportsFadeOut>
    <SupportsFadeOutAnalyzer>false</SupportsFadeOutAnalyzer>
    <Samples>
      <Sample>
        <Before><![CDATA[if ((x && !y) || (!x && y)) // RCS1195
{
}]]></Before>
        <After><![CDATA[if (x ^ y)
{
}]]></After>
      </Sample>
    </Samples>
  </Analyzer>
  <Analyzer Identifier="CallExtensionMethodAsInstanceMethod">
    <Id>RCS1196</Id>
    <Title>Call extension method as instance method.</Title>
    <MessageFormat>Call extension method as instance method.</MessageFormat>
    <Category>Style</Category>
    <DefaultSeverity>Info</DefaultSeverity>
    <IsEnabledByDefault>true</IsEnabledByDefault>
    <SupportsFadeOut>false</SupportsFadeOut>
    <SupportsFadeOutAnalyzer>false</SupportsFadeOutAnalyzer>
    <Samples>
      <Sample>
        <Before><![CDATA[var x = Enumerable.Select(items, f => f.ToString()) // RCS1196]]></Before>
        <After><![CDATA[var x = items.Select(f => f.ToString());]]></After>
      </Sample>
    </Samples>
  </Analyzer>
  <Analyzer Identifier="OptimizeStringBuilderAppendCall">
    <Id>RCS1197</Id>
    <Title>Optimize StringBuilder.Append/AppendLine call.</Title>
    <MessageFormat>Optimize StringBuilder.{0} call.</MessageFormat>
    <Category>Performance</Category>
    <DefaultSeverity>Info</DefaultSeverity>
    <IsEnabledByDefault>true</IsEnabledByDefault>
    <SupportsFadeOut>false</SupportsFadeOut>
    <SupportsFadeOutAnalyzer>false</SupportsFadeOutAnalyzer>
    <Samples>
      <Sample>
        <Before><![CDATA[sb.Append(s + "x"); // RCS1197]]></Before>
        <After><![CDATA[sb.Append(s).Append("x");]]></After>
      </Sample>
    </Samples>
  </Analyzer>
  <Analyzer Identifier="AvoidBoxingOfValueType">
    <Id>RCS1198</Id>
    <Title>Avoid unnecessary boxing of value type.</Title>
    <MessageFormat>Avoid unnecessary boxing of value type.</MessageFormat>
    <Category>Performance</Category>
    <DefaultSeverity>Warning</DefaultSeverity>
    <IsEnabledByDefault>false</IsEnabledByDefault>
    <SupportsFadeOut>false</SupportsFadeOut>
    <SupportsFadeOutAnalyzer>false</SupportsFadeOutAnalyzer>
    <Samples>
      <Sample>
        <Before><![CDATA[string s = null;
int i = 0;

// ...

string x = s + i; // RCS1198]]></Before>
        <After><![CDATA[string x = s + i.ToString();]]></After>
      </Sample>
    </Samples>
  </Analyzer>
  <Analyzer Identifier="SimplifyBooleanExpression">
    <Id>RCS1199</Id>
    <Title>Simplify boolean expression.</Title>
    <MessageFormat>Simplify boolean expression.</MessageFormat>
    <Category>Simplification</Category>
    <DefaultSeverity>Info</DefaultSeverity>
    <IsEnabledByDefault>true</IsEnabledByDefault>
    <SupportsFadeOut>false</SupportsFadeOut>
    <SupportsFadeOutAnalyzer>false</SupportsFadeOutAnalyzer>
    <Samples>
      <Sample>
        <Before><![CDATA[bool? x = null;

// ...

if (x.HasValue && x.Value) // RCS1199
{
}]]></Before>
        <After><![CDATA[if (x == true)
{
}]]></After>
      </Sample>
    </Samples>
  </Analyzer>
  <Analyzer Identifier="CallThenByInsteadOfOrderBy">
    <Id>RCS1200</Id>
    <Title>Call 'Enumerable.ThenBy' instead of 'Enumerable.OrderBy'.</Title>
    <MessageFormat>Call 'Enumerable.ThenBy{0}' instead of 'Enumerable.OrderBy{0}'.</MessageFormat>
    <Category>Usage</Category>
    <DefaultSeverity>Info</DefaultSeverity>
    <IsEnabledByDefault>true</IsEnabledByDefault>
    <SupportsFadeOut>false</SupportsFadeOut>
    <SupportsFadeOutAnalyzer>false</SupportsFadeOutAnalyzer>
    <Samples>
      <Sample>
        <Before><![CDATA[var x = items.OrderBy(f => f.Surname).OrderBy(f => f.Name); // RCS1200]]></Before>
        <After><![CDATA[var x = items.OrderBy(f => f.Surname).ThenBy(f => f.Name);]]></After>
      </Sample>
    </Samples>
  </Analyzer>
  <Analyzer Identifier="UseMethodChaining">
    <Id>RCS1201</Id>
    <Title>Use method chaining.</Title>
    <MessageFormat>Use method chaining.</MessageFormat>
    <Category>Simplification</Category>
    <DefaultSeverity>Hidden</DefaultSeverity>
    <IsEnabledByDefault>true</IsEnabledByDefault>
    <SupportsFadeOut>false</SupportsFadeOut>
    <SupportsFadeOutAnalyzer>false</SupportsFadeOutAnalyzer>
    <Samples>
      <Sample>
        <Before><![CDATA[sb = new StringBuilder();

sb.Append("a"); // RCS1201
sb.Append("b");
sb.Append("c");]]></Before>
        <After><![CDATA[sb = new StringBuilder();

sb.Append("a")
    .Append("b")
    .Append("c");]]></After>
      </Sample>
    </Samples>
  </Analyzer>
  <Analyzer Identifier="AvoidNullReferenceException">
    <Id>RCS1202</Id>
    <Title>Avoid NullReferenceException.</Title>
    <MessageFormat>Avoid NullReferenceException.</MessageFormat>
    <Category>Usage</Category>
    <DefaultSeverity>Info</DefaultSeverity>
    <IsEnabledByDefault>true</IsEnabledByDefault>
    <SupportsFadeOut>false</SupportsFadeOut>
    <SupportsFadeOutAnalyzer>false</SupportsFadeOutAnalyzer>
    <Samples>
      <Sample>
        <Before><![CDATA[string s = items.FirstOrDefault().ToString(); // RCS1202]]></Before>
        <After><![CDATA[string s = items.FirstOrDefault()?.ToString();]]></After>
      </Sample>
    </Samples>
  </Analyzer>
  <Analyzer Identifier="UseAttributeUsageAttribute">
    <Id>RCS1203</Id>
    <Title>Use AttributeUsageAttribute.</Title>
    <MessageFormat>Use AttributeUsageAttribute.</MessageFormat>
    <Category>Design</Category>
    <DefaultSeverity>Warning</DefaultSeverity>
    <IsEnabledByDefault>true</IsEnabledByDefault>
    <SupportsFadeOut>false</SupportsFadeOut>
    <SupportsFadeOutAnalyzer>false</SupportsFadeOutAnalyzer>
    <Samples>
      <Sample>
        <Before><![CDATA[public class FooAttribute : Attribute // RCS1203
{
}]]></Before>
        <After><![CDATA[[AttributeUsageAttribute(AttributeTargets.All, AllowMultiple = false)]
public class FooAttribute : Attribute
{
}]]></After>
      </Sample>
    </Samples>
  </Analyzer>
  <Analyzer Identifier="UseEventArgsEmpty">
    <Id>RCS1204</Id>
    <Title>Use EventArgs.Empty.</Title>
    <MessageFormat>Use EventArgs.Empty.</MessageFormat>
    <Category>Usage</Category>
    <DefaultSeverity>Info</DefaultSeverity>
    <IsEnabledByDefault>true</IsEnabledByDefault>
    <SupportsFadeOut>false</SupportsFadeOut>
    <SupportsFadeOutAnalyzer>false</SupportsFadeOutAnalyzer>
    <Samples>
      <Sample>
        <Before><![CDATA[var x = new EventArgs(); // RCS1204]]></Before>
        <After><![CDATA[var x = EventArgs.Empty;]]></After>
      </Sample>
    </Samples>
  </Analyzer>
  <Analyzer Identifier="ReorderNamedArguments">
    <Id>RCS1205</Id>
    <Title>Reorder named arguments according to the order of parameters.</Title>
    <MessageFormat>Reorder named arguments according to the order of parameters.</MessageFormat>
    <Category>Readability</Category>
    <DefaultSeverity>Info</DefaultSeverity>
    <IsEnabledByDefault>true</IsEnabledByDefault>
    <SupportsFadeOut>false</SupportsFadeOut>
    <SupportsFadeOutAnalyzer>false</SupportsFadeOutAnalyzer>
    <Samples>
      <Sample>
        <Before><![CDATA[using (var sm = new StreamReader(
    stream: default(Stream),
    encoding: Encoding.UTF8,
    bufferSize: 0, // RCS1205
    leaveOpen: false,
    detectEncodingFromByteOrderMarks: true))
{
}]]></Before>
        <After><![CDATA[using (var sm = new StreamReader(
    stream: default(Stream),
    encoding: Encoding.UTF8,
    detectEncodingFromByteOrderMarks: true,
    bufferSize: 0,
    leaveOpen: false))
{
}]]></After>
      </Sample>
    </Samples>
  </Analyzer>
  <Analyzer Identifier="UseConditionalAccessInsteadOfConditionalExpression">
    <Id>RCS1206</Id>
    <Title>Use conditional access instead of conditional expression.</Title>
    <MessageFormat>Use conditional access instead of conditional expression.</MessageFormat>
    <Category>Usage</Category>
    <DefaultSeverity>Info</DefaultSeverity>
    <IsEnabledByDefault>true</IsEnabledByDefault>
    <SupportsFadeOut>false</SupportsFadeOut>
    <SupportsFadeOutAnalyzer>false</SupportsFadeOutAnalyzer>
    <Samples>
      <Sample>
        <Before><![CDATA[var x = new Foo();

// ...

        string s = (x != null) ? x.ToString() : null; // RCS1206]]></Before>
        <After><![CDATA[string s = x?.ToString();]]></After>
      </Sample>
      <Sample>
        <Before><![CDATA[int? x = null;

// ...

int i = (x != null) ? x.Value.GetHashCode() : 0; // RCS1206]]></Before>
        <After><![CDATA[int i = x?.GetHashCode() ?? 0;]]></After>
      </Sample>
    </Samples>
  </Analyzer>
  <Analyzer Identifier="UseMethodGroupInsteadOfAnonymousFunction">
    <Id>RCS1207</Id>
    <Title>Use method group instead of anonymous function.</Title>
    <MessageFormat>Use method group instead of anonymous function.</MessageFormat>
    <Category>Simplification</Category>
    <DefaultSeverity>Hidden</DefaultSeverity>
    <IsEnabledByDefault>true</IsEnabledByDefault>
    <SupportsFadeOut>false</SupportsFadeOut>
    <SupportsFadeOutAnalyzer>true</SupportsFadeOutAnalyzer>
    <Samples>
      <Sample>
        <Before><![CDATA[var x = items.Select(f => Foo(f)); // RCS1207]]></Before>
        <After><![CDATA[var x = items.Select(Foo);]]></After>
      </Sample>
    </Samples>
  </Analyzer>
  <Analyzer Identifier="ReduceIfNesting">
    <Id>RCS1208</Id>
    <Title>Reduce if nesting.</Title>
    <MessageFormat>Reduce if nesting.</MessageFormat>
    <Category>Style</Category>
    <DefaultSeverity>Info</DefaultSeverity>
    <IsEnabledByDefault>false</IsEnabledByDefault>
    <SupportsFadeOut>false</SupportsFadeOut>
    <SupportsFadeOutAnalyzer>false</SupportsFadeOutAnalyzer>
    <Samples>
      <Sample>
        <Before><![CDATA[if (condition1) // RCS1208
{
    Foo1();

    if (condition2)
    {
        Foo2();

        if (condition3)
        {
            Foo3();
        }
    }
}]]></Before>
        <After><![CDATA[if (!condition1)
{
    return;
}

Foo1();

if (!condition2)
{
    return;
}

Foo2();

if (!condition3)
{
    return;
}

Foo3();]]></After>
      </Sample>
    </Samples>
  </Analyzer>
  <Analyzer Identifier="ReorderTypeParameterConstraints">
    <Id>RCS1209</Id>
    <Title>Reorder type parameter constraints.</Title>
    <MessageFormat>Reorder type parameter constraints.</MessageFormat>
    <Category>Readability</Category>
    <DefaultSeverity>Info</DefaultSeverity>
    <IsEnabledByDefault>true</IsEnabledByDefault>
    <SupportsFadeOut>false</SupportsFadeOut>
    <SupportsFadeOutAnalyzer>false</SupportsFadeOutAnalyzer>
    <Samples>
      <Sample>
        <Before><![CDATA[public class Foo<T1, T2, T3>
    where T3 : class // RCS1209
    where T2 : class
    where T1 : class
{
}]]></Before>
        <After><![CDATA[public class Foo<T1, T2, T3>
    where T1 : class
    where T2 : class
    where T3 : class
{
}]]></After>
      </Sample>
    </Samples>
  </Analyzer>
  <Analyzer Identifier="ReturnTaskInsteadOfNull">
    <Id>RCS1210</Id>
    <Title>Return Task.FromResult instead of returning null.</Title>
    <MessageFormat>Return Task.FromResult instead of returning null.</MessageFormat>
    <Category>Usage</Category>
    <DefaultSeverity>Warning</DefaultSeverity>
    <IsEnabledByDefault>true</IsEnabledByDefault>
    <SupportsFadeOut>false</SupportsFadeOut>
    <SupportsFadeOutAnalyzer>false</SupportsFadeOutAnalyzer>
    <Samples>
      <Sample>
        <Before><![CDATA[Task<object> GetAsync()
{
    return null; // RCS1210
}]]></Before>
        <After><![CDATA[Task<object> GetAsync()
{
    return Task.FromResult<object>(null);
}]]></After>
      </Sample>
      <Sample>
        <Before><![CDATA[Task<object> GetAsync()
{
    return _foo?.GetAsync(); // RCS1210
}]]></Before>
        <After><![CDATA[Task<object> GetAsync()
{
    Foo x = _foo;
    if (x != null)
    {
        return _foo.GetAsync();
    }
    else
    {
        return Task.FromResult<object>(null);
    }
}]]></After>
      </Sample>
    </Samples>
  </Analyzer>
  <Analyzer Identifier="RemoveUnnecessaryElseClause">
    <Id>RCS1211</Id>
    <Title>Remove unnecessary else clause.</Title>
    <MessageFormat>Remove unnecessary else clause.</MessageFormat>
    <Category>Redundancy</Category>
    <DefaultSeverity>Hidden</DefaultSeverity>
    <IsEnabledByDefault>true</IsEnabledByDefault>
    <SupportsFadeOut>false</SupportsFadeOut>
    <SupportsFadeOutAnalyzer>false</SupportsFadeOutAnalyzer>
    <Samples>
      <Sample>
        <Before><![CDATA[if (condition)
{
    return WhenTrue();
}
else // RCS1211
{
    return WhenFalse();
}]]></Before>
        <After><![CDATA[if (condition)
{
    return WhenTrue();
}

return WhenFalse();]]></After>
      </Sample>
    </Samples>
  </Analyzer>
  <Analyzer Identifier="RemoveRedundantAssignment">
    <Id>RCS1212</Id>
    <Title>Remove redundant assignment.</Title>
    <MessageFormat>Remove redundant assignment.</MessageFormat>
    <Category>Redundancy</Category>
    <DefaultSeverity>Info</DefaultSeverity>
    <IsEnabledByDefault>true</IsEnabledByDefault>
    <SupportsFadeOut>false</SupportsFadeOut>
    <SupportsFadeOutAnalyzer>false</SupportsFadeOutAnalyzer>
    <Samples>
      <Sample>
        <Before><![CDATA[bool Foo()
{
    // ...

    f = false; // RCS1212
    return f;
}]]></Before>
        <After><![CDATA[bool Foo()
{
    // ...

    return false;
}]]></After>
      </Sample>
    </Samples>
  </Analyzer>
  <Analyzer Identifier="RemoveUnusedMemberDeclaration">
    <Id>RCS1213</Id>
    <Title>Remove unused member declaration.</Title>
    <MessageFormat>Remove unused {0} declaration.</MessageFormat>
    <Category>Redundancy</Category>
    <DefaultSeverity>Info</DefaultSeverity>
    <IsEnabledByDefault>true</IsEnabledByDefault>
    <SupportsFadeOut>true</SupportsFadeOut>
    <SupportsFadeOutAnalyzer>false</SupportsFadeOutAnalyzer>
  </Analyzer>
  <Analyzer Identifier="UnnecessaryInterpolatedString">
    <Id>RCS1214</Id>
    <Title>Unnecessary interpolated string.</Title>
    <MessageFormat>Unnecessary interpolated string.</MessageFormat>
    <Category>Simplification</Category>
    <DefaultSeverity>Info</DefaultSeverity>
    <IsEnabledByDefault>true</IsEnabledByDefault>
    <SupportsFadeOut>false</SupportsFadeOut>
    <SupportsFadeOutAnalyzer>true</SupportsFadeOutAnalyzer>
    <Samples>
      <Sample>
        <Before>
          <![CDATA[string x = null;
// ...

string y = $"{x}";]]></Before>
        <After><![CDATA[string y = x;]]></After>
      </Sample>
    </Samples>
  </Analyzer>
  <Analyzer Identifier="ExpressionIsAlwaysEqualToTrueOrFalse">
    <Id>RCS1215</Id>
    <Title>Expression is always equal to true/false.</Title>
    <MessageFormat>Expression is always equal to '{0}'.</MessageFormat>
    <Category>Redundancy</Category>
    <DefaultSeverity>Warning</DefaultSeverity>
    <IsEnabledByDefault>true</IsEnabledByDefault>
    <SupportsFadeOut>false</SupportsFadeOut>
    <SupportsFadeOutAnalyzer>false</SupportsFadeOutAnalyzer>
    <Samples>
      <Sample>
        <Before><![CDATA[uint i = 0;

// ...

if (i >= 0) // RCS1213
{
}]]></Before>
      </Sample>
      <Sample>
        <Before>
          <![CDATA[var items = new List<object>();

// ...


if (items.Count < 0) // RCS1213
{
}]]></Before>
      </Sample>
    </Samples>
  </Analyzer>
  <Analyzer Identifier="UnnecessaryUnsafeContext">
    <Id>RCS1216</Id>
    <Title>Unnecessary unsafe context.</Title>
    <MessageFormat>Unnecessary unsafe context.</MessageFormat>
    <Category>Redundancy</Category>
    <DefaultSeverity>Info</DefaultSeverity>
    <IsEnabledByDefault>true</IsEnabledByDefault>
    <SupportsFadeOut>true</SupportsFadeOut>
    <SupportsFadeOutAnalyzer>false</SupportsFadeOutAnalyzer>
    <Samples>
      <Sample>
        <Before><![CDATA[public unsafe class Foo // RCS1216
{
    public Foo()
    {
        unsafe // RCS1216
        {
            Bar();
        }
    }

    private unsafe void Bar() // RCS1216
    {
    }
}]]></Before>
        <After><![CDATA[public class Foo
{
    public Foo()
    {
        Bar();
    }

    private void Bar()
    {
    }
}]]></After>
      </Sample>
    </Samples>
  </Analyzer>
  <Analyzer Identifier="ReplaceInterpolatedStringWithConcatenation">
    <Id>RCS1217</Id>
    <Title>Replace interpolated string with concatenation.</Title>
    <MessageFormat>Replace interpolated string with concatenation.</MessageFormat>
    <Category>Readability</Category>
    <DefaultSeverity>Hidden</DefaultSeverity>
    <IsEnabledByDefault>true</IsEnabledByDefault>
    <SupportsFadeOut>false</SupportsFadeOut>
    <SupportsFadeOutAnalyzer>true</SupportsFadeOutAnalyzer>
    <Samples>
      <Sample>
        <Before>
          <![CDATA[string x = null;
// ...

string y = $"{x}{x}{x}"; // RCS1217]]></Before>
        <After><![CDATA[string y = x + x + x;]]></After>
      </Sample>
    </Samples>
  </Analyzer>
<<<<<<< HEAD
  <Analyzer Identifier="UseDebuggerDisplayAttribute">
    <Id>RCS1218</Id>
    <Title>Use DebuggerDisplay attribute for publicly visible type.</Title>
    <MessageFormat>Use DebuggerDisplay attribute for publicly visible type.</MessageFormat>
    <Category>Usage</Category>
=======
  <Analyzer Identifier="SimplifyCodeBranching">
    <Id>RCS1218</Id>
    <Title>Simplify code branching.</Title>
    <MessageFormat>Simplify code branching.</MessageFormat>
    <Category>Readability</Category>
>>>>>>> 4d04212f
    <DefaultSeverity>Info</DefaultSeverity>
    <IsEnabledByDefault>true</IsEnabledByDefault>
    <SupportsFadeOut>false</SupportsFadeOut>
    <SupportsFadeOutAnalyzer>false</SupportsFadeOutAnalyzer>
    <Samples>
      <Sample>
<<<<<<< HEAD
        <Before><![CDATA[public class Foo
{
}]]></Before>
        <After><![CDATA[DebuggerDisplay("{DebuggerDisplay,nq}")]
public class Foo
{
    [DebuggerBrowsable(DebuggerBrowsableState.Never)]
    private string DebuggerDisplay
    {
        get { return ToString(); }
    }
=======
        <Before><![CDATA[if (x) // RCS1218
{
}
else
{
  Foo();
}]]></Before><After><![CDATA[if (!x)
{
  Foo();
}]]></After>
      </Sample>
      <Sample>
        <Before><![CDATA[while (true)
{
  if (x)  // RCS1218
  {
    Foo();
  }
  else
  {
    break;
  }
}]]></Before>
        <After><![CDATA[while (x)
{
  Foo();
}]]></After>
      </Sample>
      <Sample>
        <Before><![CDATA[while (true)
{
  if (x)  // RCS1218
  {
    break;
  }

  Foo();
}]]></Before>
        <After><![CDATA[while (!x)
{
  Foo();
      
}]]></After>
      </Sample>
      <Sample>
        <Before><![CDATA[do
{
  Foo();

  if (x)  // RCS1218
  {
    break;
  }
  
} while (true)]]></Before>
        <After><![CDATA[do
{
  Foo();

} while (!x)]]></After>
      </Sample>
    </Samples>
  </Analyzer>
  <Analyzer Identifier="CallSkipAndAnyInsteadOfCount">
    <Id>RCS1219</Id>
    <Title>Call 'Enumerable.Skip' and 'Enumerable.Any' instead of 'Enumerable.Count'.</Title>
    <MessageFormat>Call 'Enumerable.Skip' and 'Enumerable.Any' instead of 'Enumerable.Count'.</MessageFormat>
    <Category>Performance</Category>
    <DefaultSeverity>Info</DefaultSeverity>
    <IsEnabledByDefault>false</IsEnabledByDefault>
    <SupportsFadeOut>false</SupportsFadeOut>
    <SupportsFadeOutAnalyzer>false</SupportsFadeOutAnalyzer>
    <Samples>
      <Sample>
        <Before><![CDATA[if (enumerable.Count() > x) // RCS1219
{
}]]></Before>
        <After><![CDATA[if (enumerable.Skip(x).Any())
{
>>>>>>> 4d04212f
}]]></After>
      </Sample>
    </Samples>
  </Analyzer>
</Analyzers><|MERGE_RESOLUTION|>--- conflicted
+++ resolved
@@ -4577,38 +4577,17 @@
       </Sample>
     </Samples>
   </Analyzer>
-<<<<<<< HEAD
-  <Analyzer Identifier="UseDebuggerDisplayAttribute">
-    <Id>RCS1218</Id>
-    <Title>Use DebuggerDisplay attribute for publicly visible type.</Title>
-    <MessageFormat>Use DebuggerDisplay attribute for publicly visible type.</MessageFormat>
-    <Category>Usage</Category>
-=======
   <Analyzer Identifier="SimplifyCodeBranching">
     <Id>RCS1218</Id>
     <Title>Simplify code branching.</Title>
     <MessageFormat>Simplify code branching.</MessageFormat>
     <Category>Readability</Category>
->>>>>>> 4d04212f
-    <DefaultSeverity>Info</DefaultSeverity>
-    <IsEnabledByDefault>true</IsEnabledByDefault>
-    <SupportsFadeOut>false</SupportsFadeOut>
-    <SupportsFadeOutAnalyzer>false</SupportsFadeOutAnalyzer>
-    <Samples>
-      <Sample>
-<<<<<<< HEAD
-        <Before><![CDATA[public class Foo
-{
-}]]></Before>
-        <After><![CDATA[DebuggerDisplay("{DebuggerDisplay,nq}")]
-public class Foo
-{
-    [DebuggerBrowsable(DebuggerBrowsableState.Never)]
-    private string DebuggerDisplay
-    {
-        get { return ToString(); }
-    }
-=======
+    <DefaultSeverity>Info</DefaultSeverity>
+    <IsEnabledByDefault>true</IsEnabledByDefault>
+    <SupportsFadeOut>false</SupportsFadeOut>
+    <SupportsFadeOutAnalyzer>false</SupportsFadeOutAnalyzer>
+    <Samples>
+      <Sample>
         <Before><![CDATA[if (x) // RCS1218
 {
 }
@@ -4688,7 +4667,32 @@
 }]]></Before>
         <After><![CDATA[if (enumerable.Skip(x).Any())
 {
->>>>>>> 4d04212f
+}]]></After>
+      </Sample>
+    </Samples>
+  </Analyzer>
+  <Analyzer Identifier="UseDebuggerDisplayAttribute">
+    <Id>RCS1220</Id>
+    <Title>Use DebuggerDisplay attribute for publicly visible type.</Title>
+    <MessageFormat>Use DebuggerDisplay attribute for publicly visible type.</MessageFormat>
+    <Category>Usage</Category>
+    <DefaultSeverity>Info</DefaultSeverity>
+    <IsEnabledByDefault>true</IsEnabledByDefault>
+    <SupportsFadeOut>false</SupportsFadeOut>
+    <SupportsFadeOutAnalyzer>false</SupportsFadeOutAnalyzer>
+    <Samples>
+      <Sample>
+        <Before><![CDATA[public class Foo
+{
+}]]></Before>
+        <After><![CDATA[DebuggerDisplay("{DebuggerDisplay,nq}")]
+public class Foo
+{
+    [DebuggerBrowsable(DebuggerBrowsableState.Never)]
+    private string DebuggerDisplay
+    {
+        get { return ToString(); }
+    }
 }]]></After>
       </Sample>
     </Samples>
