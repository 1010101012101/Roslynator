﻿// Copyright (c) Josef Pihrt. All rights reserved. Licensed under the Apache License, Version 2.0. See License.txt in the project root for license information.

using System.Diagnostics;
using Microsoft.CodeAnalysis;
using Microsoft.CodeAnalysis.CSharp;
using Microsoft.CodeAnalysis.CSharp.Syntax;

namespace Roslynator.CSharp.Analysis.UnusedMember
{
    [DebuggerDisplay("{DebuggerDisplay,nq}")]
    internal readonly struct NodeSymbolInfo
    {
        public NodeSymbolInfo(string name, SyntaxNode node, ISymbol symbol = null)
        {
            Name = name;
            Node = node;
            Symbol = symbol;
        }

        public string Name { get; }

        public SyntaxNode Node { get; }

        public ISymbol Symbol { get; }

        [DebuggerBrowsable(DebuggerBrowsableState.Never)]
        public string DebuggerDisplay
        {
            get { return $"{Node.Kind()} {Name}"; }
        }

        internal bool CanBeInDebuggerDisplayAttribute
        {
            get
            {
                switch (Node.Kind())
                {
                    case SyntaxKind.PropertyDeclaration:
<<<<<<< HEAD
=======
                    case SyntaxKind.FieldDeclaration:
>>>>>>> bea415b5
                        {
                            return true;
                        }
                    case SyntaxKind.MethodDeclaration:
                        {
                            var methodDeclaration = (MethodDeclarationSyntax)Node;

                            return methodDeclaration.ParameterList?.Parameters.Count == 0;
                        }
                }

                return false;
            }
        }
    }
}<|MERGE_RESOLUTION|>--- conflicted
+++ resolved
@@ -36,10 +36,7 @@
                 switch (Node.Kind())
                 {
                     case SyntaxKind.PropertyDeclaration:
-<<<<<<< HEAD
-=======
                     case SyntaxKind.FieldDeclaration:
->>>>>>> bea415b5
                         {
                             return true;
                         }
