﻿// Copyright (c) Josef Pihrt. All rights reserved. Licensed under the Apache License, Version 2.0. See License.txt in the project root for license information.

using System;
using System.Collections.Generic;
using System.Diagnostics;
using Microsoft.CodeAnalysis;
using Microsoft.CodeAnalysis.CSharp;
using Microsoft.CodeAnalysis.CSharp.Syntax;
using static Roslynator.CSharp.Syntax.SyntaxInfoHelpers;

namespace Roslynator.CSharp.Syntax
{
    /// <summary>
    /// Provides information about binary expression.
    /// </summary>
    [DebuggerDisplay("{DebuggerDisplay,nq}")]
    public readonly struct BinaryExpressionInfo : IEquatable<BinaryExpressionInfo>
    {
        internal BinaryExpressionInfo(
            BinaryExpressionSyntax binaryExpression,
            ExpressionSyntax left,
            ExpressionSyntax right)
        {
            BinaryExpression = binaryExpression;
            Left = left;
            Right = right;
        }

        /// <summary>
        /// The binary expression.
        /// </summary>
        public BinaryExpressionSyntax BinaryExpression { get; }

        /// <summary>
        /// The expression on the left of the binary operator.
        /// </summary>
        public ExpressionSyntax Left { get; }

        /// <summary>
        /// The expression on the right of the binary operator.
        /// </summary>
        public ExpressionSyntax Right { get; }

        /// <summary>
        /// The kind of the binary expression.
        /// </summary>
        public SyntaxKind Kind
        {
            get { return BinaryExpression?.Kind() ?? SyntaxKind.None; }
        }

        /// <summary>
        /// Determines whether this struct was initialized with an actual syntax.
        /// </summary>
        public bool Success
        {
            get { return BinaryExpression != null; }
        }

        [DebuggerBrowsable(DebuggerBrowsableState.Never)]
        private string DebuggerDisplay
        {
            get { return ToDebugString(Success, this, BinaryExpression); }
        }

        /// <summary>
        /// Returns expressions of this binary expression, including expressions of nested binary expressions of the same kind as parent binary expression.
        /// </summary>
        /// <param name="leftToRight">If true expressions are enumerated as they are displayed in the source code.</param>
        /// <returns></returns>
        [Obsolete("This method is obsolete. Use method 'AsChain' instead.")]
        public IEnumerable<ExpressionSyntax> Expressions(bool leftToRight = false)
        {
            ThrowInvalidOperationIfNotInitialized();

            if (leftToRight)
            {
                return AsChain();
            }
            else
            {
                return AsChain().Reverse();
            }
        }

        public ExpressionChain AsChain()
        {
<<<<<<< HEAD
            return ExpressionChain.Create(BinaryExpression);
=======
            return new ExpressionChain(BinaryExpression);
>>>>>>> 3ed161e5
        }

        internal static BinaryExpressionInfo Create(
            SyntaxNode node,
            bool walkDownParentheses = true,
            bool allowMissing = false)
        {
            return CreateImpl(
                Walk(node, walkDownParentheses) as BinaryExpressionSyntax,
                walkDownParentheses,
                allowMissing);
        }

        internal static BinaryExpressionInfo Create(
            BinaryExpressionSyntax binaryExpression,
            bool walkDownParentheses = true,
            bool allowMissing = false)
        {
            return CreateImpl(binaryExpression, walkDownParentheses, allowMissing);
        }

        private static BinaryExpressionInfo CreateImpl(
            BinaryExpressionSyntax binaryExpression,
            bool walkDownParentheses = true,
            bool allowMissing = false)
        {
            if (binaryExpression == null)
                return default;

            ExpressionSyntax left = Walk(binaryExpression.Left, walkDownParentheses);

            if (!Check(left, allowMissing))
                return default;

            ExpressionSyntax right = Walk(binaryExpression.Right, walkDownParentheses);

            if (!Check(right, allowMissing))
                return default;

            return new BinaryExpressionInfo(binaryExpression, left, right);
        }

        private void ThrowInvalidOperationIfNotInitialized()
        {
            if (BinaryExpression == null)
                throw new InvalidOperationException($"{nameof(BinaryExpressionInfo)} is not initalized.");
        }

        /// <summary>
        /// Returns the string representation of the underlying syntax, not including its leading and trailing trivia.
        /// </summary>
        /// <returns></returns>
        public override string ToString()
        {
            return BinaryExpression?.ToString() ?? "";
        }

        /// <summary>
        /// Determines whether this instance and a specified object are equal.
        /// </summary>
        /// <param name="obj">The object to compare with the current instance. </param>
        /// <returns>true if <paramref name="obj" /> and this instance are the same type and represent the same value; otherwise, false. </returns>
        public override bool Equals(object obj)
        {
            return obj is BinaryExpressionInfo other && Equals(other);
        }

        /// <summary>
        /// Determines whether this instance is equal to another object of the same type.
        /// </summary>
        /// <param name="other">An object to compare with this object.</param>
        /// <returns>true if the current object is equal to the <paramref name="other" /> parameter; otherwise, false.</returns>
        public bool Equals(BinaryExpressionInfo other)
        {
            return EqualityComparer<BinaryExpressionSyntax>.Default.Equals(BinaryExpression, other.BinaryExpression);
        }

        /// <summary>
        /// Returns the hash code for this instance.
        /// </summary>
        /// <returns>A 32-bit signed integer that is the hash code for this instance.</returns>
        public override int GetHashCode()
        {
            return EqualityComparer<BinaryExpressionSyntax>.Default.GetHashCode(BinaryExpression);
        }

        public static bool operator ==(in BinaryExpressionInfo info1, in BinaryExpressionInfo info2)
        {
            return info1.Equals(info2);
        }

        public static bool operator !=(in BinaryExpressionInfo info1, in BinaryExpressionInfo info2)
        {
            return !(info1 == info2);
        }
    }
}<|MERGE_RESOLUTION|>--- conflicted
+++ resolved
@@ -85,11 +85,7 @@
 
         public ExpressionChain AsChain()
         {
-<<<<<<< HEAD
-            return ExpressionChain.Create(BinaryExpression);
-=======
             return new ExpressionChain(BinaryExpression);
->>>>>>> 3ed161e5
         }
 
         internal static BinaryExpressionInfo Create(
