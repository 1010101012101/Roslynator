--- conflicted
+++ resolved
@@ -32,11 +32,7 @@
 
             context.RegisterCompilationStartAction(startContext =>
             {
-<<<<<<< HEAD
-                if (!startContext.IsDiagnosticEnabled(DiagnosticDescriptors.RemoveEmptyRegion))
-=======
                 if (startContext.IsAnalyzerSuppressed(DiagnosticDescriptors.RemoveEmptyRegion))
->>>>>>> 2cf46aad
                     return;
 
                 startContext.RegisterSyntaxNodeAction(AnalyzeRegionDirective, SyntaxKind.RegionDirectiveTrivia);
