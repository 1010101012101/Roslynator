--- conflicted
+++ resolved
@@ -22,11 +22,7 @@
         {
             cancellationToken.ThrowIfCancellationRequested();
 
-<<<<<<< HEAD
-            ExpressionSyntax[] expressions = new ExpressionChain(binaryExpression, span).ToArray();
-=======
             ExpressionSyntax[] expressions = binaryExpression.AsChain(span).ToArray();
->>>>>>> a5df4b47
 
             ExpressionSyntax firstExpression = expressions[0];
 
