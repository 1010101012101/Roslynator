﻿// Copyright (c) Josef Pihrt. All rights reserved. Licensed under the Apache License, Version 2.0. See License.txt in the project root for license information.

using System;
using System.Collections.Immutable;
using Microsoft.CodeAnalysis;
using Microsoft.CodeAnalysis.CSharp;
using Microsoft.CodeAnalysis.CSharp.Syntax;
using Microsoft.CodeAnalysis.Diagnostics;
using Roslynator.CSharp;

namespace Roslynator.CSharp.Analysis
{
    [DiagnosticAnalyzer(LanguageNames.CSharp)]
    public class AnonymousMethodAnalyzer : BaseDiagnosticAnalyzer
    {
        public override ImmutableArray<DiagnosticDescriptor> SupportedDiagnostics
        {
            get
            {
                return ImmutableArray.Create(
                  DiagnosticDescriptors.UseLambdaExpressionInsteadOfAnonymousMethod,
                  DiagnosticDescriptors.UseLambdaExpressionInsteadOfAnonymousMethodFadeOut);
            }
        }

        public override void Initialize(AnalysisContext context)
        {
            if (context == null)
                throw new ArgumentNullException(nameof(context));

            base.Initialize(context);

            context.RegisterCompilationStartAction(startContext =>
            {
                if (!startContext.IsDiagnosticEnabled(DiagnosticDescriptors.UseLambdaExpressionInsteadOfAnonymousMethod))
                    return;

                startContext.RegisterSyntaxNodeAction(AnalyzeAnonymousMethod, SyntaxKind.AnonymousMethodExpression);
            });
        }

        private static void AnalyzeAnonymousMethod(SyntaxNodeAnalysisContext context)
        {
            var anonymousMethod = (AnonymousMethodExpressionSyntax)context.Node;

            if (UseLambdaExpressionInsteadOfAnonymousMethodAnalysis.IsFixable(anonymousMethod))
            {
                DiagnosticHelpers.ReportDiagnostic(context,
                    DiagnosticDescriptors.UseLambdaExpressionInsteadOfAnonymousMethod,
                    anonymousMethod);

                FadeOut(context, anonymousMethod);
            }
        }

        private static void FadeOut(SyntaxNodeAnalysisContext context, AnonymousMethodExpressionSyntax anonymousMethod)
        {
<<<<<<< HEAD
            context.ReportToken(DiagnosticDescriptors.UseLambdaExpressionInsteadOfAnonymousMethodFadeOut, anonymousMethod.DelegateKeyword);
=======
            DiagnosticHelpers.ReportToken(context, DiagnosticDescriptor, anonymousMethod.DelegateKeyword);
>>>>>>> 5d4c079b

            BlockSyntax block = anonymousMethod.Block;

            SyntaxList<StatementSyntax> statements = block.Statements;

            if (statements.Count == 1
                && block.IsSingleLine())
            {
                StatementSyntax statement = statements[0];

                if (statement.IsKind(SyntaxKind.ReturnStatement, SyntaxKind.ExpressionStatement))
                {
<<<<<<< HEAD
                    context.ReportBraces(DiagnosticDescriptors.UseLambdaExpressionInsteadOfAnonymousMethodFadeOut, block);

                    if (statement.IsKind(SyntaxKind.ReturnStatement))
                        context.ReportToken(DiagnosticDescriptors.UseLambdaExpressionInsteadOfAnonymousMethodFadeOut, ((ReturnStatementSyntax)statement).ReturnKeyword);
=======
                    CSharpDiagnosticHelpers.ReportBraces(context, DiagnosticDescriptor, block);

                    if (statement.IsKind(SyntaxKind.ReturnStatement))
                        DiagnosticHelpers.ReportToken(context, DiagnosticDescriptor, ((ReturnStatementSyntax)statement).ReturnKeyword);
>>>>>>> 5d4c079b
                }
            }
        }
    }
}<|MERGE_RESOLUTION|>--- conflicted
+++ resolved
@@ -55,11 +55,7 @@
 
         private static void FadeOut(SyntaxNodeAnalysisContext context, AnonymousMethodExpressionSyntax anonymousMethod)
         {
-<<<<<<< HEAD
-            context.ReportToken(DiagnosticDescriptors.UseLambdaExpressionInsteadOfAnonymousMethodFadeOut, anonymousMethod.DelegateKeyword);
-=======
-            DiagnosticHelpers.ReportToken(context, DiagnosticDescriptor, anonymousMethod.DelegateKeyword);
->>>>>>> 5d4c079b
+            DiagnosticHelpers.ReportToken(context, DiagnosticDescriptors.UseLambdaExpressionInsteadOfAnonymousMethodFadeOut, anonymousMethod.DelegateKeyword);
 
             BlockSyntax block = anonymousMethod.Block;
 
@@ -72,17 +68,10 @@
 
                 if (statement.IsKind(SyntaxKind.ReturnStatement, SyntaxKind.ExpressionStatement))
                 {
-<<<<<<< HEAD
-                    context.ReportBraces(DiagnosticDescriptors.UseLambdaExpressionInsteadOfAnonymousMethodFadeOut, block);
+                    CSharpDiagnosticHelpers.ReportBraces(context, DiagnosticDescriptors.UseLambdaExpressionInsteadOfAnonymousMethodFadeOut, block);
 
                     if (statement.IsKind(SyntaxKind.ReturnStatement))
-                        context.ReportToken(DiagnosticDescriptors.UseLambdaExpressionInsteadOfAnonymousMethodFadeOut, ((ReturnStatementSyntax)statement).ReturnKeyword);
-=======
-                    CSharpDiagnosticHelpers.ReportBraces(context, DiagnosticDescriptor, block);
-
-                    if (statement.IsKind(SyntaxKind.ReturnStatement))
-                        DiagnosticHelpers.ReportToken(context, DiagnosticDescriptor, ((ReturnStatementSyntax)statement).ReturnKeyword);
->>>>>>> 5d4c079b
+                        DiagnosticHelpers.ReportToken(context, DiagnosticDescriptors.UseLambdaExpressionInsteadOfAnonymousMethodFadeOut, ((ReturnStatementSyntax)statement).ReturnKeyword);
                 }
             }
         }
