<?xml version="1.0" encoding="utf-8"?>
<Analyzers>
  <Analyzer Identifier="AddBracesWhenExpressionSpansOverMultipleLines">
    <Id>RCS1001</Id>
    <Title>Add braces (when expression spans over multiple lines).</Title>
    <MessageFormat>Add braces to {0} (when expression spans over multiple lines).</MessageFormat>
    <Category>Style</Category>
    <DefaultSeverity>Info</DefaultSeverity>
    <IsEnabledByDefault>true</IsEnabledByDefault>
    <SupportsFadeOut>false</SupportsFadeOut>
    <SupportsFadeOutAnalyzer>false</SupportsFadeOutAnalyzer>
    <Samples>
      <Sample>
        <Before><![CDATA[if (condition)
    Foo( // RCS1001
        x,
        y);]]></Before>
        <After><![CDATA[if (condition)
{
    Foo(
        x,
        y);
}]]></After>
      </Sample>
    </Samples>
  </Analyzer>
  <Analyzer Identifier="RemoveBraces">
    <Id>RCS1002</Id>
    <Title>Remove braces.</Title>
    <MessageFormat>Remove braces from {0}.</MessageFormat>
    <Category>Style</Category>
    <DefaultSeverity>Hidden</DefaultSeverity>
    <IsEnabledByDefault>false</IsEnabledByDefault>
    <SupportsFadeOut>false</SupportsFadeOut>
    <SupportsFadeOutAnalyzer>true</SupportsFadeOutAnalyzer>
    <Samples>
      <Sample>
        <Before><![CDATA[if (condition)
{ // RCS1002
    Foo();
}]]></Before>
        <After>
          <![CDATA[if (condition)
    Foo();]]></After>
      </Sample>
    </Samples>
  </Analyzer>
  <Analyzer Identifier="AddBracesToIfElseWhenExpressionSpansOverMultipleLines">
    <Id>RCS1003</Id>
    <Title>Add braces to if-else (when expression spans over multiple lines).</Title>
    <MessageFormat>Add braces to if-else (when expression spans over multiple lines).</MessageFormat>
    <Category>Style</Category>
    <DefaultSeverity>Info</DefaultSeverity>
    <IsEnabledByDefault>true</IsEnabledByDefault>
    <SupportsFadeOut>false</SupportsFadeOut>
    <SupportsFadeOutAnalyzer>false</SupportsFadeOutAnalyzer>
    <Samples>
      <Sample>
        <Before><![CDATA[if (condition) // RCS1003
    WhenTrue(
        x,
        y);
else
    WhenFalse(
        x,
        y);]]></Before>
        <After><![CDATA[if (condition)
{
    WhenTrue(
        x,
        y);
}
else
{
    WhenFalse(
        x,
        y);
}]]></After>
      </Sample>
    </Samples>
  </Analyzer>
  <Analyzer Identifier="RemoveBracesFromIfElse">
    <Id>RCS1004</Id>
    <Title>Remove braces from if-else.</Title>
    <MessageFormat>Remove braces from if-else.</MessageFormat>
    <Category>Style</Category>
    <DefaultSeverity>Hidden</DefaultSeverity>
    <IsEnabledByDefault>false</IsEnabledByDefault>
    <SupportsFadeOut>false</SupportsFadeOut>
    <SupportsFadeOutAnalyzer>true</SupportsFadeOutAnalyzer>
    <Samples>
      <Sample>
        <Before><![CDATA[if (condition) // RCS1004
{
    WhenTrue();
}
else
{
    WhenFalse();
}]]></Before>
        <After><![CDATA[if (condition)
    WhenTrue();
else
    WhenFalse();]]></After>
      </Sample>
    </Samples>
  </Analyzer>
  <Analyzer Identifier="SimplifyNestedUsingStatement">
    <Id>RCS1005</Id>
    <Title>Simplify nested using statement.</Title>
    <MessageFormat>Simplify nested using statement.</MessageFormat>
    <Category>Simplification</Category>
    <DefaultSeverity>Hidden</DefaultSeverity>
    <IsEnabledByDefault>true</IsEnabledByDefault>
    <SupportsFadeOut>false</SupportsFadeOut>
    <SupportsFadeOutAnalyzer>true</SupportsFadeOutAnalyzer>
    <Samples>
      <Sample>
        <Before><![CDATA[using (var fs = new FileStream("path", FileMode.OpenOrCreate))
{ // RCS1005
    using (var sr = new StreamReader(fs))
    {
    }
}]]></Before>
        <After><![CDATA[using (var fs = new FileStream("path", FileMode.OpenOrCreate))
using (var sr = new StreamReader(fs))
{
}]]></After>
      </Sample>
    </Samples>
  </Analyzer>
  <Analyzer Identifier="MergeElseClauseWithNestedIfStatement">
    <Id>RCS1006</Id>
    <Title>Merge else clause with nested if statement.</Title>
    <MessageFormat>Merge else clause with nested if statement.</MessageFormat>
    <Category>Simplification</Category>
    <DefaultSeverity>Hidden</DefaultSeverity>
    <IsEnabledByDefault>true</IsEnabledByDefault>
    <SupportsFadeOut>false</SupportsFadeOut>
    <SupportsFadeOutAnalyzer>true</SupportsFadeOutAnalyzer>
    <Samples>
      <Sample>
        <Before><![CDATA[if (condition1)
{
    Foo1();
}
else
{ // RCS1006
    if (condition2)
    {
        Foo2();
    }
}]]></Before>
        <After><![CDATA[if (condition1)
{
    Foo1();
}
else if (condition2)
{
    Foo2();
}]]></After>
      </Sample>
    </Samples>
  </Analyzer>
  <Analyzer Identifier="AddBraces">
    <Id>RCS1007</Id>
    <Title>Add braces.</Title>
    <MessageFormat>Add braces to {0}.</MessageFormat>
    <Category>Style</Category>
    <DefaultSeverity>Info</DefaultSeverity>
    <IsEnabledByDefault>false</IsEnabledByDefault>
    <SupportsFadeOut>false</SupportsFadeOut>
    <SupportsFadeOutAnalyzer>false</SupportsFadeOutAnalyzer>
    <Samples>
      <Sample>
        <Before><![CDATA[if (condition)
    Foo(); // RCS1007]]></Before>
        <After><![CDATA[if (condition)
{
    Foo();
}]]></After>
      </Sample>
    </Samples>
  </Analyzer>
  <Analyzer Identifier="UseExplicitTypeInsteadOfVarWhenTypeIsNotObvious">
    <Id>RCS1008</Id>
    <Title>Use explicit type instead of 'var' (when the type is not obvious).</Title>
    <MessageFormat>Use explicit type instead of 'var'.</MessageFormat>
    <Category>Readability</Category>
    <DefaultSeverity>Hidden</DefaultSeverity>
    <IsEnabledByDefault>false</IsEnabledByDefault>
    <SupportsFadeOut>false</SupportsFadeOut>
    <SupportsFadeOutAnalyzer>false</SupportsFadeOutAnalyzer>
    <Samples>
      <Sample>
        <Before><![CDATA[var s = GetValue(); // RCS1008]]></Before>
        <After><![CDATA[string s = GetValue();]]></After>
      </Sample>
    </Samples>
  </Analyzer>
  <Analyzer Identifier="UseExplicitTypeInsteadOfVarInForEach">
    <Id>RCS1009</Id>
    <Title>Use explicit type instead of 'var' (foreach variable).</Title>
    <MessageFormat>Use explicit type instead of 'var'.</MessageFormat>
    <Category>Readability</Category>
    <DefaultSeverity>Hidden</DefaultSeverity>
    <IsEnabledByDefault>false</IsEnabledByDefault>
    <SupportsFadeOut>false</SupportsFadeOut>
    <SupportsFadeOutAnalyzer>false</SupportsFadeOutAnalyzer>
    <Samples>
      <Sample>
        <Before><![CDATA[var items = new List<string>();

// ...

foreach (var item in items) // RCS1009
{
}]]></Before>
        <After><![CDATA[foreach (string item in items)
{
}]]></After>
      </Sample>
    </Samples>
  </Analyzer>
  <Analyzer Identifier="UseVarInsteadOfExplicitTypeWhenTypeIsObvious">
    <Id>RCS1010</Id>
    <Title>Use 'var' instead of explicit type (when the type is obvious).</Title>
    <MessageFormat>Use 'var' instead of explicit type.</MessageFormat>
    <Category>Simplification</Category>
    <DefaultSeverity>Hidden</DefaultSeverity>
    <IsEnabledByDefault>false</IsEnabledByDefault>
    <SupportsFadeOut>true</SupportsFadeOut>
    <SupportsFadeOutAnalyzer>false</SupportsFadeOutAnalyzer>
    <Samples>
      <Sample>
        <Before><![CDATA[Foo foo = new Foo(); // RCS1010]]></Before>
        <After><![CDATA[var foo = new Foo();]]></After>
      </Sample>
    </Samples>
  </Analyzer>
  <Analyzer Identifier="UseExplicitTypeInsteadOfVarWhenTypeIsObvious">
    <Id>RCS1012</Id>
    <Title>Use explicit type instead of 'var' (when the type is obvious).</Title>
    <MessageFormat>Use explicit type instead of 'var'.</MessageFormat>
    <Category>Readability</Category>
    <DefaultSeverity>Hidden</DefaultSeverity>
    <IsEnabledByDefault>false</IsEnabledByDefault>
    <SupportsFadeOut>false</SupportsFadeOut>
    <SupportsFadeOutAnalyzer>false</SupportsFadeOutAnalyzer>
    <Samples>
      <Sample>
        <Before><![CDATA[var foo = new Foo(); // RCS1012]]></Before>
        <After><![CDATA[Foo foo = new Foo();]]></After>
      </Sample>
    </Samples>
  </Analyzer>
  <Analyzer Identifier="UsePredefinedType">
    <Id>RCS1013</Id>
    <Title>Use predefined type.</Title>
    <MessageFormat>Use predefined type.</MessageFormat>
    <Category>Usage</Category>
    <DefaultSeverity>Info</DefaultSeverity>
    <IsEnabledByDefault>false</IsEnabledByDefault>
    <SupportsFadeOut>true</SupportsFadeOut>
    <SupportsFadeOutAnalyzer>false</SupportsFadeOutAnalyzer>
    <Samples>
      <Sample>
        <Before><![CDATA[String s = null; // RCS1013]]></Before>
        <After><![CDATA[string s = null;]]></After>
      </Sample>
    </Samples>
  </Analyzer>
  <Analyzer Identifier="AvoidImplicitlyTypedArray">
    <Id>RCS1014</Id>
    <Title>Avoid implicitly-typed array.</Title>
    <MessageFormat>Declare explicit type when creating an array.</MessageFormat>
    <Category>Readability</Category>
    <DefaultSeverity>Info</DefaultSeverity>
    <IsEnabledByDefault>false</IsEnabledByDefault>
    <SupportsFadeOut>false</SupportsFadeOut>
    <SupportsFadeOutAnalyzer>false</SupportsFadeOutAnalyzer>
    <Samples>
      <Sample>
        <Before><![CDATA[var items = new[] { "" }; // RCS1014]]></Before>
        <After><![CDATA[var items = new string[] { "" };]]></After>
      </Sample>
    </Samples>
  </Analyzer>
  <Analyzer Identifier="UseNameOfOperator">
    <Id>RCS1015</Id>
    <Title>Use nameof operator.</Title>
    <MessageFormat>Use nameof operator.</MessageFormat>
    <Category>Maintainability</Category>
    <DefaultSeverity>Info</DefaultSeverity>
    <IsEnabledByDefault>true</IsEnabledByDefault>
    <SupportsFadeOut>false</SupportsFadeOut>
    <SupportsFadeOutAnalyzer>true</SupportsFadeOutAnalyzer>
    <Samples>
      <Sample>
        <Before><![CDATA[public void Foo(object parameter)
{
    if (parameter == null)
    {
        throw new ArgumentNullException("parameter", "message"); // RCS1015
    }
}]]></Before>
        <After>
          <![CDATA[public void Foo(object parameter)
{
    if (parameter == null)
    {
        throw new ArgumentNullException(nameof(parameter), "message");
    }
}]]></After>
      </Sample>
    </Samples>
  </Analyzer>
  <Analyzer Identifier="UseExpressionBodiedMember">
    <Id>RCS1016</Id>
    <Title>Use expression-bodied member.</Title>
    <MessageFormat>Use expression bodied member.</MessageFormat>
    <Category>Usage</Category>
    <DefaultSeverity>Hidden</DefaultSeverity>
    <IsEnabledByDefault>false</IsEnabledByDefault>
    <SupportsFadeOut>false</SupportsFadeOut>
    <SupportsFadeOutAnalyzer>true</SupportsFadeOutAnalyzer>
    <Samples>
      <Sample>
        <Before><![CDATA[public object Foo()
{ // RCS1016
    return null;
}]]></Before>
        <After><![CDATA[public object Foo() => null;]]></After>
      </Sample>
    </Samples>
  </Analyzer>
  <Analyzer Identifier="AvoidMultilineExpressionBody">
    <Id>RCS1017</Id>
    <Title>Avoid multiline expression body.</Title>
    <MessageFormat>Expand expression body with multiline expression.</MessageFormat>
    <Category>Style</Category>
    <DefaultSeverity>Info</DefaultSeverity>
    <IsEnabledByDefault>false</IsEnabledByDefault>
    <SupportsFadeOut>false</SupportsFadeOut>
    <SupportsFadeOutAnalyzer>false</SupportsFadeOutAnalyzer>
    <Samples>
      <Sample>
        <Before><![CDATA[public string[] Foo() => new string[] // RCS1017
{
    "a",
    "b",
    "c"
};]]></Before>
        <After><![CDATA[public string[] Foo()
{
    return new string[]
    {
        "a",
        "b",
        "c"
    };
}]]></After>
      </Sample>
    </Samples>
  </Analyzer>
  <Analyzer Identifier="AddDefaultAccessModifier">
    <Id>RCS1018</Id>
    <Title>Add default access modifier.</Title>
    <MessageFormat>Add default access modifier.</MessageFormat>
    <Category>Readability</Category>
    <DefaultSeverity>Info</DefaultSeverity>
    <IsEnabledByDefault>true</IsEnabledByDefault>
    <SupportsFadeOut>false</SupportsFadeOut>
    <SupportsFadeOutAnalyzer>false</SupportsFadeOutAnalyzer>
    <Samples>
      <Sample>
        <Before><![CDATA[class Foo // RCS1018
{
    void Bar() // RCS1018
    {
    }
}]]></Before>
        <After><![CDATA[internal class Foo
{
    private void Bar()
    {
    }
}]]></After>
      </Sample>
    </Samples>
  </Analyzer>
  <Analyzer Identifier="ReorderModifiers">
    <Id>RCS1019</Id>
    <Title>Reorder modifiers.</Title>
    <MessageFormat>Reorder modifiers.</MessageFormat>
    <Category>Readability</Category>
    <DefaultSeverity>Info</DefaultSeverity>
    <IsEnabledByDefault>false</IsEnabledByDefault>
    <SupportsFadeOut>false</SupportsFadeOut>
    <SupportsFadeOutAnalyzer>false</SupportsFadeOutAnalyzer>
    <Samples>
      <Sample>
        <Before><![CDATA[private readonly static object _f; // RCS1019

internal protected class Foo // RCS1019
{
}]]></Before>
        <After><![CDATA[private static readonly object _f;

protected internal class Foo
{
}]]></After>
      </Sample>
    </Samples>
  </Analyzer>
  <Analyzer Identifier="SimplifyNullableOfT">
    <Id>RCS1020</Id>
    <Title>Simplify Nullable&lt;T&gt; to T?.</Title>
    <MessageFormat>Simplify Nullable&lt;T&gt; to T?.</MessageFormat>
    <Category>Simplification</Category>
    <DefaultSeverity>Info</DefaultSeverity>
    <IsEnabledByDefault>true</IsEnabledByDefault>
    <SupportsFadeOut>true</SupportsFadeOut>
    <SupportsFadeOutAnalyzer>false</SupportsFadeOutAnalyzer>
    <Samples>
      <Sample>
        <Before><![CDATA[Nullable<int> x = null; // RCS1020]]></Before>
        <After><![CDATA[int? x = null;]]></After>
      </Sample>
    </Samples>
  </Analyzer>
  <Analyzer Identifier="SimplifyLambdaExpression">
    <Id>RCS1021</Id>
    <Title>Simplify lambda expression.</Title>
    <MessageFormat>Simplify lambda expression.</MessageFormat>
    <Category>Simplification</Category>
    <DefaultSeverity>Info</DefaultSeverity>
    <IsEnabledByDefault>true</IsEnabledByDefault>
    <SupportsFadeOut>false</SupportsFadeOut>
    <SupportsFadeOutAnalyzer>true</SupportsFadeOutAnalyzer>
    <Samples>
      <Sample>
        <Before><![CDATA[var x = items.Select(f =>
{ // RCS1021
    return f.ToString();
});]]></Before>
        <After><![CDATA[var x = items.Select(f => f.ToString());]]></After>
      </Sample>
    </Samples>
  </Analyzer>
  <Analyzer Identifier="SimplifyLambdaExpressionParameterList" IsObsolete="true">
    <Id>RCS1022</Id>
    <Title>Simplify lambda expression parameter list.</Title>
    <MessageFormat>Simplify lambda expression parameter list.</MessageFormat>
    <Category>Simplification</Category>
    <DefaultSeverity>Hidden</DefaultSeverity>
    <IsEnabledByDefault>false</IsEnabledByDefault>
    <SupportsFadeOut>false</SupportsFadeOut>
    <SupportsFadeOutAnalyzer>true</SupportsFadeOutAnalyzer>
  </Analyzer>
  <Analyzer Identifier="FormatEmptyBlock">
    <Id>RCS1023</Id>
    <Title>Format empty block.</Title>
    <MessageFormat>Format empty block.</MessageFormat>
    <Category>Formatting</Category>
    <DefaultSeverity>Info</DefaultSeverity>
    <IsEnabledByDefault>false</IsEnabledByDefault>
    <SupportsFadeOut>false</SupportsFadeOut>
    <SupportsFadeOutAnalyzer>false</SupportsFadeOutAnalyzer>
    <Samples>
      <Sample>
        <Before><![CDATA[public void Foo()
{ } // RCS1023]]></Before>
        <After><![CDATA[public void Foo()
{
}]]></After>
      </Sample>
    </Samples>
  </Analyzer>
  <Analyzer Identifier="FormatAccessorList">
    <Id>RCS1024</Id>
    <Title>Format accessor list.</Title>
    <MessageFormat>Format accessor list.</MessageFormat>
    <Category>Formatting</Category>
    <DefaultSeverity>Info</DefaultSeverity>
    <IsEnabledByDefault>false</IsEnabledByDefault>
    <SupportsFadeOut>false</SupportsFadeOut>
    <SupportsFadeOutAnalyzer>false</SupportsFadeOutAnalyzer>
    <Samples>
      <Sample>
        <Before><![CDATA[public string Foo { get { return _foo; } set { _foo = value; } } // RCS1024]]></Before>
        <After>
          <![CDATA[public string Foo
{
    get { return _foo; }
    set { _foo = value; }
}]]></After>
      </Sample>
    </Samples>
  </Analyzer>
  <Analyzer Identifier="FormatEachEnumMemberOnSeparateLine">
    <Id>RCS1025</Id>
    <Title>Format each enum member on a separate line.</Title>
    <MessageFormat>Format each enum member on a separate line.</MessageFormat>
    <Category>Formatting</Category>
    <DefaultSeverity>Info</DefaultSeverity>
    <IsEnabledByDefault>false</IsEnabledByDefault>
    <SupportsFadeOut>false</SupportsFadeOut>
    <SupportsFadeOutAnalyzer>false</SupportsFadeOutAnalyzer>
    <Samples>
      <Sample>
        <Before><![CDATA[public enum Foo { A, B, C, } // RCS1025]]></Before>
        <After><![CDATA[public enum Foo
{
    A,
    B,
    C,
}]]></After>
      </Sample>
    </Samples>
  </Analyzer>
  <Analyzer Identifier="FormatEachStatementOnSeparateLine">
    <Id>RCS1026</Id>
    <Title>Format each statement on a separate line.</Title>
    <MessageFormat>Format each statement on a separate line.</MessageFormat>
    <Category>Formatting</Category>
    <DefaultSeverity>Info</DefaultSeverity>
    <IsEnabledByDefault>false</IsEnabledByDefault>
    <SupportsFadeOut>false</SupportsFadeOut>
    <SupportsFadeOutAnalyzer>false</SupportsFadeOutAnalyzer>
    <Samples>
      <Sample>
        <Before><![CDATA[string s = ""; Foo(s); // RCS1026]]></Before>
        <After><![CDATA[string s = "";
Foo(s);]]></After>
      </Sample>
    </Samples>
  </Analyzer>
  <Analyzer Identifier="FormatEmbeddedStatementOnSeparateLine">
    <Id>RCS1027</Id>
    <Title>Format embedded statement on a separate line.</Title>
    <MessageFormat>Format embedded statement on a separate line.</MessageFormat>
    <Category>Formatting</Category>
    <DefaultSeverity>Info</DefaultSeverity>
    <IsEnabledByDefault>false</IsEnabledByDefault>
    <SupportsFadeOut>false</SupportsFadeOut>
    <SupportsFadeOutAnalyzer>false</SupportsFadeOutAnalyzer>
    <Samples>
      <Sample>
        <Before><![CDATA[if (condition) Foo(); // RCS1027]]></Before>
        <After><![CDATA[if (condition)
{
    Foo();
}]]></After>
      </Sample>
    </Samples>
  </Analyzer>
  <Analyzer Identifier="FormatSwitchSectionStatementOnSeparateLine">
    <Id>RCS1028</Id>
    <Title>Format switch section's statement on a separate line.</Title>
    <MessageFormat>Format switch section's statement on a separate line.</MessageFormat>
    <Category>Formatting</Category>
    <DefaultSeverity>Info</DefaultSeverity>
    <IsEnabledByDefault>false</IsEnabledByDefault>
    <SupportsFadeOut>false</SupportsFadeOut>
    <SupportsFadeOutAnalyzer>false</SupportsFadeOutAnalyzer>
    <Samples>
      <Sample>
        <Before><![CDATA[switch (s)
{
    case "a": return Foo(); // RCS1028
    case "b": return Bar();
}]]></Before>
        <After><![CDATA[switch (s)
{
    case "a":
        return Foo();
    case "b":
        return Bar();
}]]></After>
      </Sample>
    </Samples>
  </Analyzer>
  <Analyzer Identifier="FormatBinaryOperatorOnNextLine">
    <Id>RCS1029</Id>
    <Title>Format binary operator on next line.</Title>
    <MessageFormat>Format binary operator on next line.</MessageFormat>
    <Category>Formatting</Category>
    <DefaultSeverity>Info</DefaultSeverity>
    <IsEnabledByDefault>true</IsEnabledByDefault>
    <SupportsFadeOut>false</SupportsFadeOut>
    <SupportsFadeOutAnalyzer>false</SupportsFadeOutAnalyzer>
    <Samples>
      <Sample>
        <Before><![CDATA[if (x && // RCS1029
    y &&
    z)
{

}]]></Before>
        <After><![CDATA[if (x
    && y
    && z)
{

}]]></After>
      </Sample>
    </Samples>
  </Analyzer>
  <Analyzer Identifier="AddEmptyLineAfterEmbeddedStatement">
    <Id>RCS1030</Id>
    <Title>Add empty line after embedded statement.</Title>
    <MessageFormat>Add empty line after embedded statement.</MessageFormat>
    <Category>Formatting</Category>
    <DefaultSeverity>Info</DefaultSeverity>
    <IsEnabledByDefault>false</IsEnabledByDefault>
    <SupportsFadeOut>false</SupportsFadeOut>
    <SupportsFadeOutAnalyzer>false</SupportsFadeOutAnalyzer>
    <Samples>
      <Sample>
        <Before><![CDATA[if (x)
    Foo(); // RCS1030
if (y)
    Bar();]]></Before>
        <After><![CDATA[if (x)
    Foo();

if (y)
    Bar();]]></After>
      </Sample>
    </Samples>
  </Analyzer>
  <Analyzer Identifier="RemoveRedundantBraces" IsObsolete="true">
    <Id>RCS1031</Id>
    <Title>Remove redundant braces.</Title>
    <MessageFormat>Remove redundant braces.</MessageFormat>
    <Category>Redundancy</Category>
    <DefaultSeverity>Info</DefaultSeverity>
    <IsEnabledByDefault>true</IsEnabledByDefault>
    <SupportsFadeOut>false</SupportsFadeOut>
    <SupportsFadeOutAnalyzer>true</SupportsFadeOutAnalyzer>
  </Analyzer>
  <Analyzer Identifier="RemoveRedundantParentheses">
    <Id>RCS1032</Id>
    <Title>Remove redundant parentheses.</Title>
    <MessageFormat>Remove redundant parentheses.</MessageFormat>
    <Category>Redundancy</Category>
    <DefaultSeverity>Info</DefaultSeverity>
    <IsEnabledByDefault>true</IsEnabledByDefault>
    <SupportsFadeOut>false</SupportsFadeOut>
    <SupportsFadeOutAnalyzer>true</SupportsFadeOutAnalyzer>
    <Samples>
      <Sample>
        <Before><![CDATA[if ((x)) // RCS1032
{
    return (y); // RCS1032
}]]></Before>
        <After><![CDATA[if (x)
{
    return y;
}]]></After>
      </Sample>
    </Samples>
  </Analyzer>
  <Analyzer Identifier="RemoveRedundantBooleanLiteral">
    <Id>RCS1033</Id>
    <Title>Remove redundant boolean literal.</Title>
    <MessageFormat>Remove redundant '{0}'.</MessageFormat>
    <Category>Redundancy</Category>
    <DefaultSeverity>Info</DefaultSeverity>
    <IsEnabledByDefault>true</IsEnabledByDefault>
    <SupportsFadeOut>true</SupportsFadeOut>
    <SupportsFadeOutAnalyzer>false</SupportsFadeOutAnalyzer>
    <Samples>
      <Sample>
        <Before><![CDATA[if (f == true) // RCS1033
{
}

if (f != false) // RCS1033
{
}]]></Before>
        <After><![CDATA[if (f)
{
}

if (f)
{
}]]></After>
      </Sample>
    </Samples>
  </Analyzer>
  <Analyzer Identifier="RemoveRedundantSealedModifier">
    <Id>RCS1034</Id>
    <Title>Remove redundant 'sealed' modifier.</Title>
    <MessageFormat>Remove redundant 'sealed' modifier.</MessageFormat>
    <Category>Redundancy</Category>
    <DefaultSeverity>Hidden</DefaultSeverity>
    <IsEnabledByDefault>true</IsEnabledByDefault>
    <SupportsFadeOut>true</SupportsFadeOut>
    <SupportsFadeOutAnalyzer>false</SupportsFadeOutAnalyzer>
    <Samples>
      <Sample>
        <Before>
          <![CDATA[public sealed class Foo
{
    public sealed override string ToString() // RCS1034
    {
        return "";
    }
}]]></Before>
        <After><![CDATA[public override string ToString()
{
    return "";
}]]></After>
      </Sample>
    </Samples>
  </Analyzer>
  <Analyzer Identifier="RemoveRedundantCommaInInitializer">
    <Id>RCS1035</Id>
    <Title>Remove redundant comma in initializer.</Title>
    <MessageFormat>Remove redundant comma in initializer.</MessageFormat>
    <Category>Redundancy</Category>
    <DefaultSeverity>Hidden</DefaultSeverity>
    <IsEnabledByDefault>false</IsEnabledByDefault>
    <SupportsFadeOut>true</SupportsFadeOut>
    <SupportsFadeOutAnalyzer>false</SupportsFadeOutAnalyzer>
    <Samples>
      <Sample>
        <Before><![CDATA[public void Foo()
{
    var arr = new string[] { "a", "b", "c", }; // RCS1035
}]]></Before>
        <After><![CDATA[public void Foo()
{
    var arr = new string[] { "a", "b", "c" };
}]]></After>
      </Sample>
    </Samples>
  </Analyzer>
  <Analyzer Identifier="RemoveRedundantEmptyLine">
    <Id>RCS1036</Id>
    <Title>Remove redundant empty line.</Title>
    <MessageFormat>Remove redundant empty line.</MessageFormat>
    <Category>Redundancy</Category>
    <DefaultSeverity>Info</DefaultSeverity>
    <IsEnabledByDefault>true</IsEnabledByDefault>
    <SupportsFadeOut>false</SupportsFadeOut>
    <SupportsFadeOutAnalyzer>false</SupportsFadeOutAnalyzer>
    <Samples>
      <Sample>
        <Before><![CDATA[public class Foo
{

    private string _f;


    public bool Bar()
    {

        return false;

    }

}]]></Before>
        <After><![CDATA[public class Foo
{
    private string _f;

    public bool Bar()
    {
        return false;
    }
}]]></After>
      </Sample>
    </Samples>
  </Analyzer>
  <Analyzer Identifier="RemoveTrailingWhitespace">
    <Id>RCS1037</Id>
    <Title>Remove trailing white-space.</Title>
    <MessageFormat>Remove trailing white-space.</MessageFormat>
    <Category>Redundancy</Category>
    <DefaultSeverity>Info</DefaultSeverity>
    <IsEnabledByDefault>true</IsEnabledByDefault>
    <SupportsFadeOut>false</SupportsFadeOut>
    <SupportsFadeOutAnalyzer>false</SupportsFadeOutAnalyzer>
  </Analyzer>
  <Analyzer Identifier="RemoveEmptyStatement">
    <Id>RCS1038</Id>
    <Title>Remove empty statement.</Title>
    <MessageFormat>Remove empty statement.</MessageFormat>
    <Category>Redundancy</Category>
    <DefaultSeverity>Info</DefaultSeverity>
    <IsEnabledByDefault>true</IsEnabledByDefault>
    <SupportsFadeOut>true</SupportsFadeOut>
    <SupportsFadeOutAnalyzer>false</SupportsFadeOutAnalyzer>
    <Samples>
      <Sample>
        <Before><![CDATA[public void Foo()
{
    ; // RCS1038
}]]></Before>
        <After><![CDATA[public void Foo()
{
}]]></After>
      </Sample>
    </Samples>
  </Analyzer>
  <Analyzer Identifier="RemoveArgumentListFromAttribute">
    <Id>RCS1039</Id>
    <Title>Remove argument list from attribute.</Title>
    <MessageFormat>Remove argument list from attribute.</MessageFormat>
    <Category>Redundancy</Category>
    <DefaultSeverity>Hidden</DefaultSeverity>
    <IsEnabledByDefault>true</IsEnabledByDefault>
    <SupportsFadeOut>true</SupportsFadeOut>
    <SupportsFadeOutAnalyzer>false</SupportsFadeOutAnalyzer>
    <Samples>
      <Sample>
        <Before><![CDATA[[Obsolete()] // RCS1039
public void Foo()
{
}]]></Before>
        <After><![CDATA[[Obsolete]
public void Foo()
{
}]]></After>
      </Sample>
    </Samples>
  </Analyzer>
  <Analyzer Identifier="RemoveEmptyElseClause">
    <Id>RCS1040</Id>
    <Title>Remove empty else clause.</Title>
    <MessageFormat>Remove empty else clause.</MessageFormat>
    <Category>Redundancy</Category>
    <DefaultSeverity>Hidden</DefaultSeverity>
    <IsEnabledByDefault>true</IsEnabledByDefault>
    <SupportsFadeOut>true</SupportsFadeOut>
    <SupportsFadeOutAnalyzer>false</SupportsFadeOutAnalyzer>
    <Samples>
      <Sample>
        <Before><![CDATA[if (condition)
{
    Foo();
}
else // RCS1040
{
}]]></Before>
        <After><![CDATA[if (condition)
{
    Foo();
}]]></After>
      </Sample>
    </Samples>
  </Analyzer>
  <Analyzer Identifier="RemoveEmptyInitializer">
    <Id>RCS1041</Id>
    <Title>Remove empty initializer.</Title>
    <MessageFormat>Remove empty initializer.</MessageFormat>
    <Category>Redundancy</Category>
    <DefaultSeverity>Info</DefaultSeverity>
    <IsEnabledByDefault>true</IsEnabledByDefault>
    <SupportsFadeOut>true</SupportsFadeOut>
    <SupportsFadeOutAnalyzer>false</SupportsFadeOutAnalyzer>
    <Samples>
      <Sample>
        <Before><![CDATA[var items = new List<object>() { }; // RCS1041]]></Before>
        <After><![CDATA[var items = new List<object>();]]></After>
      </Sample>
    </Samples>
  </Analyzer>
  <Analyzer Identifier="RemoveEnumDefaultUnderlyingType">
    <Id>RCS1042</Id>
    <Title>Remove enum default underlying type.</Title>
    <MessageFormat>Remove enum default underlying type.</MessageFormat>
    <Category>Redundancy</Category>
    <DefaultSeverity>Hidden</DefaultSeverity>
    <IsEnabledByDefault>true</IsEnabledByDefault>
    <SupportsFadeOut>true</SupportsFadeOut>
    <SupportsFadeOutAnalyzer>false</SupportsFadeOutAnalyzer>
    <Samples>
      <Sample>
        <Before><![CDATA[public enum Foo : int // RCS1042
{
}]]></Before>
        <After><![CDATA[public enum Foo
{
}]]></After>
      </Sample>
    </Samples>
  </Analyzer>
  <Analyzer Identifier="RemovePartialModifierFromTypeWithSinglePart">
    <Id>RCS1043</Id>
    <Title>Remove 'partial' modifier from type with a single part.</Title>
    <MessageFormat>Remove 'partial' modifier from type with a single part.</MessageFormat>
    <Category>Redundancy</Category>
    <DefaultSeverity>Hidden</DefaultSeverity>
    <IsEnabledByDefault>true</IsEnabledByDefault>
    <SupportsFadeOut>true</SupportsFadeOut>
    <SupportsFadeOutAnalyzer>false</SupportsFadeOutAnalyzer>
    <Samples>
      <Sample>
        <Before><![CDATA[public partial class Foo // RCS1043
{
}]]></Before>
        <After><![CDATA[public class Foo
{
}]]></After>
      </Sample>
    </Samples>
  </Analyzer>
  <Analyzer Identifier="RemoveOriginalExceptionFromThrowStatement">
    <Id>RCS1044</Id>
    <Title>Remove original exception from throw statement.</Title>
    <MessageFormat>Remove original exception from throw statement.</MessageFormat>
    <Category>Maintainability</Category>
    <DefaultSeverity>Warning</DefaultSeverity>
    <IsEnabledByDefault>true</IsEnabledByDefault>
    <SupportsFadeOut>true</SupportsFadeOut>
    <SupportsFadeOutAnalyzer>false</SupportsFadeOutAnalyzer>
    <Samples>
      <Sample>
        <Before><![CDATA[try
{
    Foo();
}
catch (Exception ex)
{
    throw ex; // RCS1044
}]]></Before>
        <After><![CDATA[try
{
    Foo();
}
catch (Exception ex)
{
    throw;
}]]></After>
      </Sample>
    </Samples>
  </Analyzer>
  <Analyzer Identifier="RenamePrivateFieldAccordingToCamelCaseWithUnderscore">
    <Id>RCS1045</Id>
    <Title>Rename private field according to camel case with underscore.</Title>
    <MessageFormat>Rename private field to camel case with underscore.</MessageFormat>
    <Category>Naming</Category>
    <DefaultSeverity>Info</DefaultSeverity>
    <IsEnabledByDefault>false</IsEnabledByDefault>
    <SupportsFadeOut>false</SupportsFadeOut>
    <SupportsFadeOutAnalyzer>false</SupportsFadeOutAnalyzer>
    <Samples>
      <Sample>
        <Before><![CDATA[private string f; // RCS1045]]></Before>
        <After><![CDATA[private string _f;]]></After>
      </Sample>
    </Samples>
  </Analyzer>
  <Analyzer Identifier="AsynchronousMethodNameShouldEndWithAsync">
    <Id>RCS1046</Id>
    <Title>Asynchronous method name should end with 'Async'.</Title>
    <MessageFormat>Add suffix 'Async' to asynchronous method name.</MessageFormat>
    <Category>Naming</Category>
    <DefaultSeverity>Info</DefaultSeverity>
    <IsEnabledByDefault>false</IsEnabledByDefault>
    <SupportsFadeOut>false</SupportsFadeOut>
    <SupportsFadeOutAnalyzer>false</SupportsFadeOutAnalyzer>
    <Samples>
      <Sample>
        <Before><![CDATA[public static async Task<bool> Foo() // RCS1046
{
    return await Task.FromResult(false);
}]]></Before>
        <After><![CDATA[public static async Task<bool> FooAsync()
{
    return await Task.FromResult(false);
}]]></After>
      </Sample>
    </Samples>
  </Analyzer>
  <Analyzer Identifier="NonAsynchronousMethodNameShouldNotEndWithAsync">
    <Id>RCS1047</Id>
    <Title>Non-asynchronous method name should not end with 'Async'.</Title>
    <MessageFormat>Remove suffix 'Async' from non-asynchronous method name.</MessageFormat>
    <Category>Naming</Category>
    <DefaultSeverity>Info</DefaultSeverity>
    <IsEnabledByDefault>true</IsEnabledByDefault>
    <SupportsFadeOut>false</SupportsFadeOut>
    <SupportsFadeOutAnalyzer>true</SupportsFadeOutAnalyzer>
    <Samples>
      <Sample>
        <Before><![CDATA[public void FooAsync() // RCS1047
{
}]]></Before>
        <After>
          <![CDATA[public void Foo()
{
}]]></After>
      </Sample>
    </Samples>
  </Analyzer>
  <Analyzer Identifier="UseLambdaExpressionInsteadOfAnonymousMethod">
    <Id>RCS1048</Id>
    <Title>Use lambda expression instead of anonymous method.</Title>
    <MessageFormat>Use lambda expression instead of anonymous method.</MessageFormat>
    <Category>Usage</Category>
    <DefaultSeverity>Info</DefaultSeverity>
    <IsEnabledByDefault>true</IsEnabledByDefault>
    <SupportsFadeOut>false</SupportsFadeOut>
    <SupportsFadeOutAnalyzer>true</SupportsFadeOutAnalyzer>
    <Samples>
      <Sample>
        <Before><![CDATA[var x = items.Select(delegate (object f) // RCS1048
{
    return f.ToString();
});]]></Before>
        <After><![CDATA[var x = items.Select((object f) =>
{
    return f.ToString();
});]]></After>
      </Sample>
    </Samples>
  </Analyzer>
  <Analyzer Identifier="SimplifyBooleanComparison">
    <Id>RCS1049</Id>
    <Title>Simplify boolean comparison.</Title>
    <MessageFormat>Simplify boolean comparison.</MessageFormat>
    <Category>Simplification</Category>
    <DefaultSeverity>Info</DefaultSeverity>
    <IsEnabledByDefault>true</IsEnabledByDefault>
    <SupportsFadeOut>false</SupportsFadeOut>
    <SupportsFadeOutAnalyzer>true</SupportsFadeOutAnalyzer>
    <Samples>
      <Sample>
        <Before>
          <![CDATA[bool f = false;

// ...

if (f == false) // RCS1049
{
}

if (f != true) // RCS1049
{
}]]></Before>
        <After><![CDATA[if (!f)
{
}

if (!f)
{
}]]></After>
      </Sample>
    </Samples>
  </Analyzer>
  <Analyzer Identifier="AddArgumentListToObjectCreation">
    <Id>RCS1050</Id>
    <Title>Add argument list to object creation expression.</Title>
    <MessageFormat>Add argument list to object creation expression.</MessageFormat>
    <Category>Style</Category>
    <DefaultSeverity>Info</DefaultSeverity>
    <IsEnabledByDefault>false</IsEnabledByDefault>
    <SupportsFadeOut>false</SupportsFadeOut>
    <SupportsFadeOutAnalyzer>false</SupportsFadeOutAnalyzer>
    <Samples>
      <Sample>
        <Before><![CDATA[var items = new List<string> { "a", "b", "c"  }; // RCS1050]]></Before>
        <After><![CDATA[var items = new List<string>() { "a", "b", "c"  };]]></After>
      </Sample>
    </Samples>
  </Analyzer>
  <Analyzer Identifier="ParenthesizeConditionInConditionalExpression">
    <Id>RCS1051</Id>
    <Title>Parenthesize condition in conditional expression.</Title>
    <MessageFormat>Parenthesize condition in conditional expression.</MessageFormat>
    <Category>Style</Category>
    <DefaultSeverity>Info</DefaultSeverity>
    <IsEnabledByDefault>false</IsEnabledByDefault>
    <SupportsFadeOut>false</SupportsFadeOut>
    <SupportsFadeOutAnalyzer>false</SupportsFadeOutAnalyzer>
    <Samples>
      <Sample>
        <Before><![CDATA[object x = condition ? WhenTrue() : WhenFalse(); // RCS1051]]></Before>
        <After><![CDATA[object x = (condition) ? WhenTrue() : WhenFalse();]]></After>
      </Sample>
    </Samples>
  </Analyzer>
  <Analyzer Identifier="DeclareEachAttributeSeparately">
    <Id>RCS1052</Id>
    <Title>Declare each attribute separately.</Title>
    <MessageFormat>Declare each attribute separately.</MessageFormat>
    <Category>Readability</Category>
    <DefaultSeverity>Info</DefaultSeverity>
    <IsEnabledByDefault>false</IsEnabledByDefault>
    <SupportsFadeOut>false</SupportsFadeOut>
    <SupportsFadeOutAnalyzer>false</SupportsFadeOutAnalyzer>
    <Samples>
      <Sample>
        <Before><![CDATA[[Obsolete, Conditional("DEBUG")] // RCS1052
public void Foo()
{
}]]></Before>
        <After><![CDATA[[Obsolete]
[Conditional("DEBUG")]
public void Foo()
{
}]]></After>
      </Sample>
    </Samples>
  </Analyzer>
  <Analyzer Identifier="ReplaceForEachWithFor" IsObsolete="true">
    <Id>RCS1053</Id>
    <Title>Replace foreach statement with for statement.</Title>
    <MessageFormat>Replace foreach statement with for statement.</MessageFormat>
    <Category>General</Category>
    <DefaultSeverity>Hidden</DefaultSeverity>
    <IsEnabledByDefault>false</IsEnabledByDefault>
    <SupportsFadeOut>false</SupportsFadeOut>
    <SupportsFadeOutAnalyzer>true</SupportsFadeOutAnalyzer>
  </Analyzer>
  <Analyzer Identifier="MergeLocalDeclarationWithReturnStatement" IsObsolete="true">
    <Id>RCS1054</Id>
    <Title>Merge local declaration with return statement.</Title>
    <MessageFormat>Merge local declaration with return statement.</MessageFormat>
    <Category>Simplification</Category>
    <DefaultSeverity>Hidden</DefaultSeverity>
    <IsEnabledByDefault>true</IsEnabledByDefault>
    <SupportsFadeOut>false</SupportsFadeOut>
    <SupportsFadeOutAnalyzer>true</SupportsFadeOutAnalyzer>
  </Analyzer>
  <Analyzer Identifier="AvoidSemicolonAtEndOfDeclaration">
    <Id>RCS1055</Id>
    <Title>Avoid semicolon at the end of declaration.</Title>
    <MessageFormat>Remove semicolon from the end of declaration.</MessageFormat>
    <Category>Redundancy</Category>
    <DefaultSeverity>Hidden</DefaultSeverity>
    <IsEnabledByDefault>true</IsEnabledByDefault>
    <SupportsFadeOut>true</SupportsFadeOut>
    <SupportsFadeOutAnalyzer>false</SupportsFadeOutAnalyzer>
    <Samples>
      <Sample>
        <Before><![CDATA[public class Foo
{
}; // RCS1055]]></Before>
        <After><![CDATA[public class Foo
{
}]]></After>
      </Sample>
    </Samples>
  </Analyzer>
  <Analyzer Identifier="AvoidUsageOfUsingAliasDirective">
    <Id>RCS1056</Id>
    <Title>Avoid usage of using alias directive.</Title>
    <MessageFormat>Avoid usage of using alias directive.</MessageFormat>
    <Category>Readability</Category>
    <DefaultSeverity>Info</DefaultSeverity>
    <IsEnabledByDefault>false</IsEnabledByDefault>
    <SupportsFadeOut>false</SupportsFadeOut>
    <SupportsFadeOutAnalyzer>false</SupportsFadeOutAnalyzer>
    <Samples>
      <Sample>
        <Before><![CDATA[using S = System.String; // RCS1056

public class Foo
{
    public void Bar()
    {
        string s = S.Empty;
    }
}]]></Before>
        <After><![CDATA[public class Foo
{
    public void Bar()
    {
        string s = System.String.Empty;
    }
}]]></After>
      </Sample>
    </Samples>
  </Analyzer>
  <Analyzer Identifier="AddEmptyLineBetweenDeclarations">
    <Id>RCS1057</Id>
    <Title>Add empty line between declarations.</Title>
    <MessageFormat>Add empty line between declarations.</MessageFormat>
    <Category>Formatting</Category>
    <DefaultSeverity>Info</DefaultSeverity>
    <IsEnabledByDefault>true</IsEnabledByDefault>
    <SupportsFadeOut>false</SupportsFadeOut>
    <SupportsFadeOutAnalyzer>false</SupportsFadeOutAnalyzer>
    <Samples>
      <Sample>
        <Before>
      <![CDATA[public class Foo
{
    public void M1()
    {
    } // RCS1057
    public void M2()
    {
    } // RCS1057
    /// <summary>
    /// ...
    /// </summary>
    public void M3()
    {
    } // RCS1057
    public string P1 { get; set; } // RCS1057
    [Obsolete]
    public string P2 { get; set; }
} // RCS1057
public enum FooEnum
{
    A = 0, // RCS1057
    /// <summary>
    /// ...
    /// </summary>
    B = 1, // RCS1057
    [Obsolete]
    C = 2,
}]]></Before>
        <After><![CDATA[public class Foo
{
    public void M1()
    {
    }

    public void M2()
    {
    }

    /// <summary>
    /// ...
    /// </summary>
    public void M3()
    {
    }

    public string P1 { get; set; }

    [Obsolete]
    public string P2 { get; set; }
}

public enum FooEnum
{
    A = 0,

    /// <summary>
    /// ...
    /// </summary>
    B = 1,

    [Obsolete]
    C = 2,
}]]></After>
      </Sample>
    </Samples>
  </Analyzer>
  <Analyzer Identifier="UseCompoundAssignment">
    <Id>RCS1058</Id>
    <Title>Use compound assignment.</Title>
    <MessageFormat>Use compound assignment.</MessageFormat>
    <Category>Simplification</Category>
    <DefaultSeverity>Info</DefaultSeverity>
    <IsEnabledByDefault>true</IsEnabledByDefault>
    <SupportsFadeOut>false</SupportsFadeOut>
    <SupportsFadeOutAnalyzer>true</SupportsFadeOutAnalyzer>
    <Samples>
      <Sample>
        <Before><![CDATA[i = i + 2; // RCS1058]]></Before>
        <After><![CDATA[i += 2;]]></After>
      </Sample>
    </Samples>
  </Analyzer>
  <Analyzer Identifier="AvoidLockingOnPubliclyAccessibleInstance">
    <Id>RCS1059</Id>
    <Title>Avoid locking on publicly accessible instance.</Title>
    <MessageFormat>Lock on private field instead of locking on '{0}'.</MessageFormat>
    <Category>Design</Category>
    <DefaultSeverity>Warning</DefaultSeverity>
    <IsEnabledByDefault>true</IsEnabledByDefault>
    <SupportsFadeOut>false</SupportsFadeOut>
    <SupportsFadeOutAnalyzer>false</SupportsFadeOutAnalyzer>
    <Samples>
      <Sample>
        <Before><![CDATA[public void Foo()
{
    lock (this) // RCS1059
    {
    }
}]]></Before>
        <After><![CDATA[private readonly object _lockObject = new object();

public void Foo()
{
    lock (_lockObject)
    {
    }
}]]></After>
      </Sample>
    </Samples>
  </Analyzer>
  <Analyzer Identifier="DeclareEachTypeInSeparateFile">
    <Id>RCS1060</Id>
    <Title>Declare each type in separate file.</Title>
    <MessageFormat>Declare each type in separate file.</MessageFormat>
    <Category>Maintainability</Category>
    <DefaultSeverity>Info</DefaultSeverity>
    <IsEnabledByDefault>false</IsEnabledByDefault>
    <SupportsFadeOut>false</SupportsFadeOut>
    <SupportsFadeOutAnalyzer>false</SupportsFadeOutAnalyzer>
    <Samples>
      <Sample>
        <Before><![CDATA[public class Foo // RCS1060
{
}

public class Bar
{
}]]></Before>
      </Sample>
    </Samples>
  </Analyzer>
  <Analyzer Identifier="MergeIfStatementWithNestedIfStatement">
    <Id>RCS1061</Id>
    <Title>Merge if statement with nested if statement.</Title>
    <MessageFormat>Merge if statement with nested if statement.</MessageFormat>
    <Category>Simplification</Category>
    <DefaultSeverity>Hidden</DefaultSeverity>
    <IsEnabledByDefault>true</IsEnabledByDefault>
    <SupportsFadeOut>false</SupportsFadeOut>
    <SupportsFadeOutAnalyzer>true</SupportsFadeOutAnalyzer>
    <Samples>
      <Sample>
        <Before><![CDATA[if (condition) // RCS1061
{
    if (condition2)
    {
    }
}]]></Before>
        <After><![CDATA[if (condition && condition2)
{
}]]></After>
      </Sample>
    </Samples>
  </Analyzer>
  <Analyzer Identifier="AvoidInterpolatedStringWithNoInterpolation">
    <Id>RCS1062</Id>
    <Title>Avoid interpolated string with no interpolation.</Title>
    <MessageFormat>Remove '$' from interpolated string with no interpolation.</MessageFormat>
    <Category>Redundancy</Category>
    <DefaultSeverity>Hidden</DefaultSeverity>
    <IsEnabledByDefault>true</IsEnabledByDefault>
    <SupportsFadeOut>true</SupportsFadeOut>
    <SupportsFadeOutAnalyzer>false</SupportsFadeOutAnalyzer>
    <Samples>
      <Sample>
        <Before><![CDATA[string s = $""; // RCS1062]]></Before>
        <After><![CDATA[string s = "";]]></After>
      </Sample>
    </Samples>
  </Analyzer>
  <Analyzer Identifier="AvoidUsageOfDoStatementToCreateInfiniteLoop">
    <Id>RCS1063</Id>
    <Title>Avoid usage of do statement to create an infinite loop.</Title>
    <MessageFormat>Use while statement to create an infinite loop.</MessageFormat>
    <Category>Style</Category>
    <DefaultSeverity>Info</DefaultSeverity>
    <IsEnabledByDefault>true</IsEnabledByDefault>
    <SupportsFadeOut>false</SupportsFadeOut>
    <SupportsFadeOutAnalyzer>false</SupportsFadeOutAnalyzer>
    <Samples>
      <Sample>
        <Before><![CDATA[do // RCS1063
{
    // ...
}
while (true);]]></Before>
        <After><![CDATA[while (true)
{
    // ...
}]]></After>
      </Sample>
    </Samples>
  </Analyzer>
  <Analyzer Identifier="AvoidUsageOfForStatementToCreateInfiniteLoop">
    <Id>RCS1064</Id>
    <Title>Avoid usage of for statement to create an infinite loop.</Title>
    <MessageFormat>Use while statement to create an infinite loop.</MessageFormat>
    <Category>Style</Category>
    <DefaultSeverity>Info</DefaultSeverity>
    <IsEnabledByDefault>false</IsEnabledByDefault>
    <SupportsFadeOut>false</SupportsFadeOut>
    <SupportsFadeOutAnalyzer>false</SupportsFadeOutAnalyzer>
    <Samples>
      <Sample>
        <Before><![CDATA[for (;;) // RCS1064
{
}]]></Before>
        <After><![CDATA[while (true)
{
}]]></After>
      </Sample>
    </Samples>
  </Analyzer>
  <Analyzer Identifier="AvoidUsageOfWhileStatementToCreateInfiniteLoop">
    <Id>RCS1065</Id>
    <Title>Avoid usage of while statement to create an inifinite loop.</Title>
    <MessageFormat>Use for statement to create an infinite loop.</MessageFormat>
    <Category>Style</Category>
    <DefaultSeverity>Info</DefaultSeverity>
    <IsEnabledByDefault>false</IsEnabledByDefault>
    <SupportsFadeOut>false</SupportsFadeOut>
    <SupportsFadeOutAnalyzer>false</SupportsFadeOutAnalyzer>
    <Samples>
      <Sample>
        <Before><![CDATA[while (true) // RCS1065
{
}]]></Before>
        <After><![CDATA[do
{
}
while (true);]]></After>
      </Sample>
    </Samples>
  </Analyzer>
  <Analyzer Identifier="RemoveEmptyFinallyClause">
    <Id>RCS1066</Id>
    <Title>Remove empty finally clause.</Title>
    <MessageFormat>Remove empty finally clause.</MessageFormat>
    <Category>Redundancy</Category>
    <DefaultSeverity>Hidden</DefaultSeverity>
    <IsEnabledByDefault>true</IsEnabledByDefault>
    <SupportsFadeOut>true</SupportsFadeOut>
    <SupportsFadeOutAnalyzer>false</SupportsFadeOutAnalyzer>
    <Samples>
      <Sample>
        <Before><![CDATA[try
{
    Foo();
}
catch (Exception ex)
{
}
finally // RCS1066
{
}]]></Before>
        <After><![CDATA[try
{
    Foo();
}
catch (Exception ex)
{
}]]></After>
      </Sample>
    </Samples>
  </Analyzer>
  <Analyzer Identifier="RemoveArgumentListFromObjectCreation">
    <Id>RCS1067</Id>
    <Title>Remove argument list from object creation expression.</Title>
    <MessageFormat>Remove argument list from object creation expression.</MessageFormat>
    <Category>Style</Category>
    <DefaultSeverity>Info</DefaultSeverity>
    <IsEnabledByDefault>false</IsEnabledByDefault>
    <SupportsFadeOut>true</SupportsFadeOut>
    <SupportsFadeOutAnalyzer>false</SupportsFadeOutAnalyzer>
    <Samples>
      <Sample>
        <Before><![CDATA[var items = new List<string>() { "a", "b", "c" }; // RCS1067]]></Before>
        <After><![CDATA[var items = new List<string> { "a", "b", "c" };]]></After>
      </Sample>
    </Samples>
  </Analyzer>
  <Analyzer Identifier="SimplifyLogicalNegation">
    <Id>RCS1068</Id>
    <Title>Simplify logical negation.</Title>
    <MessageFormat>Simplify logical negation.</MessageFormat>
    <Category>Simplification</Category>
    <DefaultSeverity>Info</DefaultSeverity>
    <IsEnabledByDefault>true</IsEnabledByDefault>
    <SupportsFadeOut>false</SupportsFadeOut>
    <SupportsFadeOutAnalyzer>false</SupportsFadeOutAnalyzer>
    <Samples>
      <Sample>
        <Before><![CDATA[bool f = !true; // RCS1068]]></Before>
        <After><![CDATA[bool f = false;]]></After>
      </Sample>
      <Sample>
        <Before><![CDATA[bool f = !!f2; // RCS1068]]></Before>
        <After><![CDATA[bool f = f2;]]></After>
      </Sample>
      <Sample>
        <Before><![CDATA[bool f = !items.Any(s => !string.IsNullOrEmpty(s)); // RCS1068]]></Before>
        <After><![CDATA[bool f = items.All(s => string.IsNullOrEmpty(s));]]></After>
      </Sample>
    </Samples>
  </Analyzer>
  <Analyzer Identifier="RemoveUnnecessaryCaseLabel">
    <Id>RCS1069</Id>
    <Title>Remove unnecessary case label.</Title>
    <MessageFormat>Remove unnecessary case label.</MessageFormat>
    <Category>Redundancy</Category>
    <DefaultSeverity>Hidden</DefaultSeverity>
    <IsEnabledByDefault>true</IsEnabledByDefault>
    <SupportsFadeOut>true</SupportsFadeOut>
    <SupportsFadeOutAnalyzer>false</SupportsFadeOutAnalyzer>
    <Samples>
      <Sample>
        <Before><![CDATA[switch (s)
{
    case "a":
        return true;
    case "b": // RCS1069
    default:
        return false;
}]]></Before>
        <After><![CDATA[switch (s)
{
    case "a":
        return true;
    default:
        return false;
}]]></After>
      </Sample>
    </Samples>
  </Analyzer>
  <Analyzer Identifier="RemoveRedundantDefaultSwitchSection">
    <Id>RCS1070</Id>
    <Title>Remove redundant default switch section.</Title>
    <MessageFormat>Remove redundant default switch section.</MessageFormat>
    <Category>Redundancy</Category>
    <DefaultSeverity>Hidden</DefaultSeverity>
    <IsEnabledByDefault>true</IsEnabledByDefault>
    <SupportsFadeOut>true</SupportsFadeOut>
    <SupportsFadeOutAnalyzer>false</SupportsFadeOutAnalyzer>
    <Samples>
      <Sample>
        <Before><![CDATA[switch (s)
{
    case "a":
        return true;
    case "b":
        return false;
    default: // RCS1070
        break;
}]]></Before>
        <After><![CDATA[switch (s)
{
    case "a":
        return true;
    case "b":
        return false;
}]]></After>
      </Sample>
    </Samples>
  </Analyzer>
  <Analyzer Identifier="RemoveRedundantBaseConstructorCall">
    <Id>RCS1071</Id>
    <Title>Remove redundant base constructor call.</Title>
    <MessageFormat>Remove redundant base constructor call.</MessageFormat>
    <Category>Redundancy</Category>
    <DefaultSeverity>Hidden</DefaultSeverity>
    <IsEnabledByDefault>true</IsEnabledByDefault>
    <SupportsFadeOut>true</SupportsFadeOut>
    <SupportsFadeOutAnalyzer>false</SupportsFadeOutAnalyzer>
    <Samples>
      <Sample>
        <Before><![CDATA[public class Foo
{
    public Foo() : base() // RCS1071
    {
    }
}]]></Before>
        <After><![CDATA[public class Foo
{
    public Foo()
    {
    }
}]]></After>
      </Sample>
    </Samples>
  </Analyzer>
  <Analyzer Identifier="RemoveEmptyNamespaceDeclaration">
    <Id>RCS1072</Id>
    <Title>Remove empty namespace declaration.</Title>
    <MessageFormat>Remove empty namespace declaration.</MessageFormat>
    <Category>Redundancy</Category>
    <DefaultSeverity>Info</DefaultSeverity>
    <IsEnabledByDefault>true</IsEnabledByDefault>
    <SupportsFadeOut>true</SupportsFadeOut>
    <SupportsFadeOutAnalyzer>false</SupportsFadeOutAnalyzer>
    <Samples>
      <Sample>
        <Before><![CDATA[namespace Foo // RCS1072
{
}]]></Before>
      </Sample>
    </Samples>
  </Analyzer>
  <Analyzer Identifier="ReplaceIfStatementWithReturnStatement">
    <Id>RCS1073</Id>
    <Title>Replace if statement with return statement.</Title>
    <MessageFormat>Replace if statement with return statement.</MessageFormat>
    <Category>Simplification</Category>
    <DefaultSeverity>Info</DefaultSeverity>
    <IsEnabledByDefault>true</IsEnabledByDefault>
    <SupportsFadeOut>false</SupportsFadeOut>
    <SupportsFadeOutAnalyzer>true</SupportsFadeOutAnalyzer>
    <Samples>
      <Sample>
        <Before><![CDATA[if (x) // RCS1073
{
    return true;
}
else
{
    return false;
}]]></Before>
        <After><![CDATA[return x;]]></After>
      </Sample>
      <Sample>
        <Before><![CDATA[if (x != null) // RCS1073
{
    return x;
}
else
{
    return null;
}]]></Before>
        <After><![CDATA[return x;]]></After>
      </Sample>
    </Samples>
  </Analyzer>
  <Analyzer Identifier="RemoveRedundantConstructor">
    <Id>RCS1074</Id>
    <Title>Remove redundant constructor.</Title>
    <MessageFormat>Remove redundant constructor.</MessageFormat>
    <Category>Redundancy</Category>
    <DefaultSeverity>Hidden</DefaultSeverity>
    <IsEnabledByDefault>true</IsEnabledByDefault>
    <SupportsFadeOut>true</SupportsFadeOut>
    <SupportsFadeOutAnalyzer>false</SupportsFadeOutAnalyzer>
    <Samples>
      <Sample>
        <Before><![CDATA[public class Foo
{
    public Foo() // RCS1074
    {
    }
}]]></Before>
        <After><![CDATA[public class Foo
{
}]]></After>
      </Sample>
    </Samples>
  </Analyzer>
  <Analyzer Identifier="AvoidEmptyCatchClauseThatCatchesSystemException">
    <Id>RCS1075</Id>
    <Title>Avoid empty catch clause that catches System.Exception.</Title>
    <MessageFormat>Avoid empty catch clause that catches System.Exception.</MessageFormat>
    <Category>Design</Category>
    <DefaultSeverity>Warning</DefaultSeverity>
    <IsEnabledByDefault>true</IsEnabledByDefault>
    <SupportsFadeOut>false</SupportsFadeOut>
    <SupportsFadeOutAnalyzer>false</SupportsFadeOutAnalyzer>
    <Samples>
      <Sample>
        <Before><![CDATA[try
{
    Foo();
}
catch (Exception ex) // RCS1075
{
}]]></Before>
      </Sample>
    </Samples>
  </Analyzer>
  <Analyzer Identifier="FormatDeclarationBraces">
    <Id>RCS1076</Id>
    <Title>Format declaration braces.</Title>
    <MessageFormat>Format declaration braces.</MessageFormat>
    <Category>Formatting</Category>
    <DefaultSeverity>Hidden</DefaultSeverity>
    <IsEnabledByDefault>true</IsEnabledByDefault>
    <SupportsFadeOut>false</SupportsFadeOut>
    <SupportsFadeOutAnalyzer>false</SupportsFadeOutAnalyzer>
    <Samples>
      <Sample>
        <Before><![CDATA[public interface IFoo
{ // RCS1076

}]]></Before>
        <After>
          <![CDATA[public interface IFoo
{
}]]></After>
      </Sample>
    </Samples>
  </Analyzer>
  <Analyzer Identifier="SimplifyLinqMethodChain">
    <Id>RCS1077</Id>
    <Title>Simplify LINQ method chain.</Title>
    <MessageFormat>Simplify LINQ method chain.</MessageFormat>
    <Category>Simplification</Category>
    <DefaultSeverity>Info</DefaultSeverity>
    <IsEnabledByDefault>true</IsEnabledByDefault>
    <SupportsFadeOut>false</SupportsFadeOut>
    <SupportsFadeOutAnalyzer>false</SupportsFadeOutAnalyzer>
    <Samples>
      <Sample>
        <Before><![CDATA[bool x = items.Where(f => string.IsNullOrEmpty(f)).Any(); // RCS1077]]></Before>
        <After><![CDATA[bool x = items.Any(f => string.IsNullOrEmpty(f));]]></After>
      </Sample>
      <Sample>
        <Before><![CDATA[IEnumerable<Foo> x = items.Where(f => f is Foo).Cast<Foo>(); // RCS1077]]></Before>
        <After><![CDATA[IEnumerable<Foo> x = items.OfType<Foo>();]]></After>
      </Sample>
      <Sample>
        <Before><![CDATA[bool x = items.Where((f) => !string.IsNullOrEmpty(f)).Any(f => f.StartsWith("a")); // RCS1077]]></Before>
        <After><![CDATA[bool x = items.Any((f) => !string.IsNullOrEmpty(f) && f.StartsWith("a"));]]></After>
      </Sample>
    </Samples>
  </Analyzer>
  <Analyzer Identifier="UseEmptyStringLiteralInsteadOfStringEmpty">
    <Id>RCS1078</Id>
    <Title>Use "" instead of string.Empty.</Title>
    <MessageFormat>Use "" instead of string.Empty</MessageFormat>
    <Category>General</Category>
    <DefaultSeverity>Info</DefaultSeverity>
    <IsEnabledByDefault>false</IsEnabledByDefault>
    <SupportsFadeOut>true</SupportsFadeOut>
    <SupportsFadeOutAnalyzer>false</SupportsFadeOutAnalyzer>
    <Samples>
      <Sample>
        <Before><![CDATA[string s = string.Empty; // RCS1078]]></Before>
        <After><![CDATA[string s = "";]]></After>
      </Sample>
    </Samples>
  </Analyzer>
  <Analyzer Identifier="ThrowingOfNewNotImplementedException">
    <Id>RCS1079</Id>
    <Title>Throwing of new NotImplementedException.</Title>
    <MessageFormat>Implement the functionality instead of throwing new NotImplementedException.</MessageFormat>
    <Category>General</Category>
    <DefaultSeverity>Info</DefaultSeverity>
    <IsEnabledByDefault>true</IsEnabledByDefault>
    <SupportsFadeOut>false</SupportsFadeOut>
    <SupportsFadeOutAnalyzer>false</SupportsFadeOutAnalyzer>
    <Samples>
      <Sample>
        <Before><![CDATA[public void Foo()
{
    throw new NotImplementedException(); // RCS1079
}]]></Before>
      </Sample>
    </Samples>
  </Analyzer>
  <Analyzer Identifier="UseCountOrLengthPropertyInsteadOfAnyMethod">
    <Id>RCS1080</Id>
    <Title>Use 'Count/Length' property instead of 'Any' method.</Title>
    <MessageFormat>Use '{0}' property instead of 'Any' method.</MessageFormat>
    <Category>Performance</Category>
    <DefaultSeverity>Info</DefaultSeverity>
    <IsEnabledByDefault>true</IsEnabledByDefault>
    <SupportsFadeOut>false</SupportsFadeOut>
    <SupportsFadeOutAnalyzer>false</SupportsFadeOutAnalyzer>
    <Samples>
      <Sample>
        <Before><![CDATA[if (list.Any()) // RCS1080
{
}]]></Before>
        <After><![CDATA[if (list.Count > 0)
{
}]]></After>
      </Sample>
    </Samples>
  </Analyzer>
  <Analyzer Identifier="SplitVariableDeclaration">
    <Id>RCS1081</Id>
    <Title>Split variable declaration.</Title>
    <MessageFormat>Split variable declaration.</MessageFormat>
    <Category>Readability</Category>
    <DefaultSeverity>Info</DefaultSeverity>
    <IsEnabledByDefault>false</IsEnabledByDefault>
    <SupportsFadeOut>false</SupportsFadeOut>
    <SupportsFadeOutAnalyzer>false</SupportsFadeOutAnalyzer>
    <Samples>
      <Sample>
        <Before><![CDATA[private string s, s2; // RCS1081]]></Before>
        <After><![CDATA[private string s;
private string s2;]]></After>
      </Sample>
    </Samples>
  </Analyzer>
  <Analyzer Identifier="UseCountOrLengthPropertyInsteadOfCountMethod">
    <Id>RCS1082</Id>
    <Title>Use 'Count/Length' property instead of 'Count' method.</Title>
    <MessageFormat>Use '{0}' property instead of 'Count' method.</MessageFormat>
    <Category>Performance</Category>
    <DefaultSeverity>Warning</DefaultSeverity>
    <IsEnabledByDefault>true</IsEnabledByDefault>
    <SupportsFadeOut>false</SupportsFadeOut>
    <SupportsFadeOutAnalyzer>false</SupportsFadeOutAnalyzer>
    <Samples>
      <Sample>
        <Before><![CDATA[if (list.Count() == 1) // RCS1082
{
}]]></Before>
        <After><![CDATA[if (list.Count == 1)
{
}]]></After>
      </Sample>
    </Samples>
  </Analyzer>
  <Analyzer Identifier="CallAnyInsteadOfCount">
    <Id>RCS1083</Id>
    <Title>Call 'Enumerable.Any' instead of 'Enumerable.Count'.</Title>
    <MessageFormat>Call 'Enumerable.Any' instead of 'Enumerable.Count'.</MessageFormat>
    <Category>Performance</Category>
    <DefaultSeverity>Warning</DefaultSeverity>
    <IsEnabledByDefault>true</IsEnabledByDefault>
    <SupportsFadeOut>false</SupportsFadeOut>
    <SupportsFadeOutAnalyzer>false</SupportsFadeOutAnalyzer>
    <Samples>
      <Sample>
        <Before><![CDATA[if (enumerable.Count() == 0) // RCS1083
{
}]]></Before>
        <After><![CDATA[if (!enumerable.Any())
{
}]]></After>
      </Sample>
    </Samples>
  </Analyzer>
  <Analyzer Identifier="UseCoalesceExpressionInsteadOfConditionalExpression">
    <Id>RCS1084</Id>
    <Title>Use coalesce expression instead of conditional expression.</Title>
    <MessageFormat>Use coalesce expression instead of conditional expression.</MessageFormat>
    <Category>Simplification</Category>
    <DefaultSeverity>Info</DefaultSeverity>
    <IsEnabledByDefault>true</IsEnabledByDefault>
    <SupportsFadeOut>false</SupportsFadeOut>
    <SupportsFadeOutAnalyzer>false</SupportsFadeOutAnalyzer>
    <Samples>
      <Sample>
        <Before><![CDATA[string x = (s != null) ? s : ""; // RCS1084]]></Before>
        <After><![CDATA[string x = s ?? "";]]></After>
      </Sample>
    </Samples>
  </Analyzer>
  <Analyzer Identifier="UseAutoProperty">
    <Id>RCS1085</Id>
    <Title>Use auto-implemented property.</Title>
    <MessageFormat>Use auto-implemented property.</MessageFormat>
    <Category>Simplification</Category>
    <DefaultSeverity>Info</DefaultSeverity>
    <IsEnabledByDefault>true</IsEnabledByDefault>
    <SupportsFadeOut>false</SupportsFadeOut>
    <SupportsFadeOutAnalyzer>true</SupportsFadeOutAnalyzer>
    <Samples>
      <Sample>
        <Before><![CDATA[private string _foo;

public string Foo // RCS1085
{
    get { return _foo; }
    set { _foo = value; }
}]]></Before>
        <After><![CDATA[public string Foo { get; set; }]]></After>
      </Sample>
    </Samples>
  </Analyzer>
  <Analyzer Identifier="UseLinefeedAsNewLine">
    <Id>RCS1086</Id>
    <Title>Use linefeed as newline.</Title>
    <MessageFormat>Use linefeed as newline.</MessageFormat>
    <Category>General</Category>
    <DefaultSeverity>Info</DefaultSeverity>
    <IsEnabledByDefault>false</IsEnabledByDefault>
    <SupportsFadeOut>false</SupportsFadeOut>
    <SupportsFadeOutAnalyzer>false</SupportsFadeOutAnalyzer>
  </Analyzer>
  <Analyzer Identifier="UseCarriageReturnAndLinefeedAsNewLine">
    <Id>RCS1087</Id>
    <Title>Use carriage return + linefeed as newline.</Title>
    <MessageFormat>Use carriage return + linefeed as newline.</MessageFormat>
    <Category>General</Category>
    <DefaultSeverity>Info</DefaultSeverity>
    <IsEnabledByDefault>false</IsEnabledByDefault>
    <SupportsFadeOut>false</SupportsFadeOut>
    <SupportsFadeOutAnalyzer>false</SupportsFadeOutAnalyzer>
  </Analyzer>
  <Analyzer Identifier="UseSpacesInsteadOfTab">
    <Id>RCS1088</Id>
    <Title>Use space(s) instead of tab.</Title>
    <MessageFormat>Use space(s) instead of tab.</MessageFormat>
    <Category>General</Category>
    <DefaultSeverity>Info</DefaultSeverity>
    <IsEnabledByDefault>false</IsEnabledByDefault>
    <SupportsFadeOut>false</SupportsFadeOut>
    <SupportsFadeOutAnalyzer>false</SupportsFadeOutAnalyzer>
  </Analyzer>
  <Analyzer Identifier="UsePostfixUnaryOperatorInsteadOfAssignment">
    <Id>RCS1089</Id>
    <Title>Use --/++ operator instead of assignment.</Title>
    <MessageFormat>Use {0} operator instead of assignment.</MessageFormat>
    <Category>Simplification</Category>
    <DefaultSeverity>Info</DefaultSeverity>
    <IsEnabledByDefault>true</IsEnabledByDefault>
    <SupportsFadeOut>false</SupportsFadeOut>
    <SupportsFadeOutAnalyzer>true</SupportsFadeOutAnalyzer>
    <Samples>
      <Sample>
        <Before><![CDATA[i = i + 1; // RCS1089]]></Before>
        <After><![CDATA[i++;]]></After>
      </Sample>
    </Samples>
  </Analyzer>
  <Analyzer Identifier="CallConfigureAwait">
    <Id>RCS1090</Id>
    <Title>Call 'ConfigureAwait(false)'.</Title>
    <MessageFormat>Call 'ConfigureAwait(false).</MessageFormat>
    <Category>Design</Category>
    <DefaultSeverity>Info</DefaultSeverity>
    <IsEnabledByDefault>true</IsEnabledByDefault>
    <SupportsFadeOut>false</SupportsFadeOut>
    <SupportsFadeOutAnalyzer>false</SupportsFadeOutAnalyzer>
    <Samples>
      <Sample>
        <Before>
          <![CDATA[public async Task FooAsync()
{
    await GetValueAsync(); // RCS1090
}]]></Before>
        <After><![CDATA[public async Task FooAsync()
{
    await GetValueAsync().ConfigureAwait(false);
}]]></After>
      </Sample>
    </Samples>
  </Analyzer>
  <Analyzer Identifier="RemoveEmptyRegion">
    <Id>RCS1091</Id>
    <Title>Remove empty region.</Title>
    <MessageFormat>Remove empty region.</MessageFormat>
    <Category>Redundancy</Category>
    <DefaultSeverity>Hidden</DefaultSeverity>
    <IsEnabledByDefault>true</IsEnabledByDefault>
    <SupportsFadeOut>false</SupportsFadeOut>
    <SupportsFadeOutAnalyzer>true</SupportsFadeOutAnalyzer>
    <Samples>
      <Sample>
        <Before><![CDATA[#region Region // RCS1091
            
#endregion]]></Before>
      </Sample>
    </Samples>
  </Analyzer>
  <Analyzer Identifier="AddEmptyLineAfterLastStatementInDoStatement">
    <Id>RCS1092</Id>
    <Title>Add empty line after last statement in do statement.</Title>
    <MessageFormat>Add empty line after last statement in do statement.</MessageFormat>
    <Category>Formatting</Category>
    <DefaultSeverity>Info</DefaultSeverity>
    <IsEnabledByDefault>false</IsEnabledByDefault>
    <SupportsFadeOut>false</SupportsFadeOut>
    <SupportsFadeOutAnalyzer>false</SupportsFadeOutAnalyzer>
    <Samples>
      <Sample>
        <Before><![CDATA[do
{
    Foo(); // RCS1092
} while (condition);]]></Before>
        <After><![CDATA[do
{
    Foo();

} while (condition);]]></After>
      </Sample>
    </Samples>
  </Analyzer>
  <Analyzer Identifier="RemoveFileWithNoCode">
    <Id>RCS1093</Id>
    <Title>Remove file with no code.</Title>
    <MessageFormat>Remove file with no code.</MessageFormat>
    <Category>Redundancy</Category>
    <DefaultSeverity>Info</DefaultSeverity>
    <IsEnabledByDefault>true</IsEnabledByDefault>
    <SupportsFadeOut>false</SupportsFadeOut>
    <SupportsFadeOutAnalyzer>false</SupportsFadeOutAnalyzer>
  </Analyzer>
  <Analyzer Identifier="DeclareUsingDirectiveOnTopLevel">
    <Id>RCS1094</Id>
    <Title>Declare using directive on top level.</Title>
    <MessageFormat>Declare using directive on top level.</MessageFormat>
    <Category>Readability</Category>
    <DefaultSeverity>Info</DefaultSeverity>
    <IsEnabledByDefault>false</IsEnabledByDefault>
    <SupportsFadeOut>false</SupportsFadeOut>
    <SupportsFadeOutAnalyzer>false</SupportsFadeOutAnalyzer>
    <Samples>
      <Sample>
        <Before><![CDATA[namespace Foo
{
    using System; // RCS1094
}]]></Before>
        <After><![CDATA[using System;

namespace Foo
{
}]]></After>
      </Sample>
    </Samples>
  </Analyzer>
  <Analyzer Identifier="UseCSharp6DictionaryInitializer" IsObsolete="true">
    <Id>RCS1095</Id>
    <Title>Use C# 6.0 dictionary initializer.</Title>
    <MessageFormat>Use C# 6.0 dictionary initializer.</MessageFormat>
    <Category>Usage</Category>
    <DefaultSeverity>Info</DefaultSeverity>
    <IsEnabledByDefault>true</IsEnabledByDefault>
    <SupportsFadeOut>false</SupportsFadeOut>
    <SupportsFadeOutAnalyzer>false</SupportsFadeOutAnalyzer>
  </Analyzer>
  <Analyzer Identifier="UseBitwiseOperationInsteadOfCallingHasFlag">
    <Id>RCS1096</Id>
    <Title>Use bitwise operation instead of calling 'HasFlag'.</Title>
    <MessageFormat>Use bitwise operation instead of calling 'HasFlag'.</MessageFormat>
    <Category>Performance</Category>
    <DefaultSeverity>Info</DefaultSeverity>
    <IsEnabledByDefault>true</IsEnabledByDefault>
    <SupportsFadeOut>false</SupportsFadeOut>
    <SupportsFadeOutAnalyzer>false</SupportsFadeOutAnalyzer>
    <Samples>
      <Sample>
        <Before><![CDATA[if (options.HasFlag(RegexOptions.IgnoreCase)) // RCS1096
{
}]]></Before>
        <After><![CDATA[if ((options & RegexOptions.IgnoreCase) != 0)
{
}]]></After>
      </Sample>
    </Samples>
  </Analyzer>
  <Analyzer Identifier="RemoveRedundantToStringCall">
    <Id>RCS1097</Id>
    <Title>Remove redundant 'ToString' call.</Title>
    <MessageFormat>Remove redundant 'ToString' call.</MessageFormat>
    <Category>Redundancy</Category>
    <DefaultSeverity>Info</DefaultSeverity>
    <IsEnabledByDefault>true</IsEnabledByDefault>
    <SupportsFadeOut>true</SupportsFadeOut>
    <SupportsFadeOutAnalyzer>false</SupportsFadeOutAnalyzer>
    <Samples>
      <Sample>
        <Before><![CDATA[string x = s.ToString(); // RCS1097]]></Before>
        <After><![CDATA[string x = s;]]></After>
      </Sample>
      <Sample>
        <Before><![CDATA[string x = $"{s.ToString()}"; // RCS1097]]></Before>
        <After><![CDATA[string x = $"{s}";]]></After>
      </Sample>
    </Samples>
  </Analyzer>
  <Analyzer Identifier="AvoidNullLiteralExpressionOnLeftSideOfBinaryExpression">
    <Id>RCS1098</Id>
    <Title>Avoid 'null' on the left side of a binary expression.</Title>
    <MessageFormat>'null' should be on the right side of a binary expression.</MessageFormat>
    <Category>Readability</Category>
    <DefaultSeverity>Info</DefaultSeverity>
    <IsEnabledByDefault>true</IsEnabledByDefault>
    <SupportsFadeOut>false</SupportsFadeOut>
    <SupportsFadeOutAnalyzer>false</SupportsFadeOutAnalyzer>
    <Samples>
      <Sample>
        <Before><![CDATA[if (null == x) // RCS1098
{
}]]></Before>
        <After><![CDATA[if (x == null)
{
}]]></After>
      </Sample>
    </Samples>
  </Analyzer>
  <Analyzer Identifier="DefaultLabelShouldBeLastLabelInSwitchSection">
    <Id>RCS1099</Id>
    <Title>Default label should be the last label in a switch section.</Title>
    <MessageFormat>Move default label to the last position in a switch section.</MessageFormat>
    <Category>Readability</Category>
    <DefaultSeverity>Info</DefaultSeverity>
    <IsEnabledByDefault>true</IsEnabledByDefault>
    <SupportsFadeOut>false</SupportsFadeOut>
    <SupportsFadeOutAnalyzer>false</SupportsFadeOutAnalyzer>
    <Samples>
      <Sample>
        <Before><![CDATA[switch (s)
{
    default: // RCS1099
    case "a":
    case "b":
        break;
}]]></Before>
        <After><![CDATA[switch (s)
{
    case "b":
    case "a":
    default:
        break;
}]]></After>
      </Sample>
    </Samples>
  </Analyzer>
  <Analyzer Identifier="FormatDocumentationSummaryOnSingleLine">
    <Id>RCS1100</Id>
    <Title>Format documentation summary on a single line.</Title>
    <MessageFormat>Format documentation summary on a single line.</MessageFormat>
    <Category>Formatting</Category>
    <DefaultSeverity>Info</DefaultSeverity>
    <IsEnabledByDefault>false</IsEnabledByDefault>
    <SupportsFadeOut>false</SupportsFadeOut>
    <SupportsFadeOutAnalyzer>false</SupportsFadeOutAnalyzer>
    <Samples>
      <Sample>
        <Before><![CDATA[/// <summary> // RCS1100
/// ...
/// </summary>
public void Foo()
{
}]]></Before>
        <After><![CDATA[/// <summary>...</summary>
public void Foo()
{
}]]></After>
      </Sample>
    </Samples>
  </Analyzer>
  <Analyzer Identifier="FormatDocumentationSummaryOnMultipleLines">
    <Id>RCS1101</Id>
    <Title>Format documentation summary on multiple lines.</Title>
    <MessageFormat>Format documentation summary on multiple lines.</MessageFormat>
    <Category>Formatting</Category>
    <DefaultSeverity>Info</DefaultSeverity>
    <IsEnabledByDefault>false</IsEnabledByDefault>
    <SupportsFadeOut>false</SupportsFadeOut>
    <SupportsFadeOutAnalyzer>false</SupportsFadeOutAnalyzer>
    <Samples>
      <Sample>
        <Before><![CDATA[/// <summary>...</summary> // RCS1101
public void Foo()
{
}]]></Before>
        <After><![CDATA[/// <summary>
/// ...
/// </summary>
public void Foo()
{
}]]></After>
      </Sample>
    </Samples>
  </Analyzer>
  <Analyzer Identifier="MakeClassStatic">
    <Id>RCS1102</Id>
    <Title>Make class static.</Title>
    <MessageFormat>Make class static.</MessageFormat>
    <Category>Design</Category>
    <DefaultSeverity>Warning</DefaultSeverity>
    <IsEnabledByDefault>true</IsEnabledByDefault>
    <SupportsFadeOut>false</SupportsFadeOut>
    <SupportsFadeOutAnalyzer>false</SupportsFadeOutAnalyzer>
    <Samples>
      <Sample>
        <Before><![CDATA[public class Foo // RCS1102
{
    private static string _f;

    public static void Bar()
    {
    }
}]]></Before>
        <After><![CDATA[public static class Foo
{
    private static string _f;

    public static void Bar()
    {
    }
}]]></After>
      </Sample>
    </Samples>
  </Analyzer>
  <Analyzer Identifier="ReplaceIfStatementWithAssignment">
    <Id>RCS1103</Id>
    <Title>Replace if statement with assignment.</Title>
    <MessageFormat>Replace if statement with assignment.</MessageFormat>
    <Category>Simplification</Category>
    <DefaultSeverity>Info</DefaultSeverity>
    <IsEnabledByDefault>true</IsEnabledByDefault>
    <SupportsFadeOut>false</SupportsFadeOut>
    <SupportsFadeOutAnalyzer>false</SupportsFadeOutAnalyzer>
    <Samples>
      <Sample>
        <Before><![CDATA[if (condition) // RCS1103
{
    f = true;
}
else
{
    f = false;
}]]></Before>
        <After><![CDATA[f = condition;]]></After>
      </Sample>
      <Sample>
        <Before><![CDATA[if (x != null) // RCS1103
{
    y = x;
}
else
{
    y = null;
}]]></Before>
        <After><![CDATA[y = x;]]></After>
      </Sample>
    </Samples>
  </Analyzer>
  <Analyzer Identifier="SimplifyConditionalExpression">
    <Id>RCS1104</Id>
    <Title>Simplify conditional expression.</Title>
    <MessageFormat>Simplify conditional expression.</MessageFormat>
    <Category>Simplification</Category>
    <DefaultSeverity>Info</DefaultSeverity>
    <IsEnabledByDefault>true</IsEnabledByDefault>
    <SupportsFadeOut>false</SupportsFadeOut>
    <SupportsFadeOutAnalyzer>false</SupportsFadeOutAnalyzer>
    <Samples>
      <Sample>
        <Before><![CDATA[bool x = y ? true : false; // RCS1104]]></Before>
        <After><![CDATA[bool x = y;]]></After>
      </Sample>
      <Sample>
        <Before><![CDATA[bool x = y ? z : false; // RCS1104]]></Before>
        <After><![CDATA[bool x = y && z;]]></After>
      </Sample>
      <Sample>
        <Before><![CDATA[bool x = y ? true : z; // RCS1104]]></Before>
        <After><![CDATA[bool x = y || z;]]></After>
      </Sample>
    </Samples>
  </Analyzer>
  <Analyzer Identifier="UnnecessaryInterpolation">
    <Id>RCS1105</Id>
    <Title>Unncessary interpolation.</Title>
    <MessageFormat>Unncessary interpolation.</MessageFormat>
    <Category>Simplification</Category>
    <DefaultSeverity>Info</DefaultSeverity>
    <IsEnabledByDefault>true</IsEnabledByDefault>
    <SupportsFadeOut>false</SupportsFadeOut>
    <SupportsFadeOutAnalyzer>false</SupportsFadeOutAnalyzer>
    <Samples>
      <Sample>
        <Before><![CDATA[string s = $"a{"b"}c"; // RCS1105]]></Before>
        <After><![CDATA[string s = $"abc";]]></After>
      </Sample>
    </Samples>
  </Analyzer>
  <Analyzer Identifier="RemoveEmptyDestructor">
    <Id>RCS1106</Id>
    <Title>Remove empty destructor.</Title>
    <MessageFormat>Remove empty destructor.</MessageFormat>
    <Category>Redundancy</Category>
    <DefaultSeverity>Info</DefaultSeverity>
    <IsEnabledByDefault>true</IsEnabledByDefault>
    <SupportsFadeOut>true</SupportsFadeOut>
    <SupportsFadeOutAnalyzer>false</SupportsFadeOutAnalyzer>
    <Samples>
      <Sample>
        <Before><![CDATA[public class Foo
{
    ~Foo() // RCS1106
    {
    }
}]]></Before>
        <After><![CDATA[public class Foo
{
}]]></After>
      </Sample>
    </Samples>
  </Analyzer>
  <Analyzer Identifier="RemoveRedundantStringToCharArrayCall">
    <Id>RCS1107</Id>
    <Title>Remove redundant 'ToCharArray' call.</Title>
    <MessageFormat>Remove redundant 'ToCharArray' call.</MessageFormat>
    <Category>Redundancy</Category>
    <DefaultSeverity>Info</DefaultSeverity>
    <IsEnabledByDefault>true</IsEnabledByDefault>
    <SupportsFadeOut>true</SupportsFadeOut>
    <SupportsFadeOutAnalyzer>false</SupportsFadeOutAnalyzer>
    <Samples>
      <Sample>
        <Before><![CDATA[foreach (char ch in s.ToCharArray()) // RCS1107
{
}]]></Before>
        <After><![CDATA[foreach (char ch in s)
{
}]]></After>
      </Sample>
    </Samples>
  </Analyzer>
  <Analyzer Identifier="AddStaticModifierToAllPartialClassDeclarations">
    <Id>RCS1108</Id>
    <Title>Add 'static' modifier to all partial class declarations.</Title>
    <MessageFormat>Add 'static' modifier to all partial class declarations.</MessageFormat>
    <Category>Readability</Category>
    <DefaultSeverity>Info</DefaultSeverity>
    <IsEnabledByDefault>true</IsEnabledByDefault>
    <SupportsFadeOut>false</SupportsFadeOut>
    <SupportsFadeOutAnalyzer>false</SupportsFadeOutAnalyzer>
    <Samples>
      <Sample>
        <Before><![CDATA[public static partial class Foo
{
}

public partial class Foo // RCS1108
{
}]]></Before>
        <After><![CDATA[public static partial class Foo
{
}

public static partial class Foo
{
}]]></After>
      </Sample>
    </Samples>
  </Analyzer>
  <Analyzer Identifier="CallCastInsteadOfSelect">
    <Id>RCS1109</Id>
    <Title>Call 'Enumerable.Cast' instead of 'Enumerable.Select'.</Title>
    <MessageFormat>Call 'Enumerable.Cast' instead of 'Enumerable.Select'.</MessageFormat>
    <Category>Simplification</Category>
    <DefaultSeverity>Info</DefaultSeverity>
    <IsEnabledByDefault>true</IsEnabledByDefault>
    <SupportsFadeOut>false</SupportsFadeOut>
    <SupportsFadeOutAnalyzer>false</SupportsFadeOutAnalyzer>
    <Samples>
      <Sample>
        <Before><![CDATA[IEnumerable<object> x = items.Select(f => (object)f); // RCS1109]]></Before>
        <After><![CDATA[IEnumerable<object> x = items.Cast<object>();]]></After>
      </Sample>
    </Samples>
  </Analyzer>
  <Analyzer Identifier="DeclareTypeInsideNamespace">
    <Id>RCS1110</Id>
    <Title>Declare type inside namespace.</Title>
    <MessageFormat>Declare '{0}' inside namespace.</MessageFormat>
    <Category>Design</Category>
    <DefaultSeverity>Info</DefaultSeverity>
    <IsEnabledByDefault>true</IsEnabledByDefault>
    <SupportsFadeOut>false</SupportsFadeOut>
    <SupportsFadeOutAnalyzer>false</SupportsFadeOutAnalyzer>
    <Samples>
      <Sample>
        <Before><![CDATA[public class Foo // RCS1110
{
}]]></Before>
        <After><![CDATA[namespace Namespace
{
    public class Foo
    {
    }
}]]></After>
      </Sample>
    </Samples>
  </Analyzer>
  <Analyzer Identifier="AddBracesToSwitchSectionWithMultipleStatements">
    <Id>RCS1111</Id>
    <Title>Add braces to switch section with multiple statements.</Title>
    <MessageFormat>Add braces to switch section with multiple statements.</MessageFormat>
    <Category>Style</Category>
    <DefaultSeverity>Info</DefaultSeverity>
    <IsEnabledByDefault>false</IsEnabledByDefault>
    <SupportsFadeOut>false</SupportsFadeOut>
    <SupportsFadeOutAnalyzer>false</SupportsFadeOutAnalyzer>
    <Samples>
      <Sample>
        <Before><![CDATA[switch (s)
{
    case "a":
        Foo(); // RCS1111
        break;
}]]></Before>
        <After><![CDATA[switch (s)
{
    case "a":
        {
            Foo();
            break;
        }
}]]></After>
      </Sample>
    </Samples>
  </Analyzer>
  <Analyzer Identifier="CombineEnumerableWhereMethodChain">
    <Id>RCS1112</Id>
    <Title>Combine 'Enumerable.Where' method chain.</Title>
    <MessageFormat>Combine 'Enumerable.Where' method chain.</MessageFormat>
    <Category>Simplification</Category>
    <DefaultSeverity>Info</DefaultSeverity>
    <IsEnabledByDefault>true</IsEnabledByDefault>
    <SupportsFadeOut>false</SupportsFadeOut>
    <SupportsFadeOutAnalyzer>true</SupportsFadeOutAnalyzer>
    <Samples>
      <Sample>
        <Before><![CDATA[IEnumerable<string> x = items.Where(f => Foo(f)).Where(f => Bar(f)); // RCS1112]]></Before>
        <After><![CDATA[IEnumerable<string> x = items.Where(f => Foo(f) && Bar(f));]]></After>
      </Sample>
    </Samples>
  </Analyzer>
  <Analyzer Identifier="UseStringIsNullOrEmptyMethod">
    <Id>RCS1113</Id>
    <Title>Use 'string.IsNullOrEmpty' method.</Title>
    <MessageFormat>Use 'string.IsNullOrEmpty' method.</MessageFormat>
    <Category>Usage</Category>
    <DefaultSeverity>Info</DefaultSeverity>
    <IsEnabledByDefault>true</IsEnabledByDefault>
    <SupportsFadeOut>false</SupportsFadeOut>
    <SupportsFadeOutAnalyzer>false</SupportsFadeOutAnalyzer>
    <Samples>
      <Sample>
        <Before><![CDATA[if (s == null || s.Length == 0) // RCS1113
{
}]]></Before>
        <After><![CDATA[if (string.IsNullOrEmpty(s))
{
}]]></After>
      </Sample>
    </Samples>
  </Analyzer>
  <Analyzer Identifier="RemoveRedundantDelegateCreation">
    <Id>RCS1114</Id>
    <Title>Remove redundant delegate creation.</Title>
    <MessageFormat>Remove redundant delegate creation.</MessageFormat>
    <Category>Redundancy</Category>
    <DefaultSeverity>Info</DefaultSeverity>
    <IsEnabledByDefault>true</IsEnabledByDefault>
    <SupportsFadeOut>false</SupportsFadeOut>
    <SupportsFadeOutAnalyzer>true</SupportsFadeOutAnalyzer>
    <Samples>
      <Sample>
        <Before><![CDATA[Changed += new EventHandler(OnChanged); // RCS1114]]></Before>
        <After><![CDATA[Changed += OnChanged;]]></After>
      </Sample>
      </Samples>
  </Analyzer>
  <Analyzer Identifier="ReplaceReturnStatementWithExpressionStatement" IsObsolete="true">
    <Id>RCS1115</Id>
    <Title>Replace yield/return statement with expression statement.</Title>
    <MessageFormat>Replace {0} statement with expression statement.</MessageFormat>
    <Category>ErrorFix</Category>
    <DefaultSeverity>Hidden</DefaultSeverity>
    <IsEnabledByDefault>true</IsEnabledByDefault>
    <SupportsFadeOut>true</SupportsFadeOut>
    <SupportsFadeOutAnalyzer>false</SupportsFadeOutAnalyzer>
  </Analyzer>
  <Analyzer Identifier="AddBreakStatementToSwitchSection" IsObsolete="true">
    <Id>RCS1116</Id>
    <Title>Add break statement to switch section.</Title>
    <MessageFormat>Add break statement to switch section.</MessageFormat>
    <Category>ErrorFix</Category>
    <DefaultSeverity>Hidden</DefaultSeverity>
    <IsEnabledByDefault>true</IsEnabledByDefault>
    <SupportsFadeOut>false</SupportsFadeOut>
    <SupportsFadeOutAnalyzer>false</SupportsFadeOutAnalyzer>
  </Analyzer>
  <Analyzer Identifier="AddReturnStatementThatReturnsDefaultValue" IsObsolete="true">
    <Id>RCS1117</Id>
    <Title>Add return statement that returns default value.</Title>
    <MessageFormat>Add return statement that returns default value.</MessageFormat>
    <Category>ErrorFix</Category>
    <DefaultSeverity>Hidden</DefaultSeverity>
    <IsEnabledByDefault>true</IsEnabledByDefault>
    <SupportsFadeOut>false</SupportsFadeOut>
    <SupportsFadeOutAnalyzer>false</SupportsFadeOutAnalyzer>
  </Analyzer>
  <Analyzer Identifier="MarkLocalVariableAsConst">
    <Id>RCS1118</Id>
    <Title>Mark local variable as const.</Title>
    <MessageFormat>Mark local variable as const.</MessageFormat>
    <Category>General</Category>
    <DefaultSeverity>Info</DefaultSeverity>
    <IsEnabledByDefault>true</IsEnabledByDefault>
    <SupportsFadeOut>false</SupportsFadeOut>
    <SupportsFadeOutAnalyzer>false</SupportsFadeOutAnalyzer>
    <Samples>
      <Sample>
        <Before><![CDATA[string s = "a"; // RCS1118
string s2 = s + "b";]]></Before>
        <After><![CDATA[const string s = "a";
string s2 = s + "b";]]></After>
      </Sample>
    </Samples>
  </Analyzer>
  <Analyzer Identifier="CallFindInsteadOfFirstOrDefault">
    <Id>RCS1119</Id>
    <Title>Call 'Find' instead of 'FirstOrDefault'.</Title>
    <MessageFormat>Call 'Find' instead of 'FirstOrDefault'.</MessageFormat>
    <Category>Performance</Category>
    <DefaultSeverity>Info</DefaultSeverity>
    <IsEnabledByDefault>true</IsEnabledByDefault>
    <SupportsFadeOut>false</SupportsFadeOut>
    <SupportsFadeOutAnalyzer>false</SupportsFadeOutAnalyzer>
    <Samples>
      <Sample>
        <Before><![CDATA[string s = list.FirstOrDefault(f => f.StartsWith("a")); // RCS1119]]></Before>
        <After><![CDATA[string s = list.Find(f => f.StartsWith("a"));]]></After>
      </Sample>
    </Samples>
  </Analyzer>
  <Analyzer Identifier="UseElementAccessInsteadOfElementAt">
    <Id>RCS1120</Id>
    <Title>Use [] instead of calling 'ElementAt'.</Title>
    <MessageFormat>Use [] instead of calling 'ElementAt'.</MessageFormat>
    <Category>Performance</Category>
    <DefaultSeverity>Info</DefaultSeverity>
    <IsEnabledByDefault>true</IsEnabledByDefault>
    <SupportsFadeOut>false</SupportsFadeOut>
    <SupportsFadeOutAnalyzer>false</SupportsFadeOutAnalyzer>
    <Samples>
      <Sample>
        <Before><![CDATA[var x = list.ElementAt(1); // RCS1120]]></Before>
        <After><![CDATA[var x = list[1];]]></After>
      </Sample>
    </Samples>
  </Analyzer>
  <Analyzer Identifier="UseElementAccessInsteadOfFirst">
    <Id>RCS1121</Id>
    <Title>Use [] instead of calling 'First'.</Title>
    <MessageFormat>Use [] instead of calling 'First'.</MessageFormat>
    <Category>Performance</Category>
    <DefaultSeverity>Info</DefaultSeverity>
    <IsEnabledByDefault>true</IsEnabledByDefault>
    <SupportsFadeOut>false</SupportsFadeOut>
    <SupportsFadeOutAnalyzer>false</SupportsFadeOutAnalyzer>
    <Samples>
      <Sample>
        <Before><![CDATA[var x = list.First(); // RCS1121]]></Before>
        <After><![CDATA[var x = list[0];]]></After>
      </Sample>
    </Samples>
  </Analyzer>
  <Analyzer Identifier="AddMissingSemicolon" IsObsolete="true">
    <Id>RCS1122</Id>
    <Title>Add missing semicolon.</Title>
    <MessageFormat>Add missing semicolon.</MessageFormat>
    <Category>ErrorFix</Category>
    <DefaultSeverity>Hidden</DefaultSeverity>
    <IsEnabledByDefault>false</IsEnabledByDefault>
    <SupportsFadeOut>false</SupportsFadeOut>
    <SupportsFadeOutAnalyzer>false</SupportsFadeOutAnalyzer>
  </Analyzer>
  <Analyzer Identifier="AddParenthesesAccordingToOperatorPrecedence">
    <Id>RCS1123</Id>
    <Title>Add parentheses according to operator precedence.</Title>
    <MessageFormat>Add parentheses according to operator precedence.</MessageFormat>
    <Category>Readability</Category>
    <DefaultSeverity>Info</DefaultSeverity>
    <IsEnabledByDefault>true</IsEnabledByDefault>
    <SupportsFadeOut>false</SupportsFadeOut>
    <SupportsFadeOutAnalyzer>false</SupportsFadeOutAnalyzer>
    <Samples>
      <Sample>
        <Before><![CDATA[if (x || y && z) // RCS1123
{
}]]></Before>
        <After><![CDATA[if (x || (y && z))
{
}]]></After>
      </Sample>
    </Samples>
  </Analyzer>
  <Analyzer Identifier="InlineLocalVariable">
    <Id>RCS1124</Id>
    <Title>Inline local variable.</Title>
    <MessageFormat>Inline local variable.</MessageFormat>
    <Category>Simplification</Category>
    <DefaultSeverity>Hidden</DefaultSeverity>
    <IsEnabledByDefault>true</IsEnabledByDefault>
    <SupportsFadeOut>false</SupportsFadeOut>
    <SupportsFadeOutAnalyzer>true</SupportsFadeOutAnalyzer>
    <Samples>
      <Sample>
        <Before><![CDATA[IEnumerable<object> items = GetValues(); // RCS1124
foreach (object item in items)
{
}]]></Before>
        <After><![CDATA[foreach (object item in GetValues())
{
}]]></After>
      </Sample>
    </Samples>
  </Analyzer>
  <Analyzer Identifier="MarkMemberAsStatic" IsObsolete="true">
    <Id>RCS1125</Id>
    <Title>Mark member as static.</Title>
    <MessageFormat>Mark member as static.</MessageFormat>
    <Category>ErrorFix</Category>
    <DefaultSeverity>Hidden</DefaultSeverity>
    <IsEnabledByDefault>true</IsEnabledByDefault>
    <SupportsFadeOut>false</SupportsFadeOut>
    <SupportsFadeOutAnalyzer>false</SupportsFadeOutAnalyzer>
  </Analyzer>
  <Analyzer Identifier="AddBracesToIfElse">
    <Id>RCS1126</Id>
    <Title>Add braces to if-else.</Title>
    <MessageFormat>Add braces to {0}.</MessageFormat>
    <Category>Style</Category>
    <DefaultSeverity>Info</DefaultSeverity>
    <IsEnabledByDefault>false</IsEnabledByDefault>
    <SupportsFadeOut>false</SupportsFadeOut>
    <SupportsFadeOutAnalyzer>false</SupportsFadeOutAnalyzer>
    <Samples>
      <Sample>
        <Before><![CDATA[if (condition)
    Foo(); // RCS1126
else
    Bar();]]></Before>
        <After><![CDATA[if (condition)
{
    Foo();
}
else
{
    Bar();
}]]></After>
      </Sample>
    </Samples>
  </Analyzer>
  <Analyzer Identifier="MergeLocalDeclarationWithAssignment">
    <Id>RCS1127</Id>
    <Title>Merge local declaration with assignment.</Title>
    <MessageFormat>Merge local declaration with assignment.</MessageFormat>
    <Category>Simplification</Category>
    <DefaultSeverity>Info</DefaultSeverity>
    <IsEnabledByDefault>true</IsEnabledByDefault>
    <SupportsFadeOut>false</SupportsFadeOut>
    <SupportsFadeOutAnalyzer>true</SupportsFadeOutAnalyzer>
    <Samples>
      <Sample>
        <Before><![CDATA[string s; // RCS1127
s = "";]]></Before>
        <After><![CDATA[string s = "";]]></After>
      </Sample>
    </Samples>
  </Analyzer>
  <Analyzer Identifier="UseCoalesceExpression">
    <Id>RCS1128</Id>
    <Title>Use coalesce expression.</Title>
    <MessageFormat>Use coalesce expression.</MessageFormat>
    <Category>Simplification</Category>
    <DefaultSeverity>Info</DefaultSeverity>
    <IsEnabledByDefault>true</IsEnabledByDefault>
    <SupportsFadeOut>false</SupportsFadeOut>
    <SupportsFadeOutAnalyzer>false</SupportsFadeOutAnalyzer>
    <Samples>
      <Sample>
        <Before><![CDATA[string s = GetValue(); // RCS1128

if (s == null)
{
    s = "";
}]]></Before>
        <After><![CDATA[string s = GetValue() ?? "";]]></After>
      </Sample>
    </Samples>
  </Analyzer>
  <Analyzer Identifier="RemoveRedundantFieldInitialization">
    <Id>RCS1129</Id>
    <Title>Remove redundant field initalization.</Title>
    <MessageFormat>Remove redundant field initialization.</MessageFormat>
    <Category>Redundancy</Category>
    <DefaultSeverity>Hidden</DefaultSeverity>
    <IsEnabledByDefault>true</IsEnabledByDefault>
    <SupportsFadeOut>true</SupportsFadeOut>
    <SupportsFadeOutAnalyzer>false</SupportsFadeOutAnalyzer>
    <Samples>
      <Sample>
        <Before><![CDATA[private bool _f = false; // RCS1129]]></Before>
        <After><![CDATA[private bool _f;]]></After>
      </Sample>
    </Samples>
  </Analyzer>
  <Analyzer Identifier="BitwiseOperationOnEnumWithoutFlagsAttribute">
    <Id>RCS1130</Id>
    <Title>Bitwise operation on enum without Flags attribute.</Title>
    <MessageFormat>Bitwise operation on enum without Flags attribute.</MessageFormat>
    <Category>General</Category>
    <DefaultSeverity>Info</DefaultSeverity>
    <IsEnabledByDefault>true</IsEnabledByDefault>
    <SupportsFadeOut>false</SupportsFadeOut>
    <SupportsFadeOutAnalyzer>false</SupportsFadeOutAnalyzer>
    <Samples>
      <Sample>
        <Before><![CDATA[DayOfWeek x = dayOfWeek | DayOfWeek.Tuesday; // RCS1130]]></Before>
      </Sample>
    </Samples>
  </Analyzer>
  <Analyzer Identifier="ReplaceReturnWithYieldReturn" IsObsolete="true">
    <Id>RCS1131</Id>
    <Title>Replace return with yield return.</Title>
    <MessageFormat>Replace return with yield return.</MessageFormat>
    <Category>ErrorFix</Category>
    <DefaultSeverity>Hidden</DefaultSeverity>
    <IsEnabledByDefault>true</IsEnabledByDefault>
    <SupportsFadeOut>false</SupportsFadeOut>
    <SupportsFadeOutAnalyzer>false</SupportsFadeOutAnalyzer>
  </Analyzer>
  <Analyzer Identifier="RemoveRedundantOverridingMember">
    <Id>RCS1132</Id>
    <Title>Remove redundant overriding member.</Title>
    <MessageFormat>Remove redundant overriding {0}.</MessageFormat>
    <Category>Redundancy</Category>
    <DefaultSeverity>Info</DefaultSeverity>
    <IsEnabledByDefault>true</IsEnabledByDefault>
    <SupportsFadeOut>true</SupportsFadeOut>
    <SupportsFadeOutAnalyzer>false</SupportsFadeOutAnalyzer>
    <Samples>
      <Sample>
        <Before><![CDATA[public class Foo
{
    public override string ToString() // RCS1132
    {
        return base.ToString();
    }
}]]></Before>
        <After><![CDATA[public class Foo
{
}]]></After>
      </Sample>
    </Samples>
  </Analyzer>
  <Analyzer Identifier="RemoveRedundantDisposeOrCloseCall">
    <Id>RCS1133</Id>
    <Title>Remove redundant Dispose/Close call.</Title>
    <MessageFormat>Remove redundant '{0}' call.</MessageFormat>
    <Category>Redundancy</Category>
    <DefaultSeverity>Hidden</DefaultSeverity>
    <IsEnabledByDefault>true</IsEnabledByDefault>
    <SupportsFadeOut>true</SupportsFadeOut>
    <SupportsFadeOutAnalyzer>false</SupportsFadeOutAnalyzer>
    <Samples>
      <Sample>
        <Before><![CDATA[using (streamReader) // RCS1133
{
    // ...

    streamReader.Dispose();
}]]></Before>
        <After><![CDATA[using (streamReader)
{
    // ...
}]]></After>
      </Sample>
    </Samples>
  </Analyzer>
  <Analyzer Identifier="RemoveRedundantStatement">
    <Id>RCS1134</Id>
    <Title>Remove redundant statement.</Title>
    <MessageFormat>Remove redundant statement.</MessageFormat>
    <Category>Redundancy</Category>
    <DefaultSeverity>Hidden</DefaultSeverity>
    <IsEnabledByDefault>true</IsEnabledByDefault>
    <SupportsFadeOut>true</SupportsFadeOut>
    <SupportsFadeOutAnalyzer>false</SupportsFadeOutAnalyzer>
    <Samples>
      <Sample>
        <Before><![CDATA[public void Foo()
{
    // ...

    return; // RCS1134
}]]></Before>
        <After><![CDATA[public void Foo()
{
    // ...
}]]></After>
      </Sample>
      <Sample>
        <Before><![CDATA[foreach (object item in items)
{
    /// ...

    continue; // RCS1134
}]]></Before>
        <After><![CDATA[]]></After>
      </Sample>
    </Samples>
  </Analyzer>
  <Analyzer Identifier="DeclareEnumMemberWithZeroValue">
    <Id>RCS1135</Id>
    <Title>Declare enum member with zero value (when enum has FlagsAttribute).</Title>
    <MessageFormat>Declare enum member with zero value (when enum has FlagsAttribute).</MessageFormat>
    <Category>Design</Category>
    <DefaultSeverity>Info</DefaultSeverity>
    <IsEnabledByDefault>true</IsEnabledByDefault>
    <SupportsFadeOut>false</SupportsFadeOut>
    <SupportsFadeOutAnalyzer>false</SupportsFadeOutAnalyzer>
    <Samples>
      <Sample>
        <Before><![CDATA[[Flags]
public enum Foo // RCS1135
{
    A = 1,
    B = 2
}]]></Before>
        <After><![CDATA[[Flags]
public enum Foo
{
    None = 0,
    A = 1,
    B = 2
}]]></After>
      </Sample>
    </Samples>
  </Analyzer>
  <Analyzer Identifier="MergeSwitchSectionsWithEquivalentContent">
    <Id>RCS1136</Id>
    <Title>Merge switch sections with equivalent content.</Title>
    <MessageFormat>Merge switch sections with equivalent content.</MessageFormat>
    <Category>Simplification</Category>
    <DefaultSeverity>Hidden</DefaultSeverity>
    <IsEnabledByDefault>true</IsEnabledByDefault>
    <SupportsFadeOut>true</SupportsFadeOut>
    <SupportsFadeOutAnalyzer>false</SupportsFadeOutAnalyzer>
    <Samples>
      <Sample>
        <Before><![CDATA[switch (s)
{
    case "a":
        break; // RCS1136
    case "b":
        break;
}]]></Before>
        <After><![CDATA[switch (s)
{
    case "a":
    case "b":
        break;
}]]></After>
      </Sample>
    </Samples>
  </Analyzer>
  <Analyzer Identifier="AddDocumentationComment" IsObsolete="true">
    <Id>RCS1137</Id>
    <Title>Add documentation comment to publicly visible type or member.</Title>
    <MessageFormat>Add documentation comment to publicly visible type or member.</MessageFormat>
    <Category>Maintainability</Category>
    <DefaultSeverity>Hidden</DefaultSeverity>
    <IsEnabledByDefault>true</IsEnabledByDefault>
    <SupportsFadeOut>false</SupportsFadeOut>
    <SupportsFadeOutAnalyzer>false</SupportsFadeOutAnalyzer>
  </Analyzer>
  <Analyzer Identifier="AddSummaryToDocumentationComment">
    <Id>RCS1138</Id>
    <Title>Add summary to documentation comment.</Title>
    <MessageFormat>Add summary to documentation comment.</MessageFormat>
    <Category>Maintainability</Category>
    <DefaultSeverity>Warning</DefaultSeverity>
    <IsEnabledByDefault>true</IsEnabledByDefault>
    <SupportsFadeOut>false</SupportsFadeOut>
    <SupportsFadeOutAnalyzer>false</SupportsFadeOutAnalyzer>
    <Samples>
      <Sample>
        <Before><![CDATA[/// <summary> // RCS1138
/// 
/// </summary>
public void Foo()
{
}]]></Before>
      </Sample>
    </Samples>
  </Analyzer>
  <Analyzer Identifier="AddSummaryElementToDocumentationComment">
    <Id>RCS1139</Id>
    <Title>Add summary element to documentation comment.</Title>
    <MessageFormat>Add summary element to documentation comment.</MessageFormat>
    <Category>Maintainability</Category>
    <DefaultSeverity>Warning</DefaultSeverity>
    <IsEnabledByDefault>true</IsEnabledByDefault>
    <SupportsFadeOut>false</SupportsFadeOut>
    <SupportsFadeOutAnalyzer>false</SupportsFadeOutAnalyzer>
    <Samples>
      <Sample>
        <Before><![CDATA[/// <param name="parameter"></param> // RCS1139
public void Foo(object parameter)
{
}]]></Before>
        <After><![CDATA[/// <summary>
/// 
/// </summary>
/// <param name="parameter"></param>
public void Foo(object parameter)
{
}]]></After>
      </Sample>
    </Samples>
  </Analyzer>
  <Analyzer Identifier="AddExceptionToDocumentationComment">
    <Id>RCS1140</Id>
    <Title>Add exception to documentation comment.</Title>
    <MessageFormat>Add exception to documentation comment.</MessageFormat>
    <Category>Maintainability</Category>
    <DefaultSeverity>Hidden</DefaultSeverity>
    <IsEnabledByDefault>true</IsEnabledByDefault>
    <SupportsFadeOut>false</SupportsFadeOut>
    <SupportsFadeOutAnalyzer>false</SupportsFadeOutAnalyzer>
    <Samples>
      <Sample>
        <Before>
          <![CDATA[/// <summary>
/// ...
/// </summary>
/// <param name="parameter"></param>
public void Foo(object parameter)
{
    if (parameter == null)
        throw new ArgumentNullException(nameof(parameter)); // RCS1140
}]]></Before>
        <After><![CDATA[/// <summary>
/// ...
/// </summary>
/// <param name="parameter"></param>
/// <exception cref="ArgumentNullException"><paramref name="parameter"/> is <c>null</c>.</exception>
public void Foo(object parameter)
{
    if (parameter == null)
        throw new ArgumentNullException(nameof(parameter));
}]]></After>
      </Sample>
    </Samples>
  </Analyzer>
  <Analyzer Identifier="AddParameterToDocumentationComment">
    <Id>RCS1141</Id>
    <Title>Add parameter to documentation comment.</Title>
    <MessageFormat>Add parameter to documentation comment.</MessageFormat>
    <Category>Maintainability</Category>
    <DefaultSeverity>Info</DefaultSeverity>
    <IsEnabledByDefault>true</IsEnabledByDefault>
    <SupportsFadeOut>false</SupportsFadeOut>
    <SupportsFadeOutAnalyzer>false</SupportsFadeOutAnalyzer>
    <Samples>
      <Sample>
        <Before><![CDATA[/// <summary>
/// ...
/// </summary>
public void Foo(object parameter) // RCS1141
{
}]]></Before>
        <After><![CDATA[/// <summary>
/// ...
/// </summary>
/// <param name="parameter"></param>
public void Foo(object parameter)
{
}]]></After>
      </Sample>
    </Samples>
  </Analyzer>
  <Analyzer Identifier="AddTypeParameterToDocumentationComment">
    <Id>RCS1142</Id>
    <Title>Add type parameter to documentation comment.</Title>
    <MessageFormat>Add type parameter to documentation comment.</MessageFormat>
    <Category>Maintainability</Category>
    <DefaultSeverity>Info</DefaultSeverity>
    <IsEnabledByDefault>true</IsEnabledByDefault>
    <SupportsFadeOut>false</SupportsFadeOut>
    <SupportsFadeOutAnalyzer>false</SupportsFadeOutAnalyzer>
    <Samples>
      <Sample>
        <Before><![CDATA[/// <summary>
/// ...
/// </summary>
/// <typeparam name="T1"></typeparam>
public class Foo<T1, T2> // RCS1142
{
}]]></Before>
        <After><![CDATA[/// <summary>
/// ...
/// </summary>
/// <typeparam name="T1"></typeparam>
/// <typeparam name="T2"></typeparam>
public class Foo<T1, T2>
{
}]]></After>
      </Sample>
    </Samples>
  </Analyzer>
  <Analyzer Identifier="SimplifyCoalesceExpression">
    <Id>RCS1143</Id>
    <Title>Simplify coalesce expression.</Title>
    <MessageFormat>Simplify coalesce expression.</MessageFormat>
    <Category>Simplification</Category>
    <DefaultSeverity>Hidden</DefaultSeverity>
    <IsEnabledByDefault>true</IsEnabledByDefault>
    <SupportsFadeOut>true</SupportsFadeOut>
    <SupportsFadeOutAnalyzer>false</SupportsFadeOutAnalyzer>
    <Samples>
      <Sample>
        <Before><![CDATA[string s = default(string) ?? ""; // RCS1143]]></Before>
        <After><![CDATA[string s = "";]]></After>
      </Sample>
    </Samples>
  </Analyzer>
  <Analyzer Identifier="MarkContainingClassAsAbstract" IsObsolete="true">
    <Id>RCS1144</Id>
    <Title>Mark containing class as abstract.</Title>
    <MessageFormat>Mark containing class as abstract.</MessageFormat>
    <Category>ErrorFix</Category>
    <DefaultSeverity>Hidden</DefaultSeverity>
    <IsEnabledByDefault>true</IsEnabledByDefault>
    <SupportsFadeOut>false</SupportsFadeOut>
    <SupportsFadeOutAnalyzer>false</SupportsFadeOutAnalyzer>
  </Analyzer>
  <Analyzer Identifier="RemoveRedundantAsOperator">
    <Id>RCS1145</Id>
    <Title>Remove redundant 'as' operator.</Title>
    <MessageFormat>Remove redundant 'as' operator.</MessageFormat>
    <Category>Redundancy</Category>
    <DefaultSeverity>Hidden</DefaultSeverity>
    <IsEnabledByDefault>true</IsEnabledByDefault>
    <SupportsFadeOut>true</SupportsFadeOut>
    <SupportsFadeOutAnalyzer>false</SupportsFadeOutAnalyzer>
    <Samples>
      <Sample>
        <Before><![CDATA[string s = null;

string s2 = s as string; // RCS1145]]></Before>
        <After><![CDATA[string s2 = s;]]></After>
      </Sample>
    </Samples>
  </Analyzer>
  <Analyzer Identifier="UseConditionalAccess">
    <Id>RCS1146</Id>
    <Title>Use conditional access.</Title>
    <MessageFormat>Use conditional access.</MessageFormat>
    <Category>Usage</Category>
    <DefaultSeverity>Info</DefaultSeverity>
    <IsEnabledByDefault>true</IsEnabledByDefault>
    <SupportsFadeOut>false</SupportsFadeOut>
    <SupportsFadeOutAnalyzer>false</SupportsFadeOutAnalyzer>
    <Samples>
      <Sample>
        <Before><![CDATA[if (s != null && s.StartsWith("a")) // RCS1146
{
}]]></Before>
        <After><![CDATA[if (s?.StartsWith("a") == true)
{
}]]></After>
      </Sample>
      <Sample>
        <Before><![CDATA[if (dic != null && dic[0].StartsWith("a")) // RCS1146
{
}]]></Before>
        <After><![CDATA[if (dic?[0].StartsWith("a") == true)
{
}]]></After>
      </Sample>
      <Sample>
        <Before><![CDATA[if (x != null) // RCS1146
    x.Foo();]]></Before>
        <After><![CDATA[x?.Foo();]]></After>
      </Sample>
    </Samples>
  </Analyzer>
  <Analyzer Identifier="RemoveInapplicableModifier" IsObsolete="true">
    <Id>RCS1147</Id>
    <Title>Remove inapplicable modifier.</Title>
    <MessageFormat>Remove inapplicable modifier.</MessageFormat>
    <Category>ErrorFix</Category>
    <DefaultSeverity>Hidden</DefaultSeverity>
    <IsEnabledByDefault>true</IsEnabledByDefault>
    <SupportsFadeOut>true</SupportsFadeOut>
    <SupportsFadeOutAnalyzer>false</SupportsFadeOutAnalyzer>
  </Analyzer>
  <Analyzer Identifier="RemoveUnreachableCode" IsObsolete="true">
    <Id>RCS1148</Id>
    <Title>Remove unreachable code.</Title>
    <MessageFormat>Remove unreachable code.</MessageFormat>
    <Category>General</Category>
    <DefaultSeverity>Hidden</DefaultSeverity>
    <IsEnabledByDefault>true</IsEnabledByDefault>
    <SupportsFadeOut>true</SupportsFadeOut>
    <SupportsFadeOutAnalyzer>false</SupportsFadeOutAnalyzer>
  </Analyzer>
  <Analyzer Identifier="RemoveImplementationFromAbstractMember" IsObsolete="true">
    <Id>RCS1149</Id>
    <Title>Remove implementation from abstract member.</Title>
    <MessageFormat>Remove implementation from {0}.</MessageFormat>
    <Category>ErrorFix</Category>
    <DefaultSeverity>Hidden</DefaultSeverity>
    <IsEnabledByDefault>true</IsEnabledByDefault>
    <SupportsFadeOut>true</SupportsFadeOut>
    <SupportsFadeOutAnalyzer>false</SupportsFadeOutAnalyzer>
  </Analyzer>
  <Analyzer Identifier="CallStringConcatInsteadOfStringJoin">
    <Id>RCS1150</Id>
    <Title>Call string.Concat instead of string.Join.</Title>
    <MessageFormat>Call string.Concat instead of string.Join.</MessageFormat>
    <Category>Simplification</Category>
    <DefaultSeverity>Info</DefaultSeverity>
    <IsEnabledByDefault>true</IsEnabledByDefault>
    <SupportsFadeOut>false</SupportsFadeOut>
    <SupportsFadeOutAnalyzer>false</SupportsFadeOutAnalyzer>
    <Samples>
      <Sample>
        <Before><![CDATA[string s = string.Join("", "a", "b", "c"); // RCS1150]]></Before>
        <After><![CDATA[string s = string.Concat("a", "b", "c");]]></After>
      </Sample>
    </Samples>
  </Analyzer>
  <Analyzer Identifier="RemoveRedundantCast">
    <Id>RCS1151</Id>
    <Title>Remove redundant cast.</Title>
    <MessageFormat>Remove redundant cast.</MessageFormat>
    <Category>Redundancy</Category>
    <DefaultSeverity>Hidden</DefaultSeverity>
    <IsEnabledByDefault>true</IsEnabledByDefault>
    <SupportsFadeOut>true</SupportsFadeOut>
    <SupportsFadeOutAnalyzer>false</SupportsFadeOutAnalyzer>
    <Samples>
      <Sample>
        <Before><![CDATA[var b = new Base();

((Foo)b).Bar(); // RCS1151]]></Before>
        <After><![CDATA[b.Bar();]]></After>
      </Sample>
      <Sample>
        <Before><![CDATA[IEnumerable<string> x = EnumerateStrings().Cast<string>(); // RCS1151]]></Before>
        <After><![CDATA[IEnumerable<string> x = EnumerateStrings();]]></After>
      </Sample>
    </Samples>
  </Analyzer>
  <Analyzer Identifier="MemberTypeMustMatchOverriddenMemberType" IsObsolete="true">
    <Id>RCS1152</Id>
    <Title>Member type must match overriden member type.</Title>
    <MessageFormat>Member type must match overriden member type.</MessageFormat>
    <Category>ErrorFix</Category>
    <DefaultSeverity>Hidden</DefaultSeverity>
    <IsEnabledByDefault>true</IsEnabledByDefault>
    <SupportsFadeOut>false</SupportsFadeOut>
    <SupportsFadeOutAnalyzer>false</SupportsFadeOutAnalyzer>
  </Analyzer>
  <Analyzer Identifier="AddEmptyLineAfterClosingBrace">
    <Id>RCS1153</Id>
    <Title>Add empty line after closing brace.</Title>
    <MessageFormat>Add empty line after closing brace.</MessageFormat>
    <Category>Formatting</Category>
    <DefaultSeverity>Info</DefaultSeverity>
    <IsEnabledByDefault>false</IsEnabledByDefault>
    <SupportsFadeOut>false</SupportsFadeOut>
    <SupportsFadeOutAnalyzer>false</SupportsFadeOutAnalyzer>
    <Samples>
      <Sample>
        <Before><![CDATA[            if (x)
            {
            } // RCS1153
            if (y)
            {
            }]]></Before>
        <After><![CDATA[            if (x)
            {
            }

            if (y)
            {
            }]]></After>
      </Sample>
    </Samples>
  </Analyzer>
  <Analyzer Identifier="SortEnumMembers">
    <Id>RCS1154</Id>
    <Title>Sort enum members.</Title>
    <MessageFormat>Sort '{0}' members.</MessageFormat>
    <Category>Readability</Category>
    <DefaultSeverity>Info</DefaultSeverity>
    <IsEnabledByDefault>true</IsEnabledByDefault>
    <SupportsFadeOut>false</SupportsFadeOut>
    <SupportsFadeOutAnalyzer>false</SupportsFadeOutAnalyzer>
    <Samples>
      <Sample>
        <Before><![CDATA[public enum Foo // RCS1154
{
    D = 4,
    B = 2,
    A = 1,
    C = 3
}]]></Before>
        <After><![CDATA[public enum Foo
{
    A = 1,
    B = 2,
    C = 3,
    D = 4
}]]></After>
      </Sample>
    </Samples>
  </Analyzer>
  <Analyzer Identifier="UseStringComparison">
    <Id>RCS1155</Id>
    <Title>Use StringComparison when comparing strings.</Title>
    <MessageFormat>Use StringComparison when comparing strings.</MessageFormat>
    <Category>Usage</Category>
    <DefaultSeverity>Warning</DefaultSeverity>
    <IsEnabledByDefault>true</IsEnabledByDefault>
    <SupportsFadeOut>false</SupportsFadeOut>
    <SupportsFadeOutAnalyzer>false</SupportsFadeOutAnalyzer>
    <Samples>
      <Sample>
        <Before><![CDATA[if (x.ToLower() == y.ToLower()) // RCS1155
{
}]]></Before>
        <After><![CDATA[if (string.Equals(x, y, StringComparison.OrdinalIgnoreCase))
{
}]]></After>
      </Sample>
    </Samples>
  </Analyzer>
  <Analyzer Identifier="UseStringLengthInsteadOfComparisonWithEmptyString">
    <Id>RCS1156</Id>
    <Title>Use string.Length instead of comparison with empty string.</Title>
    <MessageFormat>Use string.Length instead of comparison with empty string.</MessageFormat>
    <Category>Usage</Category>
    <DefaultSeverity>Info</DefaultSeverity>
    <IsEnabledByDefault>true</IsEnabledByDefault>
    <SupportsFadeOut>false</SupportsFadeOut>
    <SupportsFadeOutAnalyzer>false</SupportsFadeOutAnalyzer>
    <Samples>
      <Sample>
        <Before><![CDATA[if (s == "") // RCS1156
{
}]]></Before>
        <After><![CDATA[if (s?.Length == 0)
{
}]]></After>
      </Sample>
    </Samples>
  </Analyzer>
  <Analyzer Identifier="CompositeEnumValueContainsUndefinedFlag">
    <Id>RCS1157</Id>
    <Title>Composite enum value contains undefined flag.</Title>
    <MessageFormat>Composite enum value contains undefined flag {0}.</MessageFormat>
    <Category>Design</Category>
    <DefaultSeverity>Info</DefaultSeverity>
    <IsEnabledByDefault>true</IsEnabledByDefault>
    <SupportsFadeOut>false</SupportsFadeOut>
    <SupportsFadeOutAnalyzer>false</SupportsFadeOutAnalyzer>
    <Samples>
      <Sample>
        <Before><![CDATA[[Flags]
public enum Foo
{
    None = 0,
    A = 1,
    B = 2,
    C = 4,
    D = 8,
    X = 17 // RCS1157
}]]></Before>
      </Sample>
    </Samples>
  </Analyzer>
  <Analyzer Identifier="StaticMemberInGenericTypeShouldUseTypeParameter">
    <Id>RCS1158</Id>
    <Title>Static member in generic type should use a type parameter.</Title>
    <MessageFormat>Static member in generic type should use a type parameter.</MessageFormat>
    <Category>Design</Category>
    <DefaultSeverity>Info</DefaultSeverity>
    <IsEnabledByDefault>true</IsEnabledByDefault>
    <SupportsFadeOut>false</SupportsFadeOut>
    <SupportsFadeOutAnalyzer>false</SupportsFadeOutAnalyzer>
    <Samples>
      <Sample>
        <Before>
          <![CDATA[public class Foo<T>
{
    public static void Bar() // RCS1158
    {
    }
}]]></Before>
      </Sample>
    </Samples>
  </Analyzer>
  <Analyzer Identifier="UseGenericEventHandler">
    <Id>RCS1159</Id>
    <Title>Use EventHandler&lt;T&gt;.</Title>
    <MessageFormat>Use EventHandler&lt;T&gt;.</MessageFormat>
    <Category>Usage</Category>
    <DefaultSeverity>Info</DefaultSeverity>
    <IsEnabledByDefault>true</IsEnabledByDefault>
    <SupportsFadeOut>false</SupportsFadeOut>
    <SupportsFadeOutAnalyzer>false</SupportsFadeOutAnalyzer>
    <Samples>
      <Sample>
        <Before><![CDATA[public class Foo
{
    public event FooEventHandler EventName; // RCS1159
}

public delegate void FooEventHandler(object sender, FooEventArgs args);]]></Before>
        <After><![CDATA[public class Foo
{
    public event EventHandler<FooEventArgs> EventName;
}]]></After>
      </Sample>
    </Samples>
  </Analyzer>
  <Analyzer Identifier="AbstractTypeShouldNotHavePublicConstructors">
    <Id>RCS1160</Id>
    <Title>Abstract type should not have public constructors.</Title>
    <MessageFormat>Abstract type should not have public constructors.</MessageFormat>
    <Category>Design</Category>
    <DefaultSeverity>Info</DefaultSeverity>
    <IsEnabledByDefault>true</IsEnabledByDefault>
    <SupportsFadeOut>false</SupportsFadeOut>
    <SupportsFadeOutAnalyzer>false</SupportsFadeOutAnalyzer>
    <Samples>
      <Sample>
        <Before><![CDATA[public abstract class Foo
{
    public Foo() // RCS1160
    {
    }
}]]></Before>
        <After><![CDATA[public abstract class Foo
{
    protected Foo()
    {
    }
}]]></After>
      </Sample>
    </Samples>
  </Analyzer>
  <Analyzer Identifier="EnumMemberShouldDeclareExplicitValue">
    <Id>RCS1161</Id>
    <Title>Enum member should declare explicit value.</Title>
    <MessageFormat>Enum member should declare explicit value.</MessageFormat>
    <Category>Readability</Category>
    <DefaultSeverity>Hidden</DefaultSeverity>
    <IsEnabledByDefault>true</IsEnabledByDefault>
    <SupportsFadeOut>false</SupportsFadeOut>
    <SupportsFadeOutAnalyzer>false</SupportsFadeOutAnalyzer>
    <Samples>
      <Sample>
        <Before><![CDATA[public enum Foo
{
    A, // RCS1161
    B,
    C,
}]]></Before>
        <After><![CDATA[public enum Foo
{
    A = 0,
    B = 1,
    C = 2,
}]]></After>
      </Sample>
    </Samples>
  </Analyzer>
  <Analyzer Identifier="AvoidChainOfAssignments">
    <Id>RCS1162</Id>
    <Title>Avoid chain of assignments.</Title>
    <MessageFormat>Avoid chain of assignments.</MessageFormat>
    <Category>Readability</Category>
    <DefaultSeverity>Info</DefaultSeverity>
    <IsEnabledByDefault>false</IsEnabledByDefault>
    <SupportsFadeOut>false</SupportsFadeOut>
    <SupportsFadeOutAnalyzer>false</SupportsFadeOutAnalyzer>
    <Samples>
      <Sample>
        <Before><![CDATA[x = y = z; // RCS1162]]></Before>
      </Sample>
    </Samples>
  </Analyzer>
  <Analyzer Identifier="UnusedParameter">
    <Id>RCS1163</Id>
    <Title>Unused parameter.</Title>
    <MessageFormat>Unused parameter '{0}'.</MessageFormat>
    <Category>Redundancy</Category>
    <DefaultSeverity>Info</DefaultSeverity>
    <IsEnabledByDefault>true</IsEnabledByDefault>
    <SupportsFadeOut>true</SupportsFadeOut>
    <SupportsFadeOutAnalyzer>false</SupportsFadeOutAnalyzer>
    <Summary>Parameter is not reported when its name consists of underscore(s).</Summary>
    <Samples>
      <Sample>
        <Before><![CDATA[public bool Bar(object parameter) // RCS1163
{
    return false;
}]]></Before>
      </Sample>
    </Samples>
  </Analyzer>
  <Analyzer Identifier="UnusedTypeParameter">
    <Id>RCS1164</Id>
    <Title>Unused type parameter.</Title>
    <MessageFormat>Unused type parameter '{0}'.</MessageFormat>
    <Category>Redundancy</Category>
    <DefaultSeverity>Info</DefaultSeverity>
    <IsEnabledByDefault>true</IsEnabledByDefault>
    <SupportsFadeOut>true</SupportsFadeOut>
    <SupportsFadeOutAnalyzer>false</SupportsFadeOutAnalyzer>
    <Samples>
      <Sample>
        <Before><![CDATA[public bool Bar<T>() // RCS1164
{
    return false
}]]></Before>
      </Sample>
    </Samples>
  </Analyzer>
  <Analyzer Identifier="UnconstrainedTypeParameterCheckedForNull">
    <Id>RCS1165</Id>
    <Title>Unconstrained type parameter checked for null.</Title>
    <MessageFormat>Unconstrained type parameter checked for null.</MessageFormat>
    <Category>Usage</Category>
    <DefaultSeverity>Warning</DefaultSeverity>
    <IsEnabledByDefault>true</IsEnabledByDefault>
    <SupportsFadeOut>false</SupportsFadeOut>
    <SupportsFadeOutAnalyzer>false</SupportsFadeOutAnalyzer>
    <Samples>
      <Sample>
        <Before><![CDATA[public void Foo<T1>() where T1 : new()
{
    var x = default(T1);

    if (x == null) // RCS1165
    {
    }
}]]></Before>
        <After>
          <![CDATA[if (EqualityComparer<T1>.Default.Equals(x, default(T1)))
{
}]]></After>
      </Sample>
    </Samples>
  </Analyzer>
  <Analyzer Identifier="ValueTypeObjectIsNeverEqualToNull">
    <Id>RCS1166</Id>
    <Title>Value type object is never equal to null.</Title>
    <MessageFormat>Value type object is never equal to null.</MessageFormat>
    <Category>Usage</Category>
    <DefaultSeverity>Info</DefaultSeverity>
    <IsEnabledByDefault>true</IsEnabledByDefault>
    <SupportsFadeOut>false</SupportsFadeOut>
    <SupportsFadeOutAnalyzer>false</SupportsFadeOutAnalyzer>
    <Samples>
      <Sample>
        <Before><![CDATA[int x = 0;

// ...

if (x == null) // RCS1166
{
}]]></Before>
        <After><![CDATA[if (x == 0)
{
}]]></After>
      </Sample>
    </Samples>
  </Analyzer>
  <Analyzer Identifier="OverridingMemberCannotChangeAccessModifiers" IsObsolete="true">
    <Id>RCS1167</Id>
    <Title>Overriding member cannot change access modifiers.</Title>
    <MessageFormat>Overriding member cannot change access modifiers.</MessageFormat>
    <Category>ErrorFix</Category>
    <DefaultSeverity>Hidden</DefaultSeverity>
    <IsEnabledByDefault>true</IsEnabledByDefault>
    <SupportsFadeOut>false</SupportsFadeOut>
    <SupportsFadeOutAnalyzer>false</SupportsFadeOutAnalyzer>
  </Analyzer>
  <Analyzer Identifier="ParameterNameDiffersFromBase">
    <Id>RCS1168</Id>
    <Title>Parameter name differs from base name.</Title>
    <MessageFormat>Parameter name '{0}' differs from base name '{1}'.</MessageFormat>
    <Category>Maintainability</Category>
    <DefaultSeverity>Warning</DefaultSeverity>
    <IsEnabledByDefault>true</IsEnabledByDefault>
    <SupportsFadeOut>false</SupportsFadeOut>
    <SupportsFadeOutAnalyzer>false</SupportsFadeOutAnalyzer>
    <Samples>
      <Sample>
        <Before><![CDATA[public interface IFoo
{
    string Bar(object parameter);
}

public abstract class Foo : IFoo
{
    public abstract string Bar(object value); // RCS1168
}]]></Before>
        <After><![CDATA[public abstract string Bar(object parameter);]]></After>
      </Sample>
    </Samples>
  </Analyzer>
  <Analyzer Identifier="MarkFieldAsReadOnly">
    <Id>RCS1169</Id>
    <Title>Mark field as read-only.</Title>
    <MessageFormat>Mark field as read-only.</MessageFormat>
    <Category>Design</Category>
    <DefaultSeverity>Info</DefaultSeverity>
    <IsEnabledByDefault>true</IsEnabledByDefault>
    <SupportsFadeOut>false</SupportsFadeOut>
    <SupportsFadeOutAnalyzer>false</SupportsFadeOutAnalyzer>
    <Samples>
      <Sample>
        <Before><![CDATA[public class Foo
{
    private int _f; // RCS1169

    public Foo()
    {
        _f = 0;
    }
}]]></Before>
        <After><![CDATA[private readonly int _f;]]></After>
      </Sample>
    </Samples>
  </Analyzer>
  <Analyzer Identifier="UseReadOnlyAutoProperty">
    <Id>RCS1170</Id>
    <Title>Use read-only auto-implemented property.</Title>
    <MessageFormat>Use read-only auto-implemented property.</MessageFormat>
    <Category>Design</Category>
    <DefaultSeverity>Info</DefaultSeverity>
    <IsEnabledByDefault>true</IsEnabledByDefault>
    <SupportsFadeOut>true</SupportsFadeOut>
    <SupportsFadeOutAnalyzer>false</SupportsFadeOutAnalyzer>
    <Samples>
      <Sample>
        <Before><![CDATA[public object Foo { get; private set; } // RCS1170]]></Before>
        <After><![CDATA[public object Foo { get; }]]></After>
      </Sample>
    </Samples>
  </Analyzer>
  <Analyzer Identifier="SimplifyLazyInitialization">
    <Id>RCS1171</Id>
    <Title>Simplify lazy initialization.</Title>
    <MessageFormat>Simplify lazy initialization.</MessageFormat>
    <Category>Simplification</Category>
    <DefaultSeverity>Info</DefaultSeverity>
    <IsEnabledByDefault>true</IsEnabledByDefault>
    <SupportsFadeOut>false</SupportsFadeOut>
    <SupportsFadeOutAnalyzer>false</SupportsFadeOutAnalyzer>
    <Samples>
      <Sample>
        <Before>
          <![CDATA[public object Foo()
{
    if (_foo == null) // RCS1171
    {
        _foo = Initialize();
    }

    return _foo;
}]]></Before>
        <After>
          <![CDATA[public object Foo()
{
    return _foo ?? (_foo = Initialize());
}]]></After>
      </Sample>
    </Samples>
  </Analyzer>
  <Analyzer Identifier="UseIsOperatorInsteadOfAsOperator">
    <Id>RCS1172</Id>
    <Title>Use 'is' operator instead of 'as' operator.</Title>
    <MessageFormat>Use 'is' operator instead of 'as' operator.</MessageFormat>
    <Category>Simplification</Category>
    <DefaultSeverity>Warning</DefaultSeverity>
    <IsEnabledByDefault>true</IsEnabledByDefault>
    <SupportsFadeOut>false</SupportsFadeOut>
    <SupportsFadeOutAnalyzer>false</SupportsFadeOutAnalyzer>
    <Samples>
      <Sample>
        <Before><![CDATA[if (x as string != null) // RCS1172
{
}]]></Before>
        <After><![CDATA[if (x is string)
{
}]]></After>
      </Sample>
    </Samples>
  </Analyzer>
  <Analyzer Identifier="UseCoalesceExpressionInsteadOfIf">
    <Id>RCS1173</Id>
    <Title>Use coalesce expression instead of if.</Title>
    <MessageFormat>Use coalesce expression instead of if.</MessageFormat>
    <Category>Simplification</Category>
    <DefaultSeverity>Info</DefaultSeverity>
    <IsEnabledByDefault>true</IsEnabledByDefault>
    <SupportsFadeOut>false</SupportsFadeOut>
    <SupportsFadeOutAnalyzer>false</SupportsFadeOutAnalyzer>
    <Samples>
      <Sample>
        <Before><![CDATA[if (x != null) // RCS1173
{
    z = x;
}
else
{
    z = y;
}]]></Before>
        <After><![CDATA[z = x ?? y;]]></After>
      </Sample>
    </Samples>
  </Analyzer>
  <Analyzer Identifier="RemoveRedundantAsyncAwait">
    <Id>RCS1174</Id>
    <Title>Remove redundant async/await.</Title>
    <MessageFormat>Remove redundant async/await.</MessageFormat>
    <Category>Redundancy</Category>
    <DefaultSeverity>Info</DefaultSeverity>
    <IsEnabledByDefault>true</IsEnabledByDefault>
    <SupportsFadeOut>false</SupportsFadeOut>
    <SupportsFadeOutAnalyzer>true</SupportsFadeOutAnalyzer>
    <Samples>
      <Sample>
        <Before><![CDATA[public static async Task<object> FooAsync() // RCS1174
{
    return await GetAsync().ConfigureAwait(false);
}]]></Before>
        <After><![CDATA[public static Task<object> FooAsync()
{
    return GetAsync();
}]]></After>
      </Sample>
    </Samples>
  </Analyzer>
  <Analyzer Identifier="UnusedThisParameter">
    <Id>RCS1175</Id>
    <Title>Unused this parameter.</Title>
    <MessageFormat>Unused this parameter '{0}'.</MessageFormat>
    <Category>Redundancy</Category>
    <DefaultSeverity>Info</DefaultSeverity>
    <IsEnabledByDefault>true</IsEnabledByDefault>
    <SupportsFadeOut>true</SupportsFadeOut>
    <SupportsFadeOutAnalyzer>false</SupportsFadeOutAnalyzer>
    <Samples>
      <Sample>
        <Before><![CDATA[public static bool Bar(this Foo foo, object parameter) // RCS1175
{
    return parameter != null;
}]]></Before>
      </Sample>
    </Samples>
  </Analyzer>
  <Analyzer Identifier="UseVarInsteadOfExplicitTypeWhenTypeIsNotObvious">
    <Id>RCS1176</Id>
    <Title>Use 'var' instead of explicit type (when the type is not obvious).</Title>
    <MessageFormat>Use 'var' instead of explicit type.</MessageFormat>
    <Category>Simplification</Category>
    <DefaultSeverity>Hidden</DefaultSeverity>
    <IsEnabledByDefault>false</IsEnabledByDefault>
    <SupportsFadeOut>false</SupportsFadeOut>
    <SupportsFadeOutAnalyzer>false</SupportsFadeOutAnalyzer>
    <Samples>
      <Sample>
        <Before><![CDATA[string s = GetValue(); // RCS1176]]></Before>
        <After><![CDATA[var s = GetValue();]]></After>
      </Sample>
    </Samples>
  </Analyzer>
  <Analyzer Identifier="UseVarInsteadOfExplicitTypeInForEach">
    <Id>RCS1177</Id>
    <Title>Use 'var' instead of explicit type (in foreach).</Title>
    <MessageFormat>Use 'var' instead of explicit type.</MessageFormat>
    <Category>Simplification</Category>
    <DefaultSeverity>Hidden</DefaultSeverity>
    <IsEnabledByDefault>false</IsEnabledByDefault>
    <SupportsFadeOut>false</SupportsFadeOut>
    <SupportsFadeOutAnalyzer>false</SupportsFadeOutAnalyzer>
    <Samples>
      <Sample>
        <Before>
          <![CDATA[foreach (string item in items) // RCS1177
{
}]]></Before>
        <After>
          <![CDATA[foreach (var item in items)
{
}]]></After>
      </Sample>
    </Samples>
  </Analyzer>
  <Analyzer Identifier="CallDebugFailInsteadOfDebugAssert">
    <Id>RCS1178</Id>
    <Title>Call Debug.Fail instead of Debug.Assert.</Title>
    <MessageFormat>Call Debug.Fail instead of Debug.Assert.</MessageFormat>
    <Category>Usage</Category>
    <DefaultSeverity>Info</DefaultSeverity>
    <IsEnabledByDefault>true</IsEnabledByDefault>
    <SupportsFadeOut>false</SupportsFadeOut>
    <SupportsFadeOutAnalyzer>false</SupportsFadeOutAnalyzer>
    <Samples>
      <Sample>
        <Before><![CDATA[Debug.Assert(false, "message"); // RCS1178]]></Before>
        <After><![CDATA[Debug.Fail("message");]]></After>
      </Sample>
    </Samples>
  </Analyzer>
  <Analyzer Identifier="UseReturnInsteadOfAssignment">
    <Id>RCS1179</Id>
    <Title>Use return instead of assignment.</Title>
    <MessageFormat>Use return instead of assignment.</MessageFormat>
    <Category>Simplification</Category>
    <DefaultSeverity>Info</DefaultSeverity>
    <IsEnabledByDefault>true</IsEnabledByDefault>
    <SupportsFadeOut>false</SupportsFadeOut>
    <SupportsFadeOutAnalyzer>false</SupportsFadeOutAnalyzer>
    <Samples>
      <Sample>
        <Before>
          <![CDATA[if (condition) // RCS1179
{
    x = 1;
}
else
{
    x = 2;
}

return x;]]></Before>
        <After><![CDATA[if (condition)
{
    return 1;
}
else
{
    return 2;
}]]></After>
      </Sample>
    </Samples>
  </Analyzer>
  <Analyzer Identifier="InlineLazyInitialization">
    <Id>RCS1180</Id>
    <Title>Inline lazy initialization.</Title>
    <MessageFormat>Inline lazy initialization.</MessageFormat>
    <Category>Simplification</Category>
    <DefaultSeverity>Info</DefaultSeverity>
    <IsEnabledByDefault>true</IsEnabledByDefault>
    <SupportsFadeOut>false</SupportsFadeOut>
    <SupportsFadeOutAnalyzer>false</SupportsFadeOutAnalyzer>
    <Samples>
      <Sample>
        <Before><![CDATA[List<object> items = null;

// ...

if (items == null) // RCS1180
{
    items = new List<object>();
}

items.Add(x);]]></Before>
        <After><![CDATA[(items ?? (items = new List<object>())).Add(x);]]></After>
      </Sample>
    </Samples>
  </Analyzer>
  <Analyzer Identifier="ReplaceCommentWithDocumentationComment">
    <Id>RCS1181</Id>
    <Title>Replace comment with documentation comment.</Title>
    <MessageFormat>Replace comment with documentation comment.</MessageFormat>
    <Category>General</Category>
    <DefaultSeverity>Hidden</DefaultSeverity>
    <IsEnabledByDefault>true</IsEnabledByDefault>
    <SupportsFadeOut>false</SupportsFadeOut>
    <SupportsFadeOutAnalyzer>false</SupportsFadeOutAnalyzer>
    <Samples>
      <Sample>
        <Before><![CDATA[// Represents foo. // RCS1181
public class Foo
{
}]]></Before>
        <After><![CDATA[/// <summary>
/// Represents foo.
/// </summary>
public class Foo
{
}]]></After>
      </Sample>
      <Sample>
        <Before><![CDATA[public string Value { get; } // Gets a value. // RCS1181]]></Before>
        <After><![CDATA[/// <summary>
/// Gets a value.
/// </summary>
public string Value { get; }]]></After>
      </Sample>
    </Samples>
  </Analyzer>
  <Analyzer Identifier="RemoveRedundantBaseInterface">
    <Id>RCS1182</Id>
    <Title>Remove redundant base interface.</Title>
    <MessageFormat>Interface '{0}' is already implemented by '{1}'.</MessageFormat>
    <Category>Redundancy</Category>
    <DefaultSeverity>Hidden</DefaultSeverity>
    <IsEnabledByDefault>true</IsEnabledByDefault>
    <SupportsFadeOut>true</SupportsFadeOut>
    <SupportsFadeOutAnalyzer>false</SupportsFadeOutAnalyzer>
    <Samples>
      <Sample>
        <Before><![CDATA[public class Foo<T> : List<T>, IEnumerable<T> // RCS1182
{
}]]></Before>
        <After><![CDATA[public class Foo<T> : List<T>
{
}]]></After>
      </Sample>
    </Samples>
  </Analyzer>
  <Analyzer Identifier="FormatInitializerWithSingleExpressionOnSingleLine">
    <Id>RCS1183</Id>
    <Title>Format initializer with single expression on single line.</Title>
    <MessageFormat>Format initializer with single expression on single line.</MessageFormat>
    <Category>Formatting</Category>
    <DefaultSeverity>Hidden</DefaultSeverity>
    <IsEnabledByDefault>true</IsEnabledByDefault>
    <SupportsFadeOut>false</SupportsFadeOut>
    <SupportsFadeOutAnalyzer>false</SupportsFadeOutAnalyzer>
    <Samples>
      <Sample>
        <Before><![CDATA[var dic = new Dictionary<int, string>()
{ // RCS1183
    { 0, "0" }
};]]></Before>
        <After><![CDATA[var dic = new Dictionary<int, string>() { { 0, "0" } };]]></After>
      </Sample>
    </Samples>
  </Analyzer>
  <Analyzer Identifier="FormatConditionalExpression">
    <Id>RCS1184</Id>
    <Title>Format conditional expression (format ? and : on next line).</Title>
    <MessageFormat>Format conditional expression.</MessageFormat>
    <Category>Formatting</Category>
    <DefaultSeverity>Info</DefaultSeverity>
    <IsEnabledByDefault>false</IsEnabledByDefault>
    <SupportsFadeOut>false</SupportsFadeOut>
    <SupportsFadeOutAnalyzer>false</SupportsFadeOutAnalyzer>
    <Samples>
      <Sample>
        <Before><![CDATA[bool x = (condition) ? // RCS1184
    a :
    b;]]></Before>
        <After><![CDATA[bool x = (condition)
    ? a
    : b;]]></After>
      </Sample>
    </Samples>
  </Analyzer>
  <Analyzer Identifier="AvoidSingleLineBlock">
    <Id>RCS1185</Id>
    <Title>Avoid single-line block.</Title>
    <MessageFormat>Avoid single-line block.</MessageFormat>
    <Category>Formatting</Category>
    <DefaultSeverity>Info</DefaultSeverity>
    <IsEnabledByDefault>false</IsEnabledByDefault>
    <SupportsFadeOut>false</SupportsFadeOut>
    <SupportsFadeOutAnalyzer>false</SupportsFadeOutAnalyzer>
    <Samples>
      <Sample>
        <Before><![CDATA[public Foo() { Bar(); } // RCS1185]]></Before>
        <After><![CDATA[public Foo()
{
    Bar();
}]]></After>
      </Sample>
    </Samples>
  </Analyzer>
  <Analyzer Identifier="UseRegexInstanceInsteadOfStaticMethod">
    <Id>RCS1186</Id>
    <Title>Use Regex instance instead of static method.</Title>
    <MessageFormat>Use Regex instance instead of static method.</MessageFormat>
    <Category>Usage</Category>
    <DefaultSeverity>Hidden</DefaultSeverity>
    <IsEnabledByDefault>true</IsEnabledByDefault>
    <SupportsFadeOut>false</SupportsFadeOut>
    <SupportsFadeOutAnalyzer>false</SupportsFadeOutAnalyzer>
    <Samples>
      <Sample>
        <Before><![CDATA[private void Bar()
{
    bool isMatch = Regex.IsMatch("abc", @"\w"); // RCS1186
}]]></Before>
        <After><![CDATA[private readonly Regex _regex = new Regex(@"\w");

private void Bar()
{
    bool isMatch = _regex.IsMatch("abc");
}]]></After>
      </Sample>
    </Samples>
  </Analyzer>
  <Analyzer Identifier="UseConstantInsteadOfField">
    <Id>RCS1187</Id>
    <Title>Use constant instead of field.</Title>
    <MessageFormat>Use constant instead of field.</MessageFormat>
    <Category>Design</Category>
    <DefaultSeverity>Info</DefaultSeverity>
    <IsEnabledByDefault>true</IsEnabledByDefault>
    <SupportsFadeOut>false</SupportsFadeOut>
    <SupportsFadeOutAnalyzer>false</SupportsFadeOutAnalyzer>
    <Samples>
      <Sample>
        <Before><![CDATA[private static readonly int _foo = 0; // RCS1187]]></Before>
        <After><![CDATA[private const int _foo = 0;]]></After>
      </Sample>
    </Samples>
  </Analyzer>
  <Analyzer Identifier="RemoveRedundantAutoPropertyInitialization">
    <Id>RCS1188</Id>
    <Title>Remove redundant auto-property initialization.</Title>
    <MessageFormat>Remove redundant auto-property initialization.</MessageFormat>
    <Category>Redundancy</Category>
    <DefaultSeverity>Hidden</DefaultSeverity>
    <IsEnabledByDefault>true</IsEnabledByDefault>
    <SupportsFadeOut>true</SupportsFadeOut>
    <SupportsFadeOutAnalyzer>false</SupportsFadeOutAnalyzer>
    <Samples>
      <Sample>
        <Before><![CDATA[public string Foo { get; set; } = null; // RCS1188]]></Before>
        <After><![CDATA[public string Foo { get; set; }]]></After>
      </Sample>
    </Samples>
  </Analyzer>
  <Analyzer Identifier="AddOrRemoveRegionName">
    <Id>RCS1189</Id>
    <Title>Add or remove region name.</Title>
    <MessageFormat>{0} region name {1} #endregion.</MessageFormat>
    <Category>Readability</Category>
    <DefaultSeverity>Hidden</DefaultSeverity>
    <IsEnabledByDefault>true</IsEnabledByDefault>
    <SupportsFadeOut>false</SupportsFadeOut>
    <SupportsFadeOutAnalyzer>false</SupportsFadeOutAnalyzer>
    <Samples>
      <Sample>
        <Before><![CDATA[#region Methods
public static void Foo()
{
}
#endregion // RCS1189]]></Before>
        <After><![CDATA[#region Methods
public static void Foo()
{
}
#endregion Methods]]></After>
      </Sample>
    </Samples>
  </Analyzer>
  <Analyzer Identifier="JoinStringExpressions">
    <Id>RCS1190</Id>
    <Title>Join string expressions.</Title>
    <MessageFormat>Join string expressions.</MessageFormat>
    <Category>Simplification</Category>
    <DefaultSeverity>Info</DefaultSeverity>
    <IsEnabledByDefault>true</IsEnabledByDefault>
    <SupportsFadeOut>false</SupportsFadeOut>
    <SupportsFadeOutAnalyzer>false</SupportsFadeOutAnalyzer>
    <Samples>
      <Sample>
        <Before><![CDATA[string s = "a" + "b"; // RCS1190]]></Before>
        <After><![CDATA[string s = "ab";]]></After>
      </Sample>
    </Samples>
  </Analyzer>
  <Analyzer Identifier="DeclareEnumValueAsCombinationOfNames">
    <Id>RCS1191</Id>
    <Title>Declare enum value as combination of names.</Title>
    <MessageFormat>Declare enum value as combination of names.</MessageFormat>
    <Category>Readability</Category>
    <DefaultSeverity>Info</DefaultSeverity>
    <IsEnabledByDefault>true</IsEnabledByDefault>
    <SupportsFadeOut>false</SupportsFadeOut>
    <SupportsFadeOutAnalyzer>false</SupportsFadeOutAnalyzer>
    <Samples>
      <Sample>
        <Before><![CDATA[[Flags]
public enum Foo
{
    None = 0,
    A = 1,
    B = 2,
    C = 4,
    ABC = 7 // RCS1191
}]]></Before>
        <After><![CDATA[[Flags]
public enum Foo
{
    None = 0,
    A = 1,
    B = 2,
    C = 4,
    ABC = A | B | C
}]]></After>
      </Sample>
    </Samples>
  </Analyzer>
  <Analyzer Identifier="UseRegularStringLiteralInsteadOfVerbatimStringLiteral">
    <Id>RCS1192</Id>
    <Title>Use regular string literal instead of verbatim string literal.</Title>
    <MessageFormat>Use regular string literal instead of verbatim string literal.</MessageFormat>
    <Category>Readability</Category>
    <DefaultSeverity>Info</DefaultSeverity>
    <IsEnabledByDefault>true</IsEnabledByDefault>
    <SupportsFadeOut>true</SupportsFadeOut>
    <SupportsFadeOutAnalyzer>false</SupportsFadeOutAnalyzer>
    <Samples>
      <Sample>
        <Before><![CDATA[string s = @"x"; // RCS1192]]></Before>
        <After><![CDATA[string s = "x";]]></After>
      </Sample>
    </Samples>
  </Analyzer>
  <Analyzer Identifier="OverridingMemberCannotChangeParamsModifier">
    <Id>RCS1193</Id>
    <Title>Overriding member cannot change 'params' modifier.</Title>
    <MessageFormat>Overriding member cannot change 'params' modifier.</MessageFormat>
    <Category>Design</Category>
    <DefaultSeverity>Warning</DefaultSeverity>
    <IsEnabledByDefault>true</IsEnabledByDefault>
    <SupportsFadeOut>false</SupportsFadeOut>
    <SupportsFadeOutAnalyzer>false</SupportsFadeOutAnalyzer>
    <Samples>
      <Sample>
        <Before><![CDATA[public class Base
{
    public virtual void Foo(params object[] values)
    {
    }
}

public class Derived : Base
{
    public override void Foo(object[] values) // RCS1193
    {
    }
}]]></Before>
        <After><![CDATA[public class Derived : Base
{
    public override void Foo(params object[] values)
    {
    }
}]]></After>
      </Sample>
    </Samples>
  </Analyzer>
  <Analyzer Identifier="ImplementExceptionConstructors">
    <Id>RCS1194</Id>
    <Title>Implement exception constructors.</Title>
    <MessageFormat>Implement exception constructors.</MessageFormat>
    <Category>Design</Category>
    <DefaultSeverity>Warning</DefaultSeverity>
    <IsEnabledByDefault>true</IsEnabledByDefault>
    <SupportsFadeOut>false</SupportsFadeOut>
    <SupportsFadeOutAnalyzer>false</SupportsFadeOutAnalyzer>
    <Samples>
      <Sample>
        <Before><![CDATA[public class FooException : Exception // RCS1194
{
}]]></Before>
        <After><![CDATA[public class FooException : Exception
{
    public FooException() : base()
    {
    }

    public FooException(string message) : base(message)
    {
    }

    public FooException(string message, Exception innerException) : base(message, innerException)
    {
    }
}]]></After>
      </Sample>
    </Samples>
  </Analyzer>
  <Analyzer Identifier="UseExclusiveOrOperator">
    <Id>RCS1195</Id>
    <Title>Use ^ operator.</Title>
    <MessageFormat>Use ^ operator.</MessageFormat>
    <Category>Simplification</Category>
    <DefaultSeverity>Info</DefaultSeverity>
    <IsEnabledByDefault>true</IsEnabledByDefault>
    <SupportsFadeOut>false</SupportsFadeOut>
    <SupportsFadeOutAnalyzer>false</SupportsFadeOutAnalyzer>
    <Samples>
      <Sample>
        <Before><![CDATA[if ((x && !y) || (!x && y)) // RCS1195
{
}]]></Before>
        <After><![CDATA[if (x ^ y)
{
}]]></After>
      </Sample>
    </Samples>
  </Analyzer>
  <Analyzer Identifier="CallExtensionMethodAsInstanceMethod">
    <Id>RCS1196</Id>
    <Title>Call extension method as instance method.</Title>
    <MessageFormat>Call extension method as instance method.</MessageFormat>
    <Category>Style</Category>
    <DefaultSeverity>Info</DefaultSeverity>
    <IsEnabledByDefault>true</IsEnabledByDefault>
    <SupportsFadeOut>false</SupportsFadeOut>
    <SupportsFadeOutAnalyzer>false</SupportsFadeOutAnalyzer>
    <Samples>
      <Sample>
        <Before><![CDATA[var x = Enumerable.Select(items, f => f.ToString()) // RCS1196]]></Before>
        <After><![CDATA[var x = items.Select(f => f.ToString());]]></After>
      </Sample>
    </Samples>
  </Analyzer>
  <Analyzer Identifier="OptimizeStringBuilderAppendCall">
    <Id>RCS1197</Id>
    <Title>Optimize StringBuilder.Append/AppendLine call.</Title>
    <MessageFormat>Optimize StringBuilder.{0} call.</MessageFormat>
    <Category>Performance</Category>
    <DefaultSeverity>Info</DefaultSeverity>
    <IsEnabledByDefault>true</IsEnabledByDefault>
    <SupportsFadeOut>false</SupportsFadeOut>
    <SupportsFadeOutAnalyzer>false</SupportsFadeOutAnalyzer>
    <Samples>
      <Sample>
        <Before><![CDATA[sb.Append(s + "x"); // RCS1197]]></Before>
        <After><![CDATA[sb.Append(s).Append("x");]]></After>
      </Sample>
    </Samples>
  </Analyzer>
  <Analyzer Identifier="AvoidBoxingOfValueType">
    <Id>RCS1198</Id>
    <Title>Avoid unnecessary boxing of value type.</Title>
    <MessageFormat>Avoid unnecessary boxing of value type.</MessageFormat>
    <Category>Performance</Category>
    <DefaultSeverity>Warning</DefaultSeverity>
    <IsEnabledByDefault>false</IsEnabledByDefault>
    <SupportsFadeOut>false</SupportsFadeOut>
    <SupportsFadeOutAnalyzer>false</SupportsFadeOutAnalyzer>
    <Samples>
      <Sample>
        <Before><![CDATA[string s = null;
int i = 0;

// ...

string x = s + i; // RCS1198]]></Before>
        <After><![CDATA[string x = s + i.ToString();]]></After>
      </Sample>
    </Samples>
  </Analyzer>
  <Analyzer Identifier="SimplifyBooleanExpression">
    <Id>RCS1199</Id>
    <Title>Simplify boolean expression.</Title>
    <MessageFormat>Simplify boolean expression.</MessageFormat>
    <Category>Simplification</Category>
    <DefaultSeverity>Info</DefaultSeverity>
    <IsEnabledByDefault>true</IsEnabledByDefault>
    <SupportsFadeOut>false</SupportsFadeOut>
    <SupportsFadeOutAnalyzer>false</SupportsFadeOutAnalyzer>
    <Samples>
      <Sample>
        <Before><![CDATA[bool? x = null;

// ...

if (x.HasValue && x.Value) // RCS1199
{
}]]></Before>
        <After><![CDATA[if (x == true)
{
}]]></After>
      </Sample>
    </Samples>
  </Analyzer>
  <Analyzer Identifier="CallThenByInsteadOfOrderBy">
    <Id>RCS1200</Id>
    <Title>Call 'Enumerable.ThenBy' instead of 'Enumerable.OrderBy'.</Title>
    <MessageFormat>Call 'Enumerable.ThenBy{0}' instead of 'Enumerable.OrderBy{0}'.</MessageFormat>
    <Category>Usage</Category>
    <DefaultSeverity>Info</DefaultSeverity>
    <IsEnabledByDefault>true</IsEnabledByDefault>
    <SupportsFadeOut>false</SupportsFadeOut>
    <SupportsFadeOutAnalyzer>false</SupportsFadeOutAnalyzer>
    <Samples>
      <Sample>
        <Before><![CDATA[var x = items.OrderBy(f => f.Surname).OrderBy(f => f.Name); // RCS1200]]></Before>
        <After><![CDATA[var x = items.OrderBy(f => f.Surname).ThenBy(f => f.Name);]]></After>
      </Sample>
    </Samples>
  </Analyzer>
  <Analyzer Identifier="UseMethodChaining">
    <Id>RCS1201</Id>
    <Title>Use method chaining.</Title>
    <MessageFormat>Use method chaining.</MessageFormat>
    <Category>Simplification</Category>
    <DefaultSeverity>Hidden</DefaultSeverity>
    <IsEnabledByDefault>true</IsEnabledByDefault>
    <SupportsFadeOut>false</SupportsFadeOut>
    <SupportsFadeOutAnalyzer>false</SupportsFadeOutAnalyzer>
    <Samples>
      <Sample>
        <Before><![CDATA[sb = new StringBuilder();

sb.Append("a"); // RCS1201
sb.Append("b");
sb.Append("c");]]></Before>
        <After><![CDATA[sb = new StringBuilder();

sb.Append("a")
    .Append("b")
    .Append("c");]]></After>
      </Sample>
    </Samples>
  </Analyzer>
  <Analyzer Identifier="AvoidNullReferenceException">
    <Id>RCS1202</Id>
    <Title>Avoid NullReferenceException.</Title>
    <MessageFormat>Avoid NullReferenceException.</MessageFormat>
    <Category>Usage</Category>
    <DefaultSeverity>Info</DefaultSeverity>
    <IsEnabledByDefault>true</IsEnabledByDefault>
    <SupportsFadeOut>false</SupportsFadeOut>
    <SupportsFadeOutAnalyzer>false</SupportsFadeOutAnalyzer>
    <Samples>
      <Sample>
        <Before><![CDATA[string s = items.FirstOrDefault().ToString(); // RCS1202]]></Before>
        <After><![CDATA[string s = items.FirstOrDefault()?.ToString();]]></After>
      </Sample>
    </Samples>
  </Analyzer>
  <Analyzer Identifier="UseAttributeUsageAttribute">
    <Id>RCS1203</Id>
    <Title>Use AttributeUsageAttribute.</Title>
    <MessageFormat>Use AttributeUsageAttribute.</MessageFormat>
    <Category>Design</Category>
    <DefaultSeverity>Warning</DefaultSeverity>
    <IsEnabledByDefault>true</IsEnabledByDefault>
    <SupportsFadeOut>false</SupportsFadeOut>
    <SupportsFadeOutAnalyzer>false</SupportsFadeOutAnalyzer>
    <Samples>
      <Sample>
        <Before><![CDATA[public class FooAttribute : Attribute // RCS1203
{
}]]></Before>
        <After><![CDATA[[AttributeUsageAttribute(AttributeTargets.All, AllowMultiple = false)]
public class FooAttribute : Attribute
{
}]]></After>
      </Sample>
    </Samples>
  </Analyzer>
  <Analyzer Identifier="UseEventArgsEmpty">
    <Id>RCS1204</Id>
    <Title>Use EventArgs.Empty.</Title>
    <MessageFormat>Use EventArgs.Empty.</MessageFormat>
    <Category>Usage</Category>
    <DefaultSeverity>Info</DefaultSeverity>
    <IsEnabledByDefault>true</IsEnabledByDefault>
    <SupportsFadeOut>false</SupportsFadeOut>
    <SupportsFadeOutAnalyzer>false</SupportsFadeOutAnalyzer>
    <Samples>
      <Sample>
        <Before><![CDATA[var x = new EventArgs(); // RCS1204]]></Before>
        <After><![CDATA[var x = EventArgs.Empty;]]></After>
      </Sample>
    </Samples>
  </Analyzer>
  <Analyzer Identifier="ReorderNamedArguments">
    <Id>RCS1205</Id>
    <Title>Reorder named arguments according to the order of parameters.</Title>
    <MessageFormat>Reorder named arguments according to the order of parameters.</MessageFormat>
    <Category>Readability</Category>
    <DefaultSeverity>Info</DefaultSeverity>
    <IsEnabledByDefault>true</IsEnabledByDefault>
    <SupportsFadeOut>false</SupportsFadeOut>
    <SupportsFadeOutAnalyzer>false</SupportsFadeOutAnalyzer>
    <Samples>
      <Sample>
        <Before><![CDATA[using (var sm = new StreamReader(
    stream: default(Stream),
    encoding: Encoding.UTF8,
    bufferSize: 0, // RCS1205
    leaveOpen: false,
    detectEncodingFromByteOrderMarks: true))
{
}]]></Before>
        <After><![CDATA[using (var sm = new StreamReader(
    stream: default(Stream),
    encoding: Encoding.UTF8,
    detectEncodingFromByteOrderMarks: true,
    bufferSize: 0,
    leaveOpen: false))
{
}]]></After>
      </Sample>
    </Samples>
  </Analyzer>
  <Analyzer Identifier="UseConditionalAccessInsteadOfConditionalExpression">
    <Id>RCS1206</Id>
    <Title>Use conditional access instead of conditional expression.</Title>
    <MessageFormat>Use conditional access instead of conditional expression.</MessageFormat>
    <Category>Usage</Category>
    <DefaultSeverity>Info</DefaultSeverity>
    <IsEnabledByDefault>true</IsEnabledByDefault>
    <SupportsFadeOut>false</SupportsFadeOut>
    <SupportsFadeOutAnalyzer>false</SupportsFadeOutAnalyzer>
    <Samples>
      <Sample>
        <Before><![CDATA[var x = new Foo();

// ...

        string s = (x != null) ? x.ToString() : null; // RCS1206]]></Before>
        <After><![CDATA[string s = x?.ToString();]]></After>
      </Sample>
      <Sample>
        <Before><![CDATA[int? x = null;

// ...

int i = (x != null) ? x.Value.GetHashCode() : 0; // RCS1206]]></Before>
        <After><![CDATA[int i = x?.GetHashCode() ?? 0;]]></After>
      </Sample>
    </Samples>
  </Analyzer>
  <Analyzer Identifier="UseMethodGroupInsteadOfAnonymousFunction">
    <Id>RCS1207</Id>
    <Title>Use method group instead of anonymous function.</Title>
    <MessageFormat>Use method group instead of anonymous function.</MessageFormat>
    <Category>Simplification</Category>
    <DefaultSeverity>Hidden</DefaultSeverity>
    <IsEnabledByDefault>true</IsEnabledByDefault>
    <SupportsFadeOut>false</SupportsFadeOut>
    <SupportsFadeOutAnalyzer>true</SupportsFadeOutAnalyzer>
    <Samples>
      <Sample>
        <Before><![CDATA[var x = items.Select(f => Foo(f)); // RCS1207]]></Before>
        <After><![CDATA[var x = items.Select(Foo);]]></After>
      </Sample>
    </Samples>
  </Analyzer>
  <Analyzer Identifier="ReduceIfNesting">
    <Id>RCS1208</Id>
    <Title>Reduce if nesting.</Title>
    <MessageFormat>Reduce if nesting.</MessageFormat>
    <Category>Style</Category>
    <DefaultSeverity>Info</DefaultSeverity>
    <IsEnabledByDefault>false</IsEnabledByDefault>
    <SupportsFadeOut>false</SupportsFadeOut>
    <SupportsFadeOutAnalyzer>false</SupportsFadeOutAnalyzer>
    <Samples>
      <Sample>
        <Before><![CDATA[if (condition1) // RCS1208
{
    Foo1();

    if (condition2)
    {
        Foo2();

        if (condition3)
        {
            Foo3();
        }
    }
}]]></Before>
        <After><![CDATA[if (!condition1)
{
    return;
}

Foo1();

if (!condition2)
{
    return;
}

Foo2();

if (!condition3)
{
    return;
}

Foo3();]]></After>
      </Sample>
    </Samples>
  </Analyzer>
  <Analyzer Identifier="ReorderTypeParameterConstraints">
    <Id>RCS1209</Id>
    <Title>Reorder type parameter constraints.</Title>
    <MessageFormat>Reorder type parameter constraints.</MessageFormat>
    <Category>Readability</Category>
    <DefaultSeverity>Info</DefaultSeverity>
    <IsEnabledByDefault>true</IsEnabledByDefault>
    <SupportsFadeOut>false</SupportsFadeOut>
    <SupportsFadeOutAnalyzer>false</SupportsFadeOutAnalyzer>
    <Samples>
      <Sample>
        <Before><![CDATA[public class Foo<T1, T2, T3>
    where T3 : class // RCS1209
    where T2 : class
    where T1 : class
{
}]]></Before>
        <After><![CDATA[public class Foo<T1, T2, T3>
    where T1 : class
    where T2 : class
    where T3 : class
{
}]]></After>
      </Sample>
    </Samples>
  </Analyzer>
  <Analyzer Identifier="ReturnTaskInsteadOfNull">
    <Id>RCS1210</Id>
    <Title>Return Task.FromResult instead of returning null.</Title>
    <MessageFormat>Return Task.FromResult instead of returning null.</MessageFormat>
    <Category>Usage</Category>
    <DefaultSeverity>Warning</DefaultSeverity>
    <IsEnabledByDefault>true</IsEnabledByDefault>
    <SupportsFadeOut>false</SupportsFadeOut>
    <SupportsFadeOutAnalyzer>false</SupportsFadeOutAnalyzer>
    <Samples>
      <Sample>
        <Before><![CDATA[Task<object> GetAsync()
{
    return null; // RCS1210
}]]></Before>
        <After><![CDATA[Task<object> GetAsync()
{
    return Task.FromResult<object>(null);
}]]></After>
      </Sample>
      <Sample>
        <Before><![CDATA[Task<object> GetAsync()
{
    return _foo?.GetAsync(); // RCS1210
}]]></Before>
        <After><![CDATA[Task<object> GetAsync()
{
    Foo x = _foo;
    if (x != null)
    {
        return _foo.GetAsync();
    }
    else
    {
        return Task.FromResult<object>(null);
    }
}]]></After>
      </Sample>
    </Samples>
  </Analyzer>
  <Analyzer Identifier="RemoveUnnecessaryElseClause">
    <Id>RCS1211</Id>
    <Title>Remove unnecessary else clause.</Title>
    <MessageFormat>Remove unnecessary else clause.</MessageFormat>
    <Category>Redundancy</Category>
    <DefaultSeverity>Hidden</DefaultSeverity>
    <IsEnabledByDefault>true</IsEnabledByDefault>
    <SupportsFadeOut>false</SupportsFadeOut>
    <SupportsFadeOutAnalyzer>false</SupportsFadeOutAnalyzer>
    <Samples>
      <Sample>
        <Before><![CDATA[if (condition)
{
    return WhenTrue();
}
else // RCS1211
{
    return WhenFalse();
}]]></Before>
        <After><![CDATA[if (condition)
{
    return WhenTrue();
}

return WhenFalse();]]></After>
      </Sample>
    </Samples>
  </Analyzer>
  <Analyzer Identifier="RemoveRedundantAssignment">
    <Id>RCS1212</Id>
    <Title>Remove redundant assignment.</Title>
    <MessageFormat>Remove redundant assignment.</MessageFormat>
    <Category>Redundancy</Category>
    <DefaultSeverity>Info</DefaultSeverity>
    <IsEnabledByDefault>true</IsEnabledByDefault>
    <SupportsFadeOut>false</SupportsFadeOut>
    <SupportsFadeOutAnalyzer>false</SupportsFadeOutAnalyzer>
    <Samples>
      <Sample>
        <Before><![CDATA[bool Foo()
{
    // ...

    f = false; // RCS1212
    return f;
}]]></Before>
        <After><![CDATA[bool Foo()
{
    // ...

    return false;
}]]></After>
      </Sample>
    </Samples>
  </Analyzer>
  <Analyzer Identifier="RemoveUnusedMemberDeclaration">
    <Id>RCS1213</Id>
    <Title>Remove unused member declaration.</Title>
    <MessageFormat>Remove unused {0} declaration.</MessageFormat>
    <Category>Redundancy</Category>
    <DefaultSeverity>Info</DefaultSeverity>
    <IsEnabledByDefault>true</IsEnabledByDefault>
    <SupportsFadeOut>true</SupportsFadeOut>
    <SupportsFadeOutAnalyzer>false</SupportsFadeOutAnalyzer>
  </Analyzer>
  <Analyzer Identifier="UnnecessaryInterpolatedString">
    <Id>RCS1214</Id>
    <Title>Unnecessary interpolated string.</Title>
    <MessageFormat>Unnecessary interpolated string.</MessageFormat>
    <Category>Simplification</Category>
    <DefaultSeverity>Info</DefaultSeverity>
    <IsEnabledByDefault>true</IsEnabledByDefault>
    <SupportsFadeOut>false</SupportsFadeOut>
    <SupportsFadeOutAnalyzer>true</SupportsFadeOutAnalyzer>
    <Samples>
      <Sample>
        <Before>
          <![CDATA[string x = null;
// ...

string y = $"{x}";]]></Before>
        <After><![CDATA[string y = x;]]></After>
      </Sample>
    </Samples>
  </Analyzer>
  <Analyzer Identifier="ExpressionIsAlwaysEqualToTrueOrFalse">
    <Id>RCS1215</Id>
    <Title>Expression is always equal to true/false.</Title>
    <MessageFormat>Expression is always equal to '{0}'.</MessageFormat>
    <Category>Redundancy</Category>
    <DefaultSeverity>Warning</DefaultSeverity>
    <IsEnabledByDefault>true</IsEnabledByDefault>
    <SupportsFadeOut>false</SupportsFadeOut>
    <SupportsFadeOutAnalyzer>false</SupportsFadeOutAnalyzer>
    <Samples>
      <Sample>
        <Before><![CDATA[uint i = 0;

// ...

if (i >= 0) // RCS1213
{
}]]></Before>
      </Sample>
      <Sample>
        <Before>
          <![CDATA[var items = new List<object>();

// ...


if (items.Count < 0) // RCS1213
{
}]]></Before>
      </Sample>
    </Samples>
  </Analyzer>
  <Analyzer Identifier="UnnecessaryUnsafeContext">
    <Id>RCS1216</Id>
    <Title>Unnecessary unsafe context.</Title>
    <MessageFormat>Unnecessary unsafe context.</MessageFormat>
    <Category>Redundancy</Category>
    <DefaultSeverity>Info</DefaultSeverity>
    <IsEnabledByDefault>true</IsEnabledByDefault>
    <SupportsFadeOut>true</SupportsFadeOut>
    <SupportsFadeOutAnalyzer>false</SupportsFadeOutAnalyzer>
    <Samples>
      <Sample>
        <Before><![CDATA[public unsafe class Foo // RCS1216
{
    public Foo()
    {
        unsafe // RCS1216
        {
            Bar();
        }
    }

    private unsafe void Bar() // RCS1216
    {
    }
}]]></Before>
        <After><![CDATA[public class Foo
{
    public Foo()
    {
        Bar();
    }

    private void Bar()
    {
    }
}]]></After>
      </Sample>
    </Samples>
  </Analyzer>
  <Analyzer Identifier="ReplaceInterpolatedStringWithConcatenation">
    <Id>RCS1217</Id>
    <Title>Replace interpolated string with concatenation.</Title>
    <MessageFormat>Replace interpolated string with concatenation.</MessageFormat>
    <Category>Readability</Category>
    <DefaultSeverity>Hidden</DefaultSeverity>
    <IsEnabledByDefault>true</IsEnabledByDefault>
    <SupportsFadeOut>false</SupportsFadeOut>
    <SupportsFadeOutAnalyzer>true</SupportsFadeOutAnalyzer>
    <Samples>
      <Sample>
        <Before>
          <![CDATA[string x = null;
// ...

string y = $"{x}{x}{x}"; // RCS1217]]></Before>
        <After><![CDATA[string y = x + x + x;]]></After>
      </Sample>
    </Samples>
  </Analyzer>
  <Analyzer Identifier="SimplifyCodeBranching">
    <Id>RCS1218</Id>
    <Title>Simplify code branching.</Title>
    <MessageFormat>Simplify code branching.</MessageFormat>
    <Category>Readability</Category>
    <DefaultSeverity>Info</DefaultSeverity>
    <IsEnabledByDefault>true</IsEnabledByDefault>
    <SupportsFadeOut>false</SupportsFadeOut>
    <SupportsFadeOutAnalyzer>false</SupportsFadeOutAnalyzer>
    <Samples>
      <Sample>
        <Before><![CDATA[if (x) // RCS1218
{
}
else
{
  Foo();
}]]></Before><After><![CDATA[if (!x)
{
  Foo();
}]]></After>
      </Sample>
      <Sample>
        <Before><![CDATA[while (true)
{
  if (x)  // RCS1218
  {
    Foo();
  }
  else
  {
    break;
  }
}]]></Before>
        <After><![CDATA[while (x)
{
  Foo();
}]]></After>
      </Sample>
      <Sample>
        <Before><![CDATA[while (true)
{
  if (x)  // RCS1218
  {
    break;
  }

  Foo();
}]]></Before>
        <After><![CDATA[while (!x)
{
  Foo();
      
}]]></After>
      </Sample>
      <Sample>
        <Before><![CDATA[do
{
  Foo();

  if (x)  // RCS1218
  {
    break;
  }
  
} while (true)]]></Before>
        <After><![CDATA[do
{
  Foo();

} while (!x)]]></After>
      </Sample>
    </Samples>
  </Analyzer>
  <Analyzer Identifier="CallSkipAndAnyInsteadOfCount">
    <Id>RCS1219</Id>
    <Title>Call 'Enumerable.Skip' and 'Enumerable.Any' instead of 'Enumerable.Count'.</Title>
    <MessageFormat>Call 'Enumerable.Skip' and 'Enumerable.Any' instead of 'Enumerable.Count'.</MessageFormat>
    <Category>Performance</Category>
    <DefaultSeverity>Info</DefaultSeverity>
    <IsEnabledByDefault>false</IsEnabledByDefault>
    <SupportsFadeOut>false</SupportsFadeOut>
    <SupportsFadeOutAnalyzer>false</SupportsFadeOutAnalyzer>
    <Samples>
      <Sample>
        <Before><![CDATA[if (enumerable.Count() > x) // RCS1219
{
}]]></Before>
        <After><![CDATA[if (enumerable.Skip(x).Any())
{
}]]></After>
      </Sample>
    </Samples>
  </Analyzer>
  <Analyzer Identifier="UsePatternMatchingInsteadOfIsAndCast">
    <Id>RCS1220</Id>
    <Title>Use pattern matching instead of combination of 'is' operator and cast operator.</Title>
    <MessageFormat>Use pattern matching instead of combination of 'is' operator and cast operator.</MessageFormat>
    <Category>Usage</Category>
    <DefaultSeverity>Info</DefaultSeverity>
    <IsEnabledByDefault>true</IsEnabledByDefault>
    <SupportsFadeOut>false</SupportsFadeOut>
    <SupportsFadeOutAnalyzer>false</SupportsFadeOutAnalyzer>
    <Samples>
      <Sample>
        <Before>
          <![CDATA[if (x is T && Foo((T)x)) // RCS1220
{
}]]>
        </Before>
        <After>
          <![CDATA[if (x is T y && Foo(y))
{
}]]>
        </After>
      </Sample>
    </Samples>
  </Analyzer>
  <Analyzer Identifier="UsePatternMatchingInsteadOfAsAndNullCheck">
    <Id>RCS1221</Id>
    <Title>Use pattern matching instead of combination of 'as' operator and null check.</Title>
    <MessageFormat>Use pattern matching instead of combination of 'as' operator and null check.</MessageFormat>
    <Category>Usage</Category>
    <DefaultSeverity>Info</DefaultSeverity>
    <IsEnabledByDefault>true</IsEnabledByDefault>
    <SupportsFadeOut>false</SupportsFadeOut>
    <SupportsFadeOutAnalyzer>false</SupportsFadeOutAnalyzer>
    <Samples>
      <Sample>
        <Before>
          <![CDATA[var y = x as Foo; // RCS1221

if (y == null)
{
    return;
}]]>
        </Before>
        <After>
          <![CDATA[if (!(x is Foo y))
{
    return;
}]]>
        </After>
      </Sample>
    </Samples>
  </Analyzer>
  <Analyzer Identifier="MergePreprocessorDirectives">
    <Id>RCS1222</Id>
    <Title>Merge preprocessor directives.</Title>
    <MessageFormat>Merge preprocessor directives.</MessageFormat>
    <Category>Readability</Category>
    <DefaultSeverity>Info</DefaultSeverity>
    <IsEnabledByDefault>true</IsEnabledByDefault>
    <SupportsFadeOut>false</SupportsFadeOut>
    <SupportsFadeOutAnalyzer>false</SupportsFadeOutAnalyzer>
    <Samples>
      <Sample>
        <Before>
          <![CDATA[#pragma warning disable CS0000
#pragma warning disable CS0001
]]>
        </Before>
        <After><![CDATA[#pragma warning disable CS0000, CS0001]]></After>
      </Sample>
    </Samples>
  </Analyzer>
<<<<<<< HEAD
  <Analyzer Identifier="AddCommaAfterLastItemInList">
    <Id>RCS1223</Id>
    <Title>Add comma after last item in list.</Title>
    <MessageFormat>Add comma after last item in list.</MessageFormat>
    <Category>Maintainability</Category>
    <DefaultSeverity>Info</DefaultSeverity>
    <IsEnabledByDefault>true</IsEnabledByDefault>
    <SupportsFadeOut>false</SupportsFadeOut>
    <SupportsFadeOutAnalyzer>false</SupportsFadeOutAnalyzer>
    <Summary>
      Having comma after last item in list allows easily reorder members.
      Also when new item is added, previous line will not show up in file comparison.
    </Summary>
    <Samples>
      <Sample>
        <Before>
          <![CDATA[public enum Foo
{
  A,
  B // RCS1220
}]]>
        </Before>
        <After>
          <![CDATA[public enum Foo
{
  A,
  B,
}]]>
        </After>
      </Sample>
    </Samples>
  </Analyzer>
  <Analyzer Identifier="MarkTypeWithDebuggerDisplayAttribute">
    <Id>RCS1224</Id>
    <Title>Mark publicly visible type with DebuggerDisplay attribute.</Title>
    <MessageFormat>Mark publicly visible type with DebuggerDisplay attribute.</MessageFormat>
=======
  <Analyzer Identifier="MarkTypeWithDebuggerDisplayAttribute">
    <Id>RCS1223</Id>
    <Title>Mark publicly visible type with DebuggerDisplay attribute.</Title>
    <MessageFormat>Mark '{0}' with DebuggerDisplay attribute.</MessageFormat>
>>>>>>> c783ef3c
    <Category>Usage</Category>
    <DefaultSeverity>Info</DefaultSeverity>
    <IsEnabledByDefault>false</IsEnabledByDefault>
    <SupportsFadeOut>false</SupportsFadeOut>
    <SupportsFadeOutAnalyzer>false</SupportsFadeOutAnalyzer>
    <Samples>
      <Sample>
<<<<<<< HEAD
        <Before><![CDATA[public class Foo
=======
        <Before><![CDATA[public class Foo // RCS1223
>>>>>>> c783ef3c
{
}]]></Before>
        <After><![CDATA[DebuggerDisplay("{DebuggerDisplay,nq}")]
public class Foo
{
    [DebuggerBrowsable(DebuggerBrowsableState.Never)]
    private string DebuggerDisplay
    {
        get { return ToString(); }
    }
}]]></After>
      </Sample>
    </Samples>
  </Analyzer>
<<<<<<< HEAD
  <Analyzer Identifier="ReplaceEnumeratorWithForEach">
    <Id>RCS1225</Id>
    <Title>Replace enumerator with foreach.</Title>
    <MessageFormat>Replace enumerator with foreach.</MessageFormat>
    <Category>Readability</Category>
=======
  <Analyzer Identifier="MakeMethodExtensionMethod">
    <Id>RCS1224</Id>
    <Title>Make method an extension method.</Title>
    <MessageFormat>Make method an extension method.</MessageFormat>
    <Category>Design</Category>
>>>>>>> c783ef3c
    <DefaultSeverity>Info</DefaultSeverity>
    <IsEnabledByDefault>true</IsEnabledByDefault>
    <SupportsFadeOut>false</SupportsFadeOut>
    <SupportsFadeOutAnalyzer>false</SupportsFadeOutAnalyzer>
<<<<<<< HEAD
    <Samples>
      <Sample>
        <Before>
          <![CDATA[using (var en = items.GetEnumerator())
{
    while (en.MoveNext())
    {
        yield return en.Current;
    }
}]]>
        </Before>
        <After>
          <![CDATA[foreach (var item in items)
{
    yield return en.Current;
=======
    <Summary>Public/internal method in public/internal static class whose name ends with "Extensions" should be an extension method.</Summary>
    <Samples>
      <Sample>
        <Before>
          <![CDATA[public static class FooExtensions
{
    public static string Bar(Foo foo) // RCS1224
    {
    }
}]]></Before>
        <After><![CDATA[public static class FooExtensions
{
    public static string Bar(this Foo foo)
    {
    }
>>>>>>> c783ef3c
}]]>
        </After>
      </Sample>
    </Samples>
  </Analyzer>
<<<<<<< HEAD
  <Analyzer Identifier="MakeMethodExtensionMethod">
    <Id>RCS1231</Id>
    <Title>Make method an extension method.</Title>
    <MessageFormat>Make method an extension method.</MessageFormat>
=======
  <Analyzer Identifier="MakeClassSealed">
    <Id>RCS1225</Id>
    <Title>Make class sealed.</Title>
    <MessageFormat>Make class sealed.</MessageFormat>
>>>>>>> c783ef3c
    <Category>Design</Category>
    <DefaultSeverity>Info</DefaultSeverity>
    <IsEnabledByDefault>true</IsEnabledByDefault>
    <SupportsFadeOut>false</SupportsFadeOut>
    <SupportsFadeOutAnalyzer>false</SupportsFadeOutAnalyzer>
<<<<<<< HEAD
    <Summary>Public/internal method in public/internal static class whose name ends with "Extensions" should be an extension method.</Summary>
    <Samples>
      <Sample>
        <Before><![CDATA[public static class FooExtensions
{
    public static string Bar(Foo foo)
    {
    }
}]]></Before>
        <After><![CDATA[public static class FooExtensions
{
    public static string Bar(this Foo foo)
=======
    <Summary>A class that has only private constructors should be marked as sealed.</Summary>
    <Samples>
      <Sample>
        <Before><![CDATA[public class Foo // RCS1225
{
    private Foo()
    {
    }
}]]></Before>
<After><![CDATA[public sealed class Foo
{
    private Foo()
>>>>>>> c783ef3c
    {
    }
}]]></After>
      </Sample>
    </Samples>
  </Analyzer>
  <Analyzer Identifier="AddParagraphToDocumentationComment">
<<<<<<< HEAD
    <Id>RCS1232</Id>
=======
    <Id>RCS1226</Id>
>>>>>>> c783ef3c
    <Title>Add paragraph to documentation comment.</Title>
    <MessageFormat>Add paragraph to documentation comment.</MessageFormat>
    <Category>Usage</Category>
    <DefaultSeverity>Info</DefaultSeverity>
    <IsEnabledByDefault>true</IsEnabledByDefault>
    <SupportsFadeOut>false</SupportsFadeOut>
    <SupportsFadeOutAnalyzer>false</SupportsFadeOutAnalyzer>
    <Samples>
      <Sample>
<<<<<<< HEAD
        <Before><![CDATA[/// <summary>
/// summary1
/// 
/// summary2
/// </summary>
class Foo
{
}]]></Before>
        <After><![CDATA[/// <summary>
/// <para>summary1</para>
/// <para>summary2</para>
/// </summary>
class Foo
{
}]]></After>
=======
        <Before>
          <![CDATA[/// <summary>
/// summary1 // RCS1126
/// 
/// summary2 // RCS1126
/// summary3
/// </summary>
class Foo
{
}]]>
        </Before>
        <After>
          <![CDATA[/// <summary>
/// <para>summary1</para>
/// <para>
/// summary2
/// summary3
/// </para>
/// </summary>
class Foo
{
}]]>
        </After>
>>>>>>> c783ef3c
      </Sample>
    </Samples>
  </Analyzer>
</Analyzers><|MERGE_RESOLUTION|>--- conflicted
+++ resolved
@@ -4802,7 +4802,6 @@
       </Sample>
     </Samples>
   </Analyzer>
-<<<<<<< HEAD
   <Analyzer Identifier="AddCommaAfterLastItemInList">
     <Id>RCS1223</Id>
     <Title>Add comma after last item in list.</Title>
@@ -4839,12 +4838,6 @@
     <Id>RCS1224</Id>
     <Title>Mark publicly visible type with DebuggerDisplay attribute.</Title>
     <MessageFormat>Mark publicly visible type with DebuggerDisplay attribute.</MessageFormat>
-=======
-  <Analyzer Identifier="MarkTypeWithDebuggerDisplayAttribute">
-    <Id>RCS1223</Id>
-    <Title>Mark publicly visible type with DebuggerDisplay attribute.</Title>
-    <MessageFormat>Mark '{0}' with DebuggerDisplay attribute.</MessageFormat>
->>>>>>> c783ef3c
     <Category>Usage</Category>
     <DefaultSeverity>Info</DefaultSeverity>
     <IsEnabledByDefault>false</IsEnabledByDefault>
@@ -4852,11 +4845,7 @@
     <SupportsFadeOutAnalyzer>false</SupportsFadeOutAnalyzer>
     <Samples>
       <Sample>
-<<<<<<< HEAD
         <Before><![CDATA[public class Foo
-=======
-        <Before><![CDATA[public class Foo // RCS1223
->>>>>>> c783ef3c
 {
 }]]></Before>
         <After><![CDATA[DebuggerDisplay("{DebuggerDisplay,nq}")]
@@ -4871,24 +4860,15 @@
       </Sample>
     </Samples>
   </Analyzer>
-<<<<<<< HEAD
   <Analyzer Identifier="ReplaceEnumeratorWithForEach">
     <Id>RCS1225</Id>
     <Title>Replace enumerator with foreach.</Title>
     <MessageFormat>Replace enumerator with foreach.</MessageFormat>
     <Category>Readability</Category>
-=======
-  <Analyzer Identifier="MakeMethodExtensionMethod">
-    <Id>RCS1224</Id>
-    <Title>Make method an extension method.</Title>
-    <MessageFormat>Make method an extension method.</MessageFormat>
-    <Category>Design</Category>
->>>>>>> c783ef3c
-    <DefaultSeverity>Info</DefaultSeverity>
-    <IsEnabledByDefault>true</IsEnabledByDefault>
-    <SupportsFadeOut>false</SupportsFadeOut>
-    <SupportsFadeOutAnalyzer>false</SupportsFadeOutAnalyzer>
-<<<<<<< HEAD
+    <DefaultSeverity>Info</DefaultSeverity>
+    <IsEnabledByDefault>true</IsEnabledByDefault>
+    <SupportsFadeOut>false</SupportsFadeOut>
+    <SupportsFadeOutAnalyzer>false</SupportsFadeOutAnalyzer>
     <Samples>
       <Sample>
         <Before>
@@ -4904,45 +4884,20 @@
           <![CDATA[foreach (var item in items)
 {
     yield return en.Current;
-=======
-    <Summary>Public/internal method in public/internal static class whose name ends with "Extensions" should be an extension method.</Summary>
-    <Samples>
-      <Sample>
-        <Before>
-          <![CDATA[public static class FooExtensions
-{
-    public static string Bar(Foo foo) // RCS1224
-    {
-    }
-}]]></Before>
-        <After><![CDATA[public static class FooExtensions
-{
-    public static string Bar(this Foo foo)
-    {
-    }
->>>>>>> c783ef3c
 }]]>
         </After>
       </Sample>
     </Samples>
   </Analyzer>
-<<<<<<< HEAD
   <Analyzer Identifier="MakeMethodExtensionMethod">
     <Id>RCS1231</Id>
     <Title>Make method an extension method.</Title>
     <MessageFormat>Make method an extension method.</MessageFormat>
-=======
-  <Analyzer Identifier="MakeClassSealed">
-    <Id>RCS1225</Id>
-    <Title>Make class sealed.</Title>
-    <MessageFormat>Make class sealed.</MessageFormat>
->>>>>>> c783ef3c
     <Category>Design</Category>
     <DefaultSeverity>Info</DefaultSeverity>
     <IsEnabledByDefault>true</IsEnabledByDefault>
     <SupportsFadeOut>false</SupportsFadeOut>
     <SupportsFadeOutAnalyzer>false</SupportsFadeOutAnalyzer>
-<<<<<<< HEAD
     <Summary>Public/internal method in public/internal static class whose name ends with "Extensions" should be an extension method.</Summary>
     <Samples>
       <Sample>
@@ -4955,20 +4910,6 @@
         <After><![CDATA[public static class FooExtensions
 {
     public static string Bar(this Foo foo)
-=======
-    <Summary>A class that has only private constructors should be marked as sealed.</Summary>
-    <Samples>
-      <Sample>
-        <Before><![CDATA[public class Foo // RCS1225
-{
-    private Foo()
-    {
-    }
-}]]></Before>
-<After><![CDATA[public sealed class Foo
-{
-    private Foo()
->>>>>>> c783ef3c
     {
     }
 }]]></After>
@@ -4976,11 +4917,7 @@
     </Samples>
   </Analyzer>
   <Analyzer Identifier="AddParagraphToDocumentationComment">
-<<<<<<< HEAD
     <Id>RCS1232</Id>
-=======
-    <Id>RCS1226</Id>
->>>>>>> c783ef3c
     <Title>Add paragraph to documentation comment.</Title>
     <MessageFormat>Add paragraph to documentation comment.</MessageFormat>
     <Category>Usage</Category>
@@ -4990,7 +4927,6 @@
     <SupportsFadeOutAnalyzer>false</SupportsFadeOutAnalyzer>
     <Samples>
       <Sample>
-<<<<<<< HEAD
         <Before><![CDATA[/// <summary>
 /// summary1
 /// 
@@ -5006,7 +4942,102 @@
 class Foo
 {
 }]]></After>
-=======
+      </Sample>
+    </Samples>
+  </Analyzer>
+  <Analyzer Identifier="MarkTypeWithDebuggerDisplayAttribute">
+    <Id>RCS1223</Id>
+    <Title>Mark publicly visible type with DebuggerDisplay attribute.</Title>
+    <MessageFormat>Mark '{0}' with DebuggerDisplay attribute.</MessageFormat>
+    <Category>Usage</Category>
+    <DefaultSeverity>Info</DefaultSeverity>
+    <IsEnabledByDefault>false</IsEnabledByDefault>
+    <SupportsFadeOut>false</SupportsFadeOut>
+    <SupportsFadeOutAnalyzer>false</SupportsFadeOutAnalyzer>
+    <Samples>
+      <Sample>
+        <Before><![CDATA[public class Foo // RCS1223
+{
+}]]></Before>
+        <After><![CDATA[DebuggerDisplay("{DebuggerDisplay,nq}")]
+public class Foo
+{
+    [DebuggerBrowsable(DebuggerBrowsableState.Never)]
+    private string DebuggerDisplay
+    {
+        get { return ToString(); }
+    }
+}]]></After>
+      </Sample>
+    </Samples>
+  </Analyzer>
+  <Analyzer Identifier="MakeMethodExtensionMethod">
+    <Id>RCS1224</Id>
+    <Title>Make method an extension method.</Title>
+    <MessageFormat>Make method an extension method.</MessageFormat>
+    <Category>Design</Category>
+    <DefaultSeverity>Info</DefaultSeverity>
+    <IsEnabledByDefault>true</IsEnabledByDefault>
+    <SupportsFadeOut>false</SupportsFadeOut>
+    <SupportsFadeOutAnalyzer>false</SupportsFadeOutAnalyzer>
+    <Summary>Public/internal method in public/internal static class whose name ends with "Extensions" should be an extension method.</Summary>
+    <Samples>
+      <Sample>
+        <Before>
+          <![CDATA[public static class FooExtensions
+{
+    public static string Bar(Foo foo) // RCS1224
+    {
+    }
+}]]></Before>
+        <After><![CDATA[public static class FooExtensions
+{
+    public static string Bar(this Foo foo)
+    {
+    }
+}]]>
+        </After>
+      </Sample>
+    </Samples>
+  </Analyzer>
+  <Analyzer Identifier="MakeClassSealed">
+    <Id>RCS1225</Id>
+    <Title>Make class sealed.</Title>
+    <MessageFormat>Make class sealed.</MessageFormat>
+    <Category>Design</Category>
+    <DefaultSeverity>Info</DefaultSeverity>
+    <IsEnabledByDefault>true</IsEnabledByDefault>
+    <SupportsFadeOut>false</SupportsFadeOut>
+    <SupportsFadeOutAnalyzer>false</SupportsFadeOutAnalyzer>
+    <Summary>A class that has only private constructors should be marked as sealed.</Summary>
+    <Samples>
+      <Sample>
+        <Before><![CDATA[public class Foo // RCS1225
+{
+    private Foo()
+    {
+    }
+}]]></Before>
+<After><![CDATA[public sealed class Foo
+{
+    private Foo()
+    {
+    }
+}]]></After>
+      </Sample>
+    </Samples>
+  </Analyzer>
+  <Analyzer Identifier="AddParagraphToDocumentationComment">
+    <Id>RCS1226</Id>
+    <Title>Add paragraph to documentation comment.</Title>
+    <MessageFormat>Add paragraph to documentation comment.</MessageFormat>
+    <Category>Usage</Category>
+    <DefaultSeverity>Info</DefaultSeverity>
+    <IsEnabledByDefault>true</IsEnabledByDefault>
+    <SupportsFadeOut>false</SupportsFadeOut>
+    <SupportsFadeOutAnalyzer>false</SupportsFadeOutAnalyzer>
+    <Samples>
+      <Sample>
         <Before>
           <![CDATA[/// <summary>
 /// summary1 // RCS1126
@@ -5030,7 +5061,6 @@
 {
 }]]>
         </After>
->>>>>>> c783ef3c
       </Sample>
     </Samples>
   </Analyzer>
