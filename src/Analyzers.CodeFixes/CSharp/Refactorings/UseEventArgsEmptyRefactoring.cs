--- conflicted
+++ resolved
@@ -20,16 +20,7 @@
                 ParseTypeName("System.EventArgs").WithSimplifierAnnotation(),
                 IdentifierName("Empty"));
 
-<<<<<<< HEAD
-            TypeSyntax type = semanticModel
-                .GetTypeByMetadataName("System.EventArgs")
-                .ToMinimalTypeSyntax(semanticModel, objectCreationExpression.SpanStart);
-
-            MemberAccessExpressionSyntax newNode = CSharpFactory.SimpleMemberAccessExpression(type, SyntaxFactory.IdentifierName("Empty"))
-                .WithTriviaFrom(objectCreationExpression);
-=======
             newNode = newNode.WithTriviaFrom(objectCreationExpression);
->>>>>>> 39bf39eb
 
             return await document.ReplaceNodeAsync(objectCreationExpression, newNode, cancellationToken).ConfigureAwait(false);
         }
