--- conflicted
+++ resolved
@@ -93,13 +93,8 @@
             InitializerExpressionSyntax initializer,
             ExpressionSyntax expression)
         {
-<<<<<<< HEAD
-            StatementContainer container;
-            if (StatementContainer.TryCreate(statement, out container))
-=======
             StatementsInfo statementsInfo = SyntaxInfo.StatementsInfo(statement);
             if (statementsInfo.Success)
->>>>>>> 4acebedd
             {
                 context.RegisterRefactoring(
                     Title,
@@ -183,11 +178,7 @@
                     {
                         var methodSymbol = (IMethodSymbol)symbol;
 
-<<<<<<< HEAD
-                        IParameterSymbol parameter = methodSymbol.SingleParameterOrDefault();
-=======
                         IParameterSymbol parameter = methodSymbol.Parameters.SingleOrDefault(shouldThrow: false);
->>>>>>> 4acebedd
 
                         if (parameter != null)
                         {
@@ -220,11 +211,7 @@
                     if (!propertySymbol.IsReadOnly
                         && semanticModel.IsAccessible(position, propertySymbol.SetMethod))
                     {
-<<<<<<< HEAD
-                        IParameterSymbol parameter = propertySymbol.SingleParameterOrDefault();
-=======
                         IParameterSymbol parameter = propertySymbol.Parameters.SingleOrDefault(shouldThrow: false);
->>>>>>> 4acebedd
 
                         if (parameter != null)
                         {
@@ -266,11 +253,7 @@
                     .WithType(type.WithoutTrailingTrivia());
             }
 
-<<<<<<< HEAD
-            SyntaxList<StatementSyntax> statements = statementContainer.Statements;
-=======
             SyntaxList<StatementSyntax> statements = statementsInfo.Statements;
->>>>>>> 4acebedd
 
             int index = statements.IndexOf(statement);
 
@@ -300,11 +283,7 @@
                 .Node
                 .WithFormatterAnnotation();
 
-<<<<<<< HEAD
-            return document.ReplaceNodeAsync(statementContainer.Node, newNode, cancellationToken);
-=======
             return document.ReplaceNodeAsync(statementsInfo.Node, newNode, cancellationToken);
->>>>>>> 4acebedd
         }
 
         private static IEnumerable<ExpressionStatementSyntax> CreateExpressionStatements(
