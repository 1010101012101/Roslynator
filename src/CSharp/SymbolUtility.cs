﻿// Copyright (c) Josef Pihrt. All rights reserved. Licensed under the Apache License, Version 2.0. See License.txt in the project root for license information.

using System;
using System.Collections.Immutable;
using Microsoft.CodeAnalysis;

namespace Roslynator
{
    internal static class SymbolUtility
    {
        public static bool IsPublicStaticReadOnly(IFieldSymbol fieldSymbol, string name = null)
        {
            return fieldSymbol?.DeclaredAccessibility == Accessibility.Public
                && fieldSymbol.IsStatic
                && fieldSymbol.IsReadOnly
                && StringUtility.IsNullOrEquals(name, fieldSymbol.Name);
        }

        public static bool IsPublicStaticNonGeneric(IMethodSymbol methodSymbol, string name = null)
        {
            return methodSymbol?.DeclaredAccessibility == Accessibility.Public
                && methodSymbol.IsStatic
                && !methodSymbol.IsGenericMethod
                && StringUtility.IsNullOrEquals(name, methodSymbol.Name);
        }

        public static bool IsPublicInstanceNonGeneric(IMethodSymbol methodSymbol, string name = null)
        {
            return methodSymbol?.DeclaredAccessibility == Accessibility.Public
                && !methodSymbol.IsStatic
                && !methodSymbol.IsGenericMethod
                && StringUtility.IsNullOrEquals(name, methodSymbol.Name);
        }

        public static bool IsPublicInstance(IPropertySymbol propertySymbol, string name = null)
        {
            return propertySymbol?.DeclaredAccessibility == Accessibility.Public
                && !propertySymbol.IsStatic
                && StringUtility.IsNullOrEquals(name, propertySymbol.Name);
        }

        public static bool IsStringAdditionOperator(IMethodSymbol methodSymbol)
        {
            return methodSymbol?.MethodKind == MethodKind.BuiltinOperator
                && methodSymbol.Name == WellKnownMemberNames.AdditionOperatorName
                && methodSymbol.IsContainingType(SpecialType.System_String);
        }

        public static bool IsEventHandlerMethod(IMethodSymbol methodSymbol, INamedTypeSymbol eventArgsSymbol)
        {
            if (methodSymbol?.ReturnsVoid == true)
            {
                ImmutableArray<IParameterSymbol> parameters = methodSymbol.Parameters;

                if (parameters.Length == 2
                    && parameters[0].Type.SpecialType == SpecialType.System_Object)
                {
                    ITypeSymbol type = parameters[1].Type;

                    if (type.Kind == SymbolKind.TypeParameter)
                        return type.Name.EndsWith("EventArgs", StringComparison.Ordinal);

                    return type.EqualsOrInheritsFrom(eventArgsSymbol);
                }
            }

            return false;
        }

        public static bool HasAccessibleIndexer(
            ITypeSymbol typeSymbol,
            SemanticModel semanticModel,
            int position)
        {
            if (typeSymbol == null)
                return false;

            SymbolKind symbolKind = typeSymbol.Kind;

            if (symbolKind == SymbolKind.ErrorType)
                return false;

            if (symbolKind == SymbolKind.ArrayType)
                return true;

            bool? hasIndexer = HasIndexer(typeSymbol.SpecialType);

            if (hasIndexer != null)
                return hasIndexer.Value;

            ITypeSymbol originalDefinition = typeSymbol.OriginalDefinition;

            if (!typeSymbol.Equals(originalDefinition))
            {
                hasIndexer = HasIndexer(originalDefinition.SpecialType);

                if (hasIndexer != null)
                    return hasIndexer.Value;
            }

            if (originalDefinition.ImplementsAny(
                SpecialType.System_Collections_Generic_IList_T,
                SpecialType.System_Collections_Generic_IReadOnlyList_T,
                allInterfaces: true))
            {
                if (originalDefinition.TypeKind == TypeKind.Interface)
                    return true;

                foreach (ISymbol symbol in typeSymbol.GetMembers("this[]"))
                {
                    if (semanticModel.IsAccessible(position, symbol))
                        return true;
                }
            }

            return false;
<<<<<<< HEAD

            bool? HasIndexer(SpecialType specialType)
            {
                switch (specialType)
                {
                    case SpecialType.System_String:
                    case SpecialType.System_Array:
                    case SpecialType.System_Collections_Generic_IList_T:
                    case SpecialType.System_Collections_Generic_IReadOnlyList_T:
                        return true;
                    case SpecialType.None:
                        return null;
                }

                return false;
            }
        }

        public static string GetCountOrLengthPropertyName(
            ITypeSymbol typeSymbol,
            SemanticModel semanticModel,
            int position)
        {
            SymbolKind kind = typeSymbol.Kind;

            if (kind == SymbolKind.ErrorType)
                return null;

            if (kind == SymbolKind.ArrayType)
                return "Length";

            string propertyName = GetCountOrLengthPropertyName(typeSymbol.SpecialType);

            if (propertyName != null)
                return (propertyName.Length > 0) ? propertyName : null;

            ITypeSymbol originalDefinition = typeSymbol.OriginalDefinition;

            if (!typeSymbol.Equals(originalDefinition))
            {
                propertyName = GetCountOrLengthPropertyName(originalDefinition.SpecialType);

                if (propertyName != null)
                    return (propertyName.Length > 0) ? propertyName : null;
            }

            if (originalDefinition.ImplementsAny(
                SpecialType.System_Collections_Generic_ICollection_T,
                SpecialType.System_Collections_Generic_IReadOnlyCollection_T,
                allInterfaces: true))
            {
                if (originalDefinition.TypeKind == TypeKind.Interface)
                    return "Count";

                foreach (ISymbol symbol in typeSymbol.GetMembers())
                {
                    if (symbol.Kind == SymbolKind.Property
                        && StringUtility.Equals(symbol.Name, "Count", "Length")
                        && semanticModel.IsAccessible(position, symbol))
                    {
                        return symbol.Name;
                    }
                }
            }

            return null;

            string GetCountOrLengthPropertyName(SpecialType specialType)
            {
                switch (specialType)
                {
                    case SpecialType.System_String:
                    case SpecialType.System_Array:
                        return "Length";
                    case SpecialType.System_Collections_Generic_IList_T:
                    case SpecialType.System_Collections_Generic_ICollection_T:
                    case SpecialType.System_Collections_Generic_IReadOnlyList_T:
                    case SpecialType.System_Collections_Generic_IReadOnlyCollection_T:
                        return "Count";
                    case SpecialType.None:
                        return null;
                }

                return "";
=======

            bool? HasIndexer(SpecialType specialType)
            {
                switch (specialType)
                {
                    case SpecialType.System_String:
                    case SpecialType.System_Array:
                    case SpecialType.System_Collections_Generic_IList_T:
                    case SpecialType.System_Collections_Generic_IReadOnlyList_T:
                        return true;
                    case SpecialType.None:
                        return null;
                }

                return false;
>>>>>>> 2b1eff36
            }
        }

        public static string GetCountOrLengthPropertyName(
            ITypeSymbol typeSymbol,
            SemanticModel semanticModel,
            int position)
        {
            SymbolKind kind = typeSymbol.Kind;

            if (kind == SymbolKind.ErrorType)
                return null;

            if (kind == SymbolKind.ArrayType)
                return "Length";

            string propertyName = GetCountOrLengthPropertyName(typeSymbol.SpecialType);

            if (propertyName != null)
                return (propertyName.Length > 0) ? propertyName : null;

            ITypeSymbol originalDefinition = typeSymbol.OriginalDefinition;

            if (!typeSymbol.Equals(originalDefinition))
            {
                propertyName = GetCountOrLengthPropertyName(originalDefinition.SpecialType);

                if (propertyName != null)
                    return (propertyName.Length > 0) ? propertyName : null;
            }

<<<<<<< HEAD
            return false;
        }

        public static bool IsFunc(ISymbol symbol, ITypeSymbol parameter1, ITypeSymbol parameter2)
        {
            if (symbol == null)
                throw new ArgumentNullException(nameof(symbol));

            if (parameter1 == null)
                throw new ArgumentNullException(nameof(parameter1));

            if (parameter2 == null)
                throw new ArgumentNullException(nameof(parameter2));

            if (symbol.Kind == SymbolKind.NamedType)
            {
                var namedTypeSymbol = (INamedTypeSymbol)symbol;

                if (namedTypeSymbol.ConstructedFrom.HasFullyQualifiedMetadataName(FullyQualifiedMetadataNames.System_Func_T2))
                {
                    ImmutableArray<ITypeSymbol> typeArguments = namedTypeSymbol.TypeArguments;

                    return typeArguments.Length == 2
                        && typeArguments[0].Equals(parameter1)
                        && typeArguments[1].Equals(parameter2);
                }
            }

            return false;
        }

        public static bool IsFunc(ISymbol symbol, ITypeSymbol parameter1, ITypeSymbol parameter2, ITypeSymbol parameter3, SemanticModel semanticModel)
        {
            if (symbol == null)
                throw new ArgumentNullException(nameof(symbol));

            if (parameter1 == null)
                throw new ArgumentNullException(nameof(parameter1));

            if (parameter2 == null)
                throw new ArgumentNullException(nameof(parameter2));

            if (semanticModel == null)
                throw new ArgumentNullException(nameof(semanticModel));

            if (symbol.Kind == SymbolKind.NamedType)
=======
            if (originalDefinition.ImplementsAny(
                SpecialType.System_Collections_Generic_ICollection_T,
                SpecialType.System_Collections_Generic_IReadOnlyCollection_T,
                allInterfaces: true))
>>>>>>> 2b1eff36
            {
                if (originalDefinition.TypeKind == TypeKind.Interface)
                    return "Count";

                foreach (ISymbol symbol in typeSymbol.GetMembers())
                {
                    if (symbol.Kind == SymbolKind.Property
                        && StringUtility.Equals(symbol.Name, "Count", "Length")
                        && semanticModel.IsAccessible(position, symbol))
                    {
                        return symbol.Name;
                    }
                }
            }

            return null;

            string GetCountOrLengthPropertyName(SpecialType specialType)
            {
                switch (specialType)
                {
                    case SpecialType.System_String:
                    case SpecialType.System_Array:
                        return "Length";
                    case SpecialType.System_Collections_Generic_IList_T:
                    case SpecialType.System_Collections_Generic_ICollection_T:
                    case SpecialType.System_Collections_Generic_IReadOnlyList_T:
                    case SpecialType.System_Collections_Generic_IReadOnlyCollection_T:
                        return "Count";
                    case SpecialType.None:
                        return null;
                }

                return "";
            }
        }

        public static bool IsFunc(ISymbol symbol, ITypeSymbol parameter1, ITypeSymbol parameter2)
        {
            if (!symbol.OriginalDefinition.HasFullyQualifiedMetadataName(FullyQualifiedMetadataNames.System_Func_T2))
                return false;

            ImmutableArray<ITypeSymbol> typeArguments = ((INamedTypeSymbol)symbol).TypeArguments;

            return typeArguments.Length == 2
                && typeArguments[0].Equals(parameter1)
                && typeArguments[1].Equals(parameter2);
        }

<<<<<<< HEAD
        public static bool IsPredicateFunc(ISymbol symbol, ITypeSymbol parameter)
        {
            if (symbol == null)
                throw new ArgumentNullException(nameof(symbol));

            if (parameter == null)
                throw new ArgumentNullException(nameof(parameter));

            if (symbol.Kind == SymbolKind.NamedType)
            {
                var namedTypeSymbol = (INamedTypeSymbol)symbol;

                if (namedTypeSymbol.ConstructedFrom.HasFullyQualifiedMetadataName(FullyQualifiedMetadataNames.System_Func_T2))
                {
                    ImmutableArray<ITypeSymbol> typeArguments = namedTypeSymbol.TypeArguments;

                    return typeArguments.Length == 2
                        && typeArguments[0].Equals(parameter)
                        && typeArguments[1].SpecialType == SpecialType.System_Boolean;
                }
            }

            return false;
        }

        public static bool IsPredicateFunc(ISymbol symbol, ITypeSymbol parameter1, ITypeSymbol parameter2, SemanticModel semanticModel)
=======
        public static bool IsFunc(ISymbol symbol, ITypeSymbol parameter1, ITypeSymbol parameter2, ITypeSymbol parameter3)
>>>>>>> 2b1eff36
        {
            if (!symbol.OriginalDefinition.HasFullyQualifiedMetadataName(FullyQualifiedMetadataNames.System_Func_T3))
                return false;

            ImmutableArray<ITypeSymbol> typeArguments = ((INamedTypeSymbol)symbol).TypeArguments;

            return typeArguments.Length == 3
                && typeArguments[0].Equals(parameter1)
                && typeArguments[1].Equals(parameter2)
                && typeArguments[2].Equals(parameter3);
        }

        public static bool IsPredicateFunc(ISymbol symbol, ITypeSymbol parameter)
        {
            if (!symbol.HasFullyQualifiedMetadataName(FullyQualifiedMetadataNames.System_Func_T2))
                return false;

            ImmutableArray<ITypeSymbol> typeArguments = ((INamedTypeSymbol)symbol).TypeArguments;

            return typeArguments.Length == 2
                && typeArguments[0].Equals(parameter)
                && typeArguments[1].SpecialType == SpecialType.System_Boolean;
        }

        public static bool IsPredicateFunc(ISymbol symbol, ITypeSymbol parameter1, ITypeSymbol parameter2)
        {
            if (!symbol.HasFullyQualifiedMetadataName(FullyQualifiedMetadataNames.System_Func_T3))
                return false;

            ImmutableArray<ITypeSymbol> typeArguments = ((INamedTypeSymbol)symbol).TypeArguments;

            return typeArguments.Length == 3
                && typeArguments[0].Equals(parameter1)
                && typeArguments[1].Equals(parameter2)
                && typeArguments[2].SpecialType == SpecialType.System_Boolean;
        }

        internal static bool IsPropertyOfNullableOfT(ISymbol symbol, string name)
        {
            return symbol?.Kind == SymbolKind.Property
                && symbol.ContainingType?.ConstructedFrom.SpecialType == SpecialType.System_Nullable_T
                && string.Equals(symbol.Name, name, StringComparison.Ordinal);
        }

        internal static bool IsLinqExtensionOfIEnumerableOfTWithoutParameters(
            IMethodSymbol methodSymbol,
            string name,
            bool allowImmutableArrayExtension = false)
        {
            return IsLinqExtensionOfIEnumerableOfT(methodSymbol, name, parameterCount: 1, allowImmutableArrayExtension: allowImmutableArrayExtension);
        }

        internal static bool IsLinqExtensionOfIEnumerableOfTWithoutParameters(
            IMethodSymbol methodSymbol,
            string name,
            bool allowImmutableArrayExtension = false)
        {
            return IsLinqExtensionOfIEnumerableOfT(methodSymbol, name, parameterCount: 1, allowImmutableArrayExtension: allowImmutableArrayExtension);
        }

        internal static bool IsLinqElementAt(
            IMethodSymbol methodSymbol,
            bool allowImmutableArrayExtension = false)
        {
            return IsLinqExtensionOfIEnumerableOfT(methodSymbol, "ElementAt", parameterCount: 2, allowImmutableArrayExtension: allowImmutableArrayExtension)
                && methodSymbol.Parameters[1].Type.SpecialType == SpecialType.System_Int32;
        }

        internal static bool IsLinqWhere(
            IMethodSymbol methodSymbol,
            bool allowImmutableArrayExtension = false)
        {
            return IsLinqExtensionOfIEnumerableOfTWithPredicate(methodSymbol, "Where", parameterCount: 2, allowImmutableArrayExtension: allowImmutableArrayExtension);
        }

<<<<<<< HEAD
        internal static bool IsLinqWhere(
            IMethodSymbol methodSymbol,
            bool allowImmutableArrayExtension = false)
        {
            return IsLinqExtensionOfIEnumerableOfTWithPredicate(methodSymbol, "Where", parameterCount: 2, allowImmutableArrayExtension: allowImmutableArrayExtension);
        }

        internal static bool IsLinqWhereWithIndex(IMethodSymbol methodSymbol, SemanticModel semanticModel)
=======
        internal static bool IsLinqWhereWithIndex(IMethodSymbol methodSymbol)
>>>>>>> 2b1eff36
        {
            if (!IsLinqExtensionOfIEnumerableOfT(methodSymbol, "Where", parameterCount: 2, allowImmutableArrayExtension: false))
                return false;

            ITypeSymbol typeSymbol = methodSymbol.Parameters[1].Type;

            if (!typeSymbol.HasFullyQualifiedMetadataName(FullyQualifiedMetadataNames.System_Func_T3))
                return false;

            ImmutableArray<ITypeSymbol> typeArguments = ((INamedTypeSymbol)typeSymbol).TypeArguments;

            return typeArguments.Length == 3
                && typeArguments[0].Equals(methodSymbol.TypeArguments[0])
                && typeArguments[1].SpecialType == SpecialType.System_Int32
                && typeArguments[2].SpecialType == SpecialType.System_Boolean;
        }

        internal static bool IsLinqSelect(IMethodSymbol methodSymbol, bool allowImmutableArrayExtension = false)
        {
            if (methodSymbol.DeclaredAccessibility != Accessibility.Public)
                return false;

            if (methodSymbol.ReturnType.OriginalDefinition.SpecialType != SpecialType.System_Collections_Generic_IEnumerable_T)
                return false;

            if (!methodSymbol.IsName("Select"))
                return false;

            if (methodSymbol.Arity != 2)
                return false;

            INamedTypeSymbol containingType = methodSymbol.ContainingType;

            if (containingType == null)
                return false;

            if (containingType.HasFullyQualifiedMetadataName(FullyQualifiedMetadataNames.System_Linq_Enumerable))
            {
                ImmutableArray<IParameterSymbol> parameters = methodSymbol.Parameters;

                return parameters.Length == 2
                    && parameters[0].Type.OriginalDefinition.SpecialType == SpecialType.System_Collections_Generic_IEnumerable_T
                    && IsFunc(parameters[1].Type, methodSymbol.TypeArguments[0], methodSymbol.TypeArguments[1]);
            }
            else if (allowImmutableArrayExtension
                && containingType.HasFullyQualifiedMetadataName(FullyQualifiedMetadataNames.System_Linq_ImmutableArrayExtensions))
            {
                ImmutableArray<IParameterSymbol> parameters = methodSymbol.Parameters;

                return parameters.Length == 2
                    && IsImmutableArrayOfT(parameters[0].Type)
                    && IsFunc(parameters[1].Type, methodSymbol.TypeArguments[0], methodSymbol.TypeArguments[1]);
            }

            return false;
        }

<<<<<<< HEAD
        internal static bool IsLinqSelect(IMethodSymbol methodSymbol, bool allowImmutableArrayExtension = false)
        {
            if (methodSymbol.DeclaredAccessibility != Accessibility.Public)
                return false;

            if (!methodSymbol.ReturnType.OriginalDefinition.IsIEnumerableOfT())
                return false;

            if (!methodSymbol.IsName("Select"))
                return false;

            if (methodSymbol.Arity != 2)
                return false;

            INamedTypeSymbol containingType = methodSymbol.ContainingType;

            if (containingType == null)
                return false;

            if (containingType.HasFullyQualifiedMetadataName(FullyQualifiedMetadataNames.System_Linq_Enumerable))
            {
                ImmutableArray<IParameterSymbol> parameters = methodSymbol.Parameters;

                return parameters.Length == 2
                    && parameters[0].Type.OriginalDefinition.IsIEnumerableOfT()
                    && IsFunc(parameters[1].Type, methodSymbol.TypeArguments[0], methodSymbol.TypeArguments[1]);
            }
            else if (allowImmutableArrayExtension
                && containingType.HasFullyQualifiedMetadataName(FullyQualifiedMetadataNames.System_Linq_ImmutableArrayExtensions))
            {
                ImmutableArray<IParameterSymbol> parameters = methodSymbol.Parameters;

                return parameters.Length == 2
                    && IsImmutableArrayOfT(parameters[0].Type)
                    && IsFunc(parameters[1].Type, methodSymbol.TypeArguments[0], methodSymbol.TypeArguments[1]);
            }

            return false;
        }

        internal static bool IsLinqCast(IMethodSymbol methodSymbol, SemanticModel semanticModel)
=======
        internal static bool IsLinqCast(IMethodSymbol methodSymbol)
>>>>>>> 2b1eff36
        {
            return methodSymbol.DeclaredAccessibility == Accessibility.Public
                && methodSymbol.ReturnType.OriginalDefinition.SpecialType == SpecialType.System_Collections_Generic_IEnumerable_T
                && methodSymbol.IsName("Cast")
                && methodSymbol.Arity == 1
                && methodSymbol.HasSingleParameter(SpecialType.System_Collections_IEnumerable)
                && methodSymbol.ContainingType?.HasFullyQualifiedMetadataName(FullyQualifiedMetadataNames.System_Linq_Enumerable) == true;
        }

        internal static bool IsLinqOfType(IMethodSymbol methodSymbol)
        {
            return methodSymbol.DeclaredAccessibility == Accessibility.Public
                && methodSymbol.ReturnType.OriginalDefinition.SpecialType == SpecialType.System_Collections_Generic_IEnumerable_T
                && methodSymbol.IsName("OfType")
                && methodSymbol.Arity == 1
                && methodSymbol.HasSingleParameter(SpecialType.System_Collections_IEnumerable)
                && methodSymbol.ContainingType?.HasFullyQualifiedMetadataName(FullyQualifiedMetadataNames.System_Linq_Enumerable) == true;
        }

        internal static bool IsLinqCast(IMethodSymbol methodSymbol)
        {
            return methodSymbol.DeclaredAccessibility == Accessibility.Public
                && methodSymbol.ReturnType.OriginalDefinition.IsIEnumerableOfT()
                && methodSymbol.IsName("Cast")
                && methodSymbol.Arity == 1
                && methodSymbol.HasSingleParameter(SpecialType.System_Collections_IEnumerable)
                && methodSymbol.ContainingType?.HasFullyQualifiedMetadataName(FullyQualifiedMetadataNames.System_Linq_Enumerable) == true;
        }

        internal static bool IsLinqOfType(IMethodSymbol methodSymbol)
        {
            return methodSymbol.DeclaredAccessibility == Accessibility.Public
                && methodSymbol.ReturnType.OriginalDefinition.IsIEnumerableOfT()
                && methodSymbol.IsName("OfType")
                && methodSymbol.Arity == 1
                && methodSymbol.HasSingleParameter(SpecialType.System_Collections_IEnumerable)
                && methodSymbol.ContainingType?.HasFullyQualifiedMetadataName(FullyQualifiedMetadataNames.System_Linq_Enumerable) == true;
        }

        internal static bool IsLinqExtensionOfIEnumerableOfT(
            IMethodSymbol methodSymbol,
            string name = null,
            int parameterCount = -1,
            bool allowImmutableArrayExtension = false)
        {
            if (methodSymbol.DeclaredAccessibility != Accessibility.Public)
                return false;

            if (!StringUtility.IsNullOrEquals(name, methodSymbol.Name))
                return false;

            INamedTypeSymbol containingType = methodSymbol.ContainingType;

            if (containingType == null)
                return false;

            if (containingType.HasFullyQualifiedMetadataName(FullyQualifiedMetadataNames.System_Linq_Enumerable))
            {
                ImmutableArray<IParameterSymbol> parameters = methodSymbol.Parameters;

                return (parameterCount == -1 || parameters.Length == parameterCount)
                    && parameters[0].Type.OriginalDefinition.SpecialType == SpecialType.System_Collections_Generic_IEnumerable_T;
            }
            else if (allowImmutableArrayExtension
                && containingType.HasFullyQualifiedMetadataName(FullyQualifiedMetadataNames.System_Linq_ImmutableArrayExtensions))
            {
                ImmutableArray<IParameterSymbol> parameters = methodSymbol.Parameters;

                return (parameterCount == -1 || parameters.Length == parameterCount)
                    && IsImmutableArrayOfT(parameters[0].Type);
            }

            return false;
        }

        internal static bool IsLinqExtensionOfIEnumerableOfT(
            IMethodSymbol methodSymbol,
            string name = null,
            int parameterCount = -1,
            bool allowImmutableArrayExtension = false)
        {
            if (methodSymbol.DeclaredAccessibility != Accessibility.Public)
                return false;

            if (!StringUtility.IsNullOrEquals(name, methodSymbol.Name))
                return false;

            INamedTypeSymbol containingType = methodSymbol.ContainingType;

            if (containingType == null)
                return false;

            if (containingType.HasFullyQualifiedMetadataName(FullyQualifiedMetadataNames.System_Linq_Enumerable))
            {
                ImmutableArray<IParameterSymbol> parameters = methodSymbol.Parameters;

                return (parameterCount == -1 || parameters.Length == parameterCount)
                    && parameters[0].Type.OriginalDefinition.IsIEnumerableOfT();
            }
            else if (allowImmutableArrayExtension
                && containingType.HasFullyQualifiedMetadataName(FullyQualifiedMetadataNames.System_Linq_ImmutableArrayExtensions))
            {
                ImmutableArray<IParameterSymbol> parameters = methodSymbol.Parameters;

                return (parameterCount == -1 || parameters.Length == parameterCount)
                    && IsImmutableArrayOfT(parameters[0].Type);
            }

            return false;
        }

        internal static bool IsLinqExtensionOfIEnumerableOfTWithPredicate(
            IMethodSymbol methodSymbol,
            string name = null,
            bool allowImmutableArrayExtension = false)
        {
            return IsLinqExtensionOfIEnumerableOfTWithPredicate(methodSymbol, name, parameterCount: 2, allowImmutableArrayExtension: allowImmutableArrayExtension);
        }

        internal static bool IsLinqExtensionOfIEnumerableOfTWithPredicate(
            IMethodSymbol methodSymbol,
            string name = null,
            bool allowImmutableArrayExtension = false)
        {
            return IsLinqExtensionOfIEnumerableOfTWithPredicate(methodSymbol, name, parameterCount: 2, allowImmutableArrayExtension: allowImmutableArrayExtension);
        }

        private static bool IsLinqExtensionOfIEnumerableOfTWithPredicate(
            IMethodSymbol methodSymbol,
            string name,
            int parameterCount,
            bool allowImmutableArrayExtension = false)
        {
            if (methodSymbol.DeclaredAccessibility != Accessibility.Public)
                return false;

            if (!StringUtility.IsNullOrEquals(name, methodSymbol.Name))
                return false;

            INamedTypeSymbol containingType = methodSymbol.ContainingType;

            if (containingType == null)
                return false;

            if (containingType.HasFullyQualifiedMetadataName(FullyQualifiedMetadataNames.System_Linq_Enumerable))
            {
                ImmutableArray<IParameterSymbol> parameters = methodSymbol.Parameters;

                return parameters.Length == parameterCount
                    && parameters[0].Type.OriginalDefinition.SpecialType == SpecialType.System_Collections_Generic_IEnumerable_T
                    && IsPredicateFunc(parameters[1].Type, methodSymbol.TypeArguments[0]);
            }
            else if (allowImmutableArrayExtension
                && containingType.HasFullyQualifiedMetadataName(FullyQualifiedMetadataNames.System_Linq_ImmutableArrayExtensions))
            {
                ImmutableArray<IParameterSymbol> parameters = methodSymbol.Parameters;

                return parameters.Length == parameterCount
                    && IsImmutableArrayOfT(parameters[0].Type)
                    && IsPredicateFunc(parameters[1].Type, methodSymbol.TypeArguments[0]);
            }

            return false;
        }

<<<<<<< HEAD
        private static bool IsLinqExtensionOfIEnumerableOfTWithPredicate(
            IMethodSymbol methodSymbol,
            string name,
            int parameterCount,
            bool allowImmutableArrayExtension = false)
        {
            if (methodSymbol.DeclaredAccessibility != Accessibility.Public)
                return false;

            if (!StringUtility.IsNullOrEquals(name, methodSymbol.Name))
                return false;

            INamedTypeSymbol containingType = methodSymbol.ContainingType;

            if (containingType == null)
                return false;

            if (containingType.HasFullyQualifiedMetadataName(FullyQualifiedMetadataNames.System_Linq_Enumerable))
            {
                ImmutableArray<IParameterSymbol> parameters = methodSymbol.Parameters;

                return parameters.Length == parameterCount
                    && parameters[0].Type.OriginalDefinition.IsIEnumerableOfT()
                    && IsPredicateFunc(parameters[1].Type, methodSymbol.TypeArguments[0]);
            }
            else if (allowImmutableArrayExtension
                && containingType.HasFullyQualifiedMetadataName(FullyQualifiedMetadataNames.System_Linq_ImmutableArrayExtensions))
            {
                ImmutableArray<IParameterSymbol> parameters = methodSymbol.Parameters;

                return parameters.Length == parameterCount
                    && IsImmutableArrayOfT(parameters[0].Type)
                    && IsPredicateFunc(parameters[1].Type, methodSymbol.TypeArguments[0]);
            }

            return false;
        }

        public static bool IsImmutableArrayOfT(ITypeSymbol typeSymbol, SemanticModel semanticModel)
=======
        public static bool IsImmutableArrayOfT(ITypeSymbol typeSymbol)
>>>>>>> 2b1eff36
        {
            return typeSymbol.OriginalDefinition.HasFullyQualifiedMetadataName(FullyQualifiedMetadataNames.System_Collections_Immutable_ImmutableArray_T);
        }

        public static bool IsImmutableArrayOfT(ITypeSymbol typeSymbol)
        {
            return typeSymbol?.OriginalDefinition.HasFullyQualifiedMetadataName(FullyQualifiedMetadataNames.System_Collections_Immutable_ImmutableArray_T) == true;
        }

        public static bool SupportsSwitchExpression(ITypeSymbol typeSymbol)
        {
            if (typeSymbol.Kind == SymbolKind.ErrorType)
                return false;

            if (typeSymbol.TypeKind == TypeKind.Enum)
                return true;

            switch (typeSymbol.SpecialType)
            {
                case SpecialType.System_Boolean:
                case SpecialType.System_Char:
                case SpecialType.System_SByte:
                case SpecialType.System_Byte:
                case SpecialType.System_Int16:
                case SpecialType.System_UInt16:
                case SpecialType.System_Int32:
                case SpecialType.System_UInt32:
                case SpecialType.System_Int64:
                case SpecialType.System_UInt64:
                case SpecialType.System_Single:
                case SpecialType.System_Double:
                case SpecialType.System_String:
                    return true;
            }

            if ((typeSymbol is INamedTypeSymbol namedTypeSymbol)
                && namedTypeSymbol.IsNullableType())
            {
                switch (namedTypeSymbol.TypeArguments[0].SpecialType)
                {
                    case SpecialType.System_Boolean:
                    case SpecialType.System_Char:
                    case SpecialType.System_SByte:
                    case SpecialType.System_Byte:
                    case SpecialType.System_Int16:
                    case SpecialType.System_UInt16:
                    case SpecialType.System_Int32:
                    case SpecialType.System_UInt32:
                    case SpecialType.System_Int64:
                    case SpecialType.System_UInt64:
                    case SpecialType.System_Single:
                    case SpecialType.System_Double:
                        return true;
                }
            }

            return false;
        }
    }
}<|MERGE_RESOLUTION|>--- conflicted
+++ resolved
@@ -114,7 +114,6 @@
             }
 
             return false;
-<<<<<<< HEAD
 
             bool? HasIndexer(SpecialType specialType)
             {
@@ -199,141 +198,6 @@
                 }
 
                 return "";
-=======
-
-            bool? HasIndexer(SpecialType specialType)
-            {
-                switch (specialType)
-                {
-                    case SpecialType.System_String:
-                    case SpecialType.System_Array:
-                    case SpecialType.System_Collections_Generic_IList_T:
-                    case SpecialType.System_Collections_Generic_IReadOnlyList_T:
-                        return true;
-                    case SpecialType.None:
-                        return null;
-                }
-
-                return false;
->>>>>>> 2b1eff36
-            }
-        }
-
-        public static string GetCountOrLengthPropertyName(
-            ITypeSymbol typeSymbol,
-            SemanticModel semanticModel,
-            int position)
-        {
-            SymbolKind kind = typeSymbol.Kind;
-
-            if (kind == SymbolKind.ErrorType)
-                return null;
-
-            if (kind == SymbolKind.ArrayType)
-                return "Length";
-
-            string propertyName = GetCountOrLengthPropertyName(typeSymbol.SpecialType);
-
-            if (propertyName != null)
-                return (propertyName.Length > 0) ? propertyName : null;
-
-            ITypeSymbol originalDefinition = typeSymbol.OriginalDefinition;
-
-            if (!typeSymbol.Equals(originalDefinition))
-            {
-                propertyName = GetCountOrLengthPropertyName(originalDefinition.SpecialType);
-
-                if (propertyName != null)
-                    return (propertyName.Length > 0) ? propertyName : null;
-            }
-
-<<<<<<< HEAD
-            return false;
-        }
-
-        public static bool IsFunc(ISymbol symbol, ITypeSymbol parameter1, ITypeSymbol parameter2)
-        {
-            if (symbol == null)
-                throw new ArgumentNullException(nameof(symbol));
-
-            if (parameter1 == null)
-                throw new ArgumentNullException(nameof(parameter1));
-
-            if (parameter2 == null)
-                throw new ArgumentNullException(nameof(parameter2));
-
-            if (symbol.Kind == SymbolKind.NamedType)
-            {
-                var namedTypeSymbol = (INamedTypeSymbol)symbol;
-
-                if (namedTypeSymbol.ConstructedFrom.HasFullyQualifiedMetadataName(FullyQualifiedMetadataNames.System_Func_T2))
-                {
-                    ImmutableArray<ITypeSymbol> typeArguments = namedTypeSymbol.TypeArguments;
-
-                    return typeArguments.Length == 2
-                        && typeArguments[0].Equals(parameter1)
-                        && typeArguments[1].Equals(parameter2);
-                }
-            }
-
-            return false;
-        }
-
-        public static bool IsFunc(ISymbol symbol, ITypeSymbol parameter1, ITypeSymbol parameter2, ITypeSymbol parameter3, SemanticModel semanticModel)
-        {
-            if (symbol == null)
-                throw new ArgumentNullException(nameof(symbol));
-
-            if (parameter1 == null)
-                throw new ArgumentNullException(nameof(parameter1));
-
-            if (parameter2 == null)
-                throw new ArgumentNullException(nameof(parameter2));
-
-            if (semanticModel == null)
-                throw new ArgumentNullException(nameof(semanticModel));
-
-            if (symbol.Kind == SymbolKind.NamedType)
-=======
-            if (originalDefinition.ImplementsAny(
-                SpecialType.System_Collections_Generic_ICollection_T,
-                SpecialType.System_Collections_Generic_IReadOnlyCollection_T,
-                allInterfaces: true))
->>>>>>> 2b1eff36
-            {
-                if (originalDefinition.TypeKind == TypeKind.Interface)
-                    return "Count";
-
-                foreach (ISymbol symbol in typeSymbol.GetMembers())
-                {
-                    if (symbol.Kind == SymbolKind.Property
-                        && StringUtility.Equals(symbol.Name, "Count", "Length")
-                        && semanticModel.IsAccessible(position, symbol))
-                    {
-                        return symbol.Name;
-                    }
-                }
-            }
-
-            return null;
-
-            string GetCountOrLengthPropertyName(SpecialType specialType)
-            {
-                switch (specialType)
-                {
-                    case SpecialType.System_String:
-                    case SpecialType.System_Array:
-                        return "Length";
-                    case SpecialType.System_Collections_Generic_IList_T:
-                    case SpecialType.System_Collections_Generic_ICollection_T:
-                    case SpecialType.System_Collections_Generic_IReadOnlyList_T:
-                    case SpecialType.System_Collections_Generic_IReadOnlyCollection_T:
-                        return "Count";
-                    case SpecialType.None:
-                        return null;
-                }
-
-                return "";
             }
         }
 
@@ -349,36 +213,7 @@
                 && typeArguments[1].Equals(parameter2);
         }
 
-<<<<<<< HEAD
-        public static bool IsPredicateFunc(ISymbol symbol, ITypeSymbol parameter)
-        {
-            if (symbol == null)
-                throw new ArgumentNullException(nameof(symbol));
-
-            if (parameter == null)
-                throw new ArgumentNullException(nameof(parameter));
-
-            if (symbol.Kind == SymbolKind.NamedType)
-            {
-                var namedTypeSymbol = (INamedTypeSymbol)symbol;
-
-                if (namedTypeSymbol.ConstructedFrom.HasFullyQualifiedMetadataName(FullyQualifiedMetadataNames.System_Func_T2))
-                {
-                    ImmutableArray<ITypeSymbol> typeArguments = namedTypeSymbol.TypeArguments;
-
-                    return typeArguments.Length == 2
-                        && typeArguments[0].Equals(parameter)
-                        && typeArguments[1].SpecialType == SpecialType.System_Boolean;
-                }
-            }
-
-            return false;
-        }
-
-        public static bool IsPredicateFunc(ISymbol symbol, ITypeSymbol parameter1, ITypeSymbol parameter2, SemanticModel semanticModel)
-=======
         public static bool IsFunc(ISymbol symbol, ITypeSymbol parameter1, ITypeSymbol parameter2, ITypeSymbol parameter3)
->>>>>>> 2b1eff36
         {
             if (!symbol.OriginalDefinition.HasFullyQualifiedMetadataName(FullyQualifiedMetadataNames.System_Func_T3))
                 return false;
@@ -431,14 +266,6 @@
             return IsLinqExtensionOfIEnumerableOfT(methodSymbol, name, parameterCount: 1, allowImmutableArrayExtension: allowImmutableArrayExtension);
         }
 
-        internal static bool IsLinqExtensionOfIEnumerableOfTWithoutParameters(
-            IMethodSymbol methodSymbol,
-            string name,
-            bool allowImmutableArrayExtension = false)
-        {
-            return IsLinqExtensionOfIEnumerableOfT(methodSymbol, name, parameterCount: 1, allowImmutableArrayExtension: allowImmutableArrayExtension);
-        }
-
         internal static bool IsLinqElementAt(
             IMethodSymbol methodSymbol,
             bool allowImmutableArrayExtension = false)
@@ -454,18 +281,7 @@
             return IsLinqExtensionOfIEnumerableOfTWithPredicate(methodSymbol, "Where", parameterCount: 2, allowImmutableArrayExtension: allowImmutableArrayExtension);
         }
 
-<<<<<<< HEAD
-        internal static bool IsLinqWhere(
-            IMethodSymbol methodSymbol,
-            bool allowImmutableArrayExtension = false)
-        {
-            return IsLinqExtensionOfIEnumerableOfTWithPredicate(methodSymbol, "Where", parameterCount: 2, allowImmutableArrayExtension: allowImmutableArrayExtension);
-        }
-
-        internal static bool IsLinqWhereWithIndex(IMethodSymbol methodSymbol, SemanticModel semanticModel)
-=======
         internal static bool IsLinqWhereWithIndex(IMethodSymbol methodSymbol)
->>>>>>> 2b1eff36
         {
             if (!IsLinqExtensionOfIEnumerableOfT(methodSymbol, "Where", parameterCount: 2, allowImmutableArrayExtension: false))
                 return false;
@@ -523,51 +339,7 @@
             return false;
         }
 
-<<<<<<< HEAD
-        internal static bool IsLinqSelect(IMethodSymbol methodSymbol, bool allowImmutableArrayExtension = false)
-        {
-            if (methodSymbol.DeclaredAccessibility != Accessibility.Public)
-                return false;
-
-            if (!methodSymbol.ReturnType.OriginalDefinition.IsIEnumerableOfT())
-                return false;
-
-            if (!methodSymbol.IsName("Select"))
-                return false;
-
-            if (methodSymbol.Arity != 2)
-                return false;
-
-            INamedTypeSymbol containingType = methodSymbol.ContainingType;
-
-            if (containingType == null)
-                return false;
-
-            if (containingType.HasFullyQualifiedMetadataName(FullyQualifiedMetadataNames.System_Linq_Enumerable))
-            {
-                ImmutableArray<IParameterSymbol> parameters = methodSymbol.Parameters;
-
-                return parameters.Length == 2
-                    && parameters[0].Type.OriginalDefinition.IsIEnumerableOfT()
-                    && IsFunc(parameters[1].Type, methodSymbol.TypeArguments[0], methodSymbol.TypeArguments[1]);
-            }
-            else if (allowImmutableArrayExtension
-                && containingType.HasFullyQualifiedMetadataName(FullyQualifiedMetadataNames.System_Linq_ImmutableArrayExtensions))
-            {
-                ImmutableArray<IParameterSymbol> parameters = methodSymbol.Parameters;
-
-                return parameters.Length == 2
-                    && IsImmutableArrayOfT(parameters[0].Type)
-                    && IsFunc(parameters[1].Type, methodSymbol.TypeArguments[0], methodSymbol.TypeArguments[1]);
-            }
-
-            return false;
-        }
-
-        internal static bool IsLinqCast(IMethodSymbol methodSymbol, SemanticModel semanticModel)
-=======
         internal static bool IsLinqCast(IMethodSymbol methodSymbol)
->>>>>>> 2b1eff36
         {
             return methodSymbol.DeclaredAccessibility == Accessibility.Public
                 && methodSymbol.ReturnType.OriginalDefinition.SpecialType == SpecialType.System_Collections_Generic_IEnumerable_T
@@ -587,26 +359,6 @@
                 && methodSymbol.ContainingType?.HasFullyQualifiedMetadataName(FullyQualifiedMetadataNames.System_Linq_Enumerable) == true;
         }
 
-        internal static bool IsLinqCast(IMethodSymbol methodSymbol)
-        {
-            return methodSymbol.DeclaredAccessibility == Accessibility.Public
-                && methodSymbol.ReturnType.OriginalDefinition.IsIEnumerableOfT()
-                && methodSymbol.IsName("Cast")
-                && methodSymbol.Arity == 1
-                && methodSymbol.HasSingleParameter(SpecialType.System_Collections_IEnumerable)
-                && methodSymbol.ContainingType?.HasFullyQualifiedMetadataName(FullyQualifiedMetadataNames.System_Linq_Enumerable) == true;
-        }
-
-        internal static bool IsLinqOfType(IMethodSymbol methodSymbol)
-        {
-            return methodSymbol.DeclaredAccessibility == Accessibility.Public
-                && methodSymbol.ReturnType.OriginalDefinition.IsIEnumerableOfT()
-                && methodSymbol.IsName("OfType")
-                && methodSymbol.Arity == 1
-                && methodSymbol.HasSingleParameter(SpecialType.System_Collections_IEnumerable)
-                && methodSymbol.ContainingType?.HasFullyQualifiedMetadataName(FullyQualifiedMetadataNames.System_Linq_Enumerable) == true;
-        }
-
         internal static bool IsLinqExtensionOfIEnumerableOfT(
             IMethodSymbol methodSymbol,
             string name = null,
@@ -641,50 +393,6 @@
             }
 
             return false;
-        }
-
-        internal static bool IsLinqExtensionOfIEnumerableOfT(
-            IMethodSymbol methodSymbol,
-            string name = null,
-            int parameterCount = -1,
-            bool allowImmutableArrayExtension = false)
-        {
-            if (methodSymbol.DeclaredAccessibility != Accessibility.Public)
-                return false;
-
-            if (!StringUtility.IsNullOrEquals(name, methodSymbol.Name))
-                return false;
-
-            INamedTypeSymbol containingType = methodSymbol.ContainingType;
-
-            if (containingType == null)
-                return false;
-
-            if (containingType.HasFullyQualifiedMetadataName(FullyQualifiedMetadataNames.System_Linq_Enumerable))
-            {
-                ImmutableArray<IParameterSymbol> parameters = methodSymbol.Parameters;
-
-                return (parameterCount == -1 || parameters.Length == parameterCount)
-                    && parameters[0].Type.OriginalDefinition.IsIEnumerableOfT();
-            }
-            else if (allowImmutableArrayExtension
-                && containingType.HasFullyQualifiedMetadataName(FullyQualifiedMetadataNames.System_Linq_ImmutableArrayExtensions))
-            {
-                ImmutableArray<IParameterSymbol> parameters = methodSymbol.Parameters;
-
-                return (parameterCount == -1 || parameters.Length == parameterCount)
-                    && IsImmutableArrayOfT(parameters[0].Type);
-            }
-
-            return false;
-        }
-
-        internal static bool IsLinqExtensionOfIEnumerableOfTWithPredicate(
-            IMethodSymbol methodSymbol,
-            string name = null,
-            bool allowImmutableArrayExtension = false)
-        {
-            return IsLinqExtensionOfIEnumerableOfTWithPredicate(methodSymbol, name, parameterCount: 2, allowImmutableArrayExtension: allowImmutableArrayExtension);
         }
 
         internal static bool IsLinqExtensionOfIEnumerableOfTWithPredicate(
@@ -733,56 +441,9 @@
             return false;
         }
 
-<<<<<<< HEAD
-        private static bool IsLinqExtensionOfIEnumerableOfTWithPredicate(
-            IMethodSymbol methodSymbol,
-            string name,
-            int parameterCount,
-            bool allowImmutableArrayExtension = false)
-        {
-            if (methodSymbol.DeclaredAccessibility != Accessibility.Public)
-                return false;
-
-            if (!StringUtility.IsNullOrEquals(name, methodSymbol.Name))
-                return false;
-
-            INamedTypeSymbol containingType = methodSymbol.ContainingType;
-
-            if (containingType == null)
-                return false;
-
-            if (containingType.HasFullyQualifiedMetadataName(FullyQualifiedMetadataNames.System_Linq_Enumerable))
-            {
-                ImmutableArray<IParameterSymbol> parameters = methodSymbol.Parameters;
-
-                return parameters.Length == parameterCount
-                    && parameters[0].Type.OriginalDefinition.IsIEnumerableOfT()
-                    && IsPredicateFunc(parameters[1].Type, methodSymbol.TypeArguments[0]);
-            }
-            else if (allowImmutableArrayExtension
-                && containingType.HasFullyQualifiedMetadataName(FullyQualifiedMetadataNames.System_Linq_ImmutableArrayExtensions))
-            {
-                ImmutableArray<IParameterSymbol> parameters = methodSymbol.Parameters;
-
-                return parameters.Length == parameterCount
-                    && IsImmutableArrayOfT(parameters[0].Type)
-                    && IsPredicateFunc(parameters[1].Type, methodSymbol.TypeArguments[0]);
-            }
-
-            return false;
-        }
-
-        public static bool IsImmutableArrayOfT(ITypeSymbol typeSymbol, SemanticModel semanticModel)
-=======
         public static bool IsImmutableArrayOfT(ITypeSymbol typeSymbol)
->>>>>>> 2b1eff36
         {
             return typeSymbol.OriginalDefinition.HasFullyQualifiedMetadataName(FullyQualifiedMetadataNames.System_Collections_Immutable_ImmutableArray_T);
-        }
-
-        public static bool IsImmutableArrayOfT(ITypeSymbol typeSymbol)
-        {
-            return typeSymbol?.OriginalDefinition.HasFullyQualifiedMetadataName(FullyQualifiedMetadataNames.System_Collections_Immutable_ImmutableArray_T) == true;
         }
 
         public static bool SupportsSwitchExpression(ITypeSymbol typeSymbol)
