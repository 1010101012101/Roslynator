--- conflicted
+++ resolved
@@ -438,8 +438,11 @@
       <Id>CS0139</Id>
     </FixableDiagnosticIds>
   </CodeFix>
-<<<<<<< HEAD
-=======
+  <CodeFix Id="RCF0079" Identifier="ReplaceBreakWithContinue" Title="Replace 'break' with 'continue'">
+    <FixableDiagnosticIds>
+      <Id>CS0139</Id>
+    </FixableDiagnosticIds>
+  </CodeFix>
   <CodeFix Id="RCF0080" Identifier="ChangeMemberTypeAccordingToReturnExpression" Title="Change member type according to return expression">
     <FixableDiagnosticIds>
       <Id>CS0029</Id>
@@ -449,5 +452,4 @@
       <Id>CS1997</Id>
     </FixableDiagnosticIds>
   </CodeFix>
->>>>>>> a979d087
 </CodeFixes>