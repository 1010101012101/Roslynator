--- conflicted
+++ resolved
@@ -82,11 +82,7 @@
                 if (!forEachStatement.ContainsDiagnostics
                     && context.IsRefactoringEnabled(RefactoringIdentifiers.ChangeTypeAccordingToExpression))
                 {
-<<<<<<< HEAD
-                    ChangeType(context, forEachStatement, semanticModel);
-=======
                     ChangeTypeAcccordingToExpression(context, forEachStatement, semanticModel);
->>>>>>> 43fcaeeb
                 }
             }
             else if (analysis.SupportsExplicit
@@ -98,11 +94,7 @@
             }
         }
 
-<<<<<<< HEAD
-        private static void ChangeType(
-=======
         private static void ChangeTypeAcccordingToExpression(
->>>>>>> 43fcaeeb
             RefactoringContext context,
             ForEachStatementSyntax forEachStatement,
             SemanticModel semanticModel)
