﻿// Copyright (c) Josef Pihrt. All rights reserved. Licensed under the Apache License, Version 2.0. See License.txt in the project root for license information.

using System;
using System.Collections.Immutable;
using System.Threading;
using Microsoft.CodeAnalysis;
using Microsoft.CodeAnalysis.CSharp;
using Microsoft.CodeAnalysis.CSharp.Syntax;
using Microsoft.CodeAnalysis.Diagnostics;
using Roslynator.CSharp.Syntax;

namespace Roslynator.CSharp.Analysis
{
    [DiagnosticAnalyzer(LanguageNames.CSharp)]
    public class SimplifyNullCheckAnalyzer : BaseDiagnosticAnalyzer
    {
        public override ImmutableArray<DiagnosticDescriptor> SupportedDiagnostics
        {
            get
            {
                return ImmutableArray.Create(
                    DiagnosticDescriptors.UseCoalesceExpressionInsteadOfConditionalExpression,
                    DiagnosticDescriptors.UseConditionalAccessInsteadOfConditionalExpression);
            }
        }

        public override void Initialize(AnalysisContext context)
        {
            if (context == null)
                throw new ArgumentNullException(nameof(context));

            base.Initialize(context);

            context.RegisterSyntaxNodeAction(AnalyzeConditionalExpression, SyntaxKind.ConditionalExpression);
        }

        public static void AnalyzeConditionalExpression(SyntaxNodeAnalysisContext context)
        {
            if (context.Node.SpanContainsDirectives())
                return;

            var conditionalExpression = (ConditionalExpressionSyntax)context.Node;

            ConditionalExpressionInfo conditionalExpressionInfo = SyntaxInfo.ConditionalExpressionInfo(conditionalExpression);

            if (!conditionalExpressionInfo.Success)
                return;

            SemanticModel semanticModel = context.SemanticModel;
            CancellationToken cancellationToken = context.CancellationToken;

            NullCheckExpressionInfo nullCheck = SyntaxInfo.NullCheckExpressionInfo(conditionalExpressionInfo.Condition, semanticModel: semanticModel, cancellationToken: cancellationToken);

            if (!nullCheck.Success)
                return;

            ExpressionSyntax whenNotNull = (nullCheck.IsCheckingNotNull) ? conditionalExpressionInfo.WhenTrue : conditionalExpressionInfo.WhenFalse;

            ExpressionSyntax whenNull = (nullCheck.IsCheckingNotNull) ? conditionalExpressionInfo.WhenFalse : conditionalExpressionInfo.WhenTrue;

            if (CSharpFactory.AreEquivalent(nullCheck.Expression, whenNotNull))
            {
<<<<<<< HEAD
                if (context.IsDiagnosticEnabled(DiagnosticDescriptors.UseCoalesceExpressionInsteadOfConditionalExpression)
=======
                if (!context.IsAnalyzerSuppressed(DiagnosticDescriptors.UseCoalesceExpressionInsteadOfConditionalExpression)
>>>>>>> 2cf46aad
                    && semanticModel
                        .GetTypeSymbol(nullCheck.Expression, cancellationToken)?
                        .IsReferenceTypeOrNullableType() == true)
                {
                    DiagnosticHelpers.ReportDiagnostic(context,
                        DiagnosticDescriptors.UseCoalesceExpressionInsteadOfConditionalExpression,
                        conditionalExpression);
                }
            }
            else if (whenNotNull.IsKind(
                SyntaxKind.SimpleMemberAccessExpression,
                SyntaxKind.ElementAccessExpression,
                SyntaxKind.ConditionalAccessExpression,
                SyntaxKind.InvocationExpression))
            {
                ExpressionSyntax expression = UseConditionalAccessAnalyzer.FindExpressionThatCanBeConditionallyAccessed(
                    nullCheck.Expression,
                    whenNotNull,
                    semanticModel,
                    cancellationToken);

                if (expression == null)
                    return;

                ITypeSymbol typeSymbol = semanticModel.GetTypeSymbol(nullCheck.Expression, cancellationToken);

                if (typeSymbol == null)
                    return;

                if (typeSymbol.IsReferenceType)
                {
                    Analyze(context, conditionalExpressionInfo, whenNull, whenNotNull, semanticModel, cancellationToken);
                }
                else if (typeSymbol.IsNullableType())
                {
                    if (expression.IsParentKind(SyntaxKind.SimpleMemberAccessExpression))
                    {
                        var memberAccessExpression = (MemberAccessExpressionSyntax)expression.Parent;

                        if (!memberAccessExpression.IsParentKind(SyntaxKind.InvocationExpression)
                            && (memberAccessExpression.Name as IdentifierNameSyntax)?.Identifier.ValueText == "Value")
                        {
                            if (memberAccessExpression == whenNotNull)
                            {
<<<<<<< HEAD
                                if (context.IsDiagnosticEnabled(DiagnosticDescriptors.UseCoalesceExpressionInsteadOfConditionalExpression))
                                {
                                    DiagnosticHelpers.ReportDiagnostic(
                                        context,
=======
                                if (!context.IsAnalyzerSuppressed(DiagnosticDescriptors.UseCoalesceExpressionInsteadOfConditionalExpression))
                                {
                                    context.ReportDiagnostic(
>>>>>>> 2cf46aad
                                        DiagnosticDescriptors.UseCoalesceExpressionInsteadOfConditionalExpression,
                                        conditionalExpression);
                                }
                            }
                            else
                            {
                                Analyze(context, conditionalExpressionInfo, whenNull, whenNotNull, semanticModel, cancellationToken);
                            }
                        }
                    }
                }
            }
<<<<<<< HEAD
            else if (context.IsDiagnosticEnabled(DiagnosticDescriptors.UseConditionalAccessInsteadOfConditionalExpression)
=======
            else if (!context.IsAnalyzerSuppressed(DiagnosticDescriptors.UseConditionalAccessInsteadOfConditionalExpression)
>>>>>>> 2cf46aad
                && whenNotNull.IsKind(SyntaxKind.CastExpression)
                && whenNull.IsKind(SyntaxKind.NullLiteralExpression, SyntaxKind.DefaultLiteralExpression))
            {
                var castExpression = (CastExpressionSyntax)whenNotNull;

                if (castExpression.Type.IsKind(SyntaxKind.NullableType)
                    && castExpression.Expression.IsKind(SyntaxKind.InvocationExpression, SyntaxKind.SimpleMemberAccessExpression, SyntaxKind.ElementAccessExpression))
                {
                    ExpressionSyntax expression = UseConditionalAccessAnalyzer.FindExpressionThatCanBeConditionallyAccessed(
                        nullCheck.Expression,
                        castExpression.Expression,
                        isNullable: true,
                        semanticModel,
                        cancellationToken);

                    if (expression != null)
                    {
                        ITypeSymbol typeSymbol = semanticModel.GetTypeSymbol(nullCheck.Expression, cancellationToken);

                        if (typeSymbol?.OriginalDefinition.SpecialType == SpecialType.System_Nullable_T)
                        {
                            DiagnosticHelpers.ReportDiagnostic(context,
                                DiagnosticDescriptors.UseConditionalAccessInsteadOfConditionalExpression,
                                conditionalExpression);
                        }
                    }
                }
            }
        }

        private static void Analyze(
            SyntaxNodeAnalysisContext context,
            in ConditionalExpressionInfo conditionalExpressionInfo,
            ExpressionSyntax whenNull,
            ExpressionSyntax whenNotNull,
            SemanticModel semanticModel,
            CancellationToken cancellationToken)
        {
<<<<<<< HEAD
            if (context.IsDiagnosticEnabled(DiagnosticDescriptors.UseConditionalAccessInsteadOfConditionalExpression))
=======
            if (!context.IsAnalyzerSuppressed(DiagnosticDescriptors.UseConditionalAccessInsteadOfConditionalExpression))
>>>>>>> 2cf46aad
            {
                ITypeSymbol typeSymbol = semanticModel.GetTypeSymbol(whenNotNull, cancellationToken);

                if (typeSymbol?.IsErrorType() == false
                    && (typeSymbol.IsReferenceType || typeSymbol.IsValueType)
                    && semanticModel.IsDefaultValue(typeSymbol, whenNull, cancellationToken)
                    && !RefactoringUtility.ContainsOutArgumentWithLocal(whenNotNull, semanticModel, cancellationToken)
                    && !conditionalExpressionInfo.ConditionalExpression.IsInExpressionTree(semanticModel, cancellationToken))
                {
<<<<<<< HEAD
                    DiagnosticHelpers.ReportDiagnostic(
                        context,
=======
                    context.ReportDiagnostic(
>>>>>>> 2cf46aad
                        DiagnosticDescriptors.UseConditionalAccessInsteadOfConditionalExpression,
                        conditionalExpressionInfo.ConditionalExpression);
                }
            }
        }
    }
}<|MERGE_RESOLUTION|>--- conflicted
+++ resolved
@@ -60,11 +60,7 @@
 
             if (CSharpFactory.AreEquivalent(nullCheck.Expression, whenNotNull))
             {
-<<<<<<< HEAD
-                if (context.IsDiagnosticEnabled(DiagnosticDescriptors.UseCoalesceExpressionInsteadOfConditionalExpression)
-=======
                 if (!context.IsAnalyzerSuppressed(DiagnosticDescriptors.UseCoalesceExpressionInsteadOfConditionalExpression)
->>>>>>> 2cf46aad
                     && semanticModel
                         .GetTypeSymbol(nullCheck.Expression, cancellationToken)?
                         .IsReferenceTypeOrNullableType() == true)
@@ -109,16 +105,10 @@
                         {
                             if (memberAccessExpression == whenNotNull)
                             {
-<<<<<<< HEAD
-                                if (context.IsDiagnosticEnabled(DiagnosticDescriptors.UseCoalesceExpressionInsteadOfConditionalExpression))
+                                if (!context.IsAnalyzerSuppressed(DiagnosticDescriptors.UseCoalesceExpressionInsteadOfConditionalExpression))
                                 {
                                     DiagnosticHelpers.ReportDiagnostic(
                                         context,
-=======
-                                if (!context.IsAnalyzerSuppressed(DiagnosticDescriptors.UseCoalesceExpressionInsteadOfConditionalExpression))
-                                {
-                                    context.ReportDiagnostic(
->>>>>>> 2cf46aad
                                         DiagnosticDescriptors.UseCoalesceExpressionInsteadOfConditionalExpression,
                                         conditionalExpression);
                                 }
@@ -131,11 +121,7 @@
                     }
                 }
             }
-<<<<<<< HEAD
-            else if (context.IsDiagnosticEnabled(DiagnosticDescriptors.UseConditionalAccessInsteadOfConditionalExpression)
-=======
             else if (!context.IsAnalyzerSuppressed(DiagnosticDescriptors.UseConditionalAccessInsteadOfConditionalExpression)
->>>>>>> 2cf46aad
                 && whenNotNull.IsKind(SyntaxKind.CastExpression)
                 && whenNull.IsKind(SyntaxKind.NullLiteralExpression, SyntaxKind.DefaultLiteralExpression))
             {
@@ -174,11 +160,7 @@
             SemanticModel semanticModel,
             CancellationToken cancellationToken)
         {
-<<<<<<< HEAD
-            if (context.IsDiagnosticEnabled(DiagnosticDescriptors.UseConditionalAccessInsteadOfConditionalExpression))
-=======
             if (!context.IsAnalyzerSuppressed(DiagnosticDescriptors.UseConditionalAccessInsteadOfConditionalExpression))
->>>>>>> 2cf46aad
             {
                 ITypeSymbol typeSymbol = semanticModel.GetTypeSymbol(whenNotNull, cancellationToken);
 
@@ -188,12 +170,8 @@
                     && !RefactoringUtility.ContainsOutArgumentWithLocal(whenNotNull, semanticModel, cancellationToken)
                     && !conditionalExpressionInfo.ConditionalExpression.IsInExpressionTree(semanticModel, cancellationToken))
                 {
-<<<<<<< HEAD
                     DiagnosticHelpers.ReportDiagnostic(
                         context,
-=======
-                    context.ReportDiagnostic(
->>>>>>> 2cf46aad
                         DiagnosticDescriptors.UseConditionalAccessInsteadOfConditionalExpression,
                         conditionalExpressionInfo.ConditionalExpression);
                 }
