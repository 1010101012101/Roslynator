--- conflicted
+++ resolved
@@ -79,11 +79,7 @@
                     insertAwait = true;
                     additionalKey = "InsertAwait";
                 }
-<<<<<<< HEAD
-                else if (expressionTypeSymbol.HasFullyQualifiedMetadataName(FullyQualifiedMetadataNames.System_Threading_Tasks_Task))
-=======
                 else if (expressionTypeSymbol.HasMetadataName(MetadataNames.System_Threading_Tasks_Task))
->>>>>>> 1738e1a8
                 {
                     return;
                 }
@@ -101,11 +97,7 @@
             if (!isYield
                 && !isAsyncMethod
                 && !typeSymbol.OriginalDefinition.IsIEnumerableOfT()
-<<<<<<< HEAD
-                && newTypeSymbol.OriginalDefinition.HasFullyQualifiedMetadataName(FullyQualifiedMetadataNames.System_Linq_IOrderedEnumerable_T))
-=======
                 && newTypeSymbol.OriginalDefinition.HasMetadataName(MetadataNames.System_Linq_IOrderedEnumerable_T))
->>>>>>> 1738e1a8
             {
                 INamedTypeSymbol constructedEnumerableSymbol = semanticModel
                     .Compilation
