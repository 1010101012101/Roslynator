--- conflicted
+++ resolved
@@ -82,11 +82,7 @@
                 if (!forEachStatement.ContainsDiagnostics
                     && context.IsRefactoringEnabled(RefactoringIdentifiers.ChangeTypeAccordingToExpression))
                 {
-<<<<<<< HEAD
-                    ChangeTypeAcccordingToExpression(context, forEachStatement, semanticModel);
-=======
                     ChangeTypeAccordingToExpression(context, forEachStatement, semanticModel);
->>>>>>> 10cfb5a3
                 }
             }
             else if (analysis.SupportsExplicit
@@ -98,11 +94,7 @@
             }
         }
 
-<<<<<<< HEAD
-        private static void ChangeTypeAcccordingToExpression(
-=======
         private static void ChangeTypeAccordingToExpression(
->>>>>>> 10cfb5a3
             RefactoringContext context,
             ForEachStatementSyntax forEachStatement,
             SemanticModel semanticModel)
