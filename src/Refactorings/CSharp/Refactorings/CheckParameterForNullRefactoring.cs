--- conflicted
+++ resolved
@@ -228,11 +228,7 @@
             if (!string.Equals(type?.Name, "ArgumentNullException", StringComparison.Ordinal))
                 return default;
 
-<<<<<<< HEAD
-            if (!type.HasFullyQualifiedMetadataName(FullyQualifiedMetadataNames.System_ArgumentNullException))
-=======
             if (!type.HasMetadataName(MetadataNames.System_ArgumentNullException))
->>>>>>> 1738e1a8
                 return default;
 
             return nullCheck;
