﻿// Copyright (c) Josef Pihrt. All rights reserved. Licensed under the Apache License, Version 2.0. See License.txt in the project root for license information.

using System.Collections.Generic;
using System.Collections.Immutable;
using Microsoft.CodeAnalysis;

namespace Roslynator.Tests
{
    public abstract class CodeVerificationOptions
    {
        protected CodeVerificationOptions(
            bool allowNewCompilerDiagnostics = false,
            bool enableDiagnosticsDisabledByDefault = true,
            DiagnosticSeverity maxAllowedCompilerDiagnosticSeverity = DiagnosticSeverity.Info,
            IEnumerable<string> allowedCompilerDiagnosticIds = null)
        {
            MaxAllowedCompilerDiagnosticSeverity = maxAllowedCompilerDiagnosticSeverity;
            EnableDiagnosticsDisabledByDefault = enableDiagnosticsDisabledByDefault;
            AllowNewCompilerDiagnostics = allowNewCompilerDiagnostics;

            AllowedCompilerDiagnosticIds = (allowedCompilerDiagnosticIds != null)
                ? ImmutableArray.CreateRange(allowedCompilerDiagnosticIds)
                : ImmutableArray<string>.Empty;
        }

<<<<<<< HEAD
        public static CodeVerificationOptions Default { get; } = new CodeVerificationOptions(allowedCompilerDiagnosticIds: ImmutableArray.Create(
            "CS0067", // Event is never used
            "CS0168", // Variable is declared but never used
            "CS0169", // Field is never used
            "CS0219", // Variable is assigned but its value is never used
            "CS0414", // Field is assigned but its value is never used
            "CS0649", // Field is never assigned to, and will always have its default value null
            "CS0660", // Type defines operator == or operator != but does not override Object.Equals(object o)
            "CS0661", // Type defines operator == or operator != but does not override Object.GetHashCode()
            "CS8019", // Unnecessary using directive
            "CS8321" // The local function 'LF' is declared but never used
        ));

=======
>>>>>>> b89fd5b9
        public bool AllowNewCompilerDiagnostics { get; }

        public bool EnableDiagnosticsDisabledByDefault { get; }

        public DiagnosticSeverity MaxAllowedCompilerDiagnosticSeverity { get; }

        public ImmutableArray<string> AllowedCompilerDiagnosticIds { get; }

<<<<<<< HEAD
        public CodeVerificationOptions AddAllowedCompilerDiagnosticId(string diagnosticId)
        {
            return new CodeVerificationOptions(allowedCompilerDiagnosticIds: AllowedCompilerDiagnosticIds.Add(diagnosticId));
        }

        public CodeVerificationOptions AddAllowedCompilerDiagnosticIds(IEnumerable<string> diagnosticIds)
        {
            return new CodeVerificationOptions(allowedCompilerDiagnosticIds: AllowedCompilerDiagnosticIds.AddRange(diagnosticIds));
        }
=======
        public abstract CodeVerificationOptions AddAllowedCompilerDiagnosticId(string diagnosticId);

        public abstract CodeVerificationOptions AddAllowedCompilerDiagnosticIds(IEnumerable<string> diagnosticIds);
>>>>>>> b89fd5b9
    }
}<|MERGE_RESOLUTION|>--- conflicted
+++ resolved
@@ -23,22 +23,6 @@
                 : ImmutableArray<string>.Empty;
         }
 
-<<<<<<< HEAD
-        public static CodeVerificationOptions Default { get; } = new CodeVerificationOptions(allowedCompilerDiagnosticIds: ImmutableArray.Create(
-            "CS0067", // Event is never used
-            "CS0168", // Variable is declared but never used
-            "CS0169", // Field is never used
-            "CS0219", // Variable is assigned but its value is never used
-            "CS0414", // Field is assigned but its value is never used
-            "CS0649", // Field is never assigned to, and will always have its default value null
-            "CS0660", // Type defines operator == or operator != but does not override Object.Equals(object o)
-            "CS0661", // Type defines operator == or operator != but does not override Object.GetHashCode()
-            "CS8019", // Unnecessary using directive
-            "CS8321" // The local function 'LF' is declared but never used
-        ));
-
-=======
->>>>>>> b89fd5b9
         public bool AllowNewCompilerDiagnostics { get; }
 
         public bool EnableDiagnosticsDisabledByDefault { get; }
@@ -47,20 +31,8 @@
 
         public ImmutableArray<string> AllowedCompilerDiagnosticIds { get; }
 
-<<<<<<< HEAD
-        public CodeVerificationOptions AddAllowedCompilerDiagnosticId(string diagnosticId)
-        {
-            return new CodeVerificationOptions(allowedCompilerDiagnosticIds: AllowedCompilerDiagnosticIds.Add(diagnosticId));
-        }
-
-        public CodeVerificationOptions AddAllowedCompilerDiagnosticIds(IEnumerable<string> diagnosticIds)
-        {
-            return new CodeVerificationOptions(allowedCompilerDiagnosticIds: AllowedCompilerDiagnosticIds.AddRange(diagnosticIds));
-        }
-=======
         public abstract CodeVerificationOptions AddAllowedCompilerDiagnosticId(string diagnosticId);
 
         public abstract CodeVerificationOptions AddAllowedCompilerDiagnosticIds(IEnumerable<string> diagnosticIds);
->>>>>>> b89fd5b9
     }
 }