--- conflicted
+++ resolved
@@ -705,28 +705,10 @@
         M();
     }
 }
-<<<<<<< HEAD
-", RefactoringId);
-        }
-
-        [Fact, Trait(Traits.Refactoring, RefactoringIdentifiers.UseExpressionBodiedMember)]
-        public async Task TestNoDiagnostic_MethodWithMultilineStatement()
-        {
-            await VerifyNoRefactoringAsync(@"
-class C
-{
-    string M()
-    {
-        return @""a
-            b"";
-    }
-}
-", RefactoringId);
-=======
-", equivalenceKey: RefactoringId);
->>>>>>> db124047
-        }
-
+", equivalenceKey: RefactoringId);
+        }
+
+        [Fact, Trait(Traits.Refactoring, RefactoringIdentifiers.UseExpressionBodiedMember)]
         [Fact, Trait(Traits.Refactoring, RefactoringIdentifiers.UseExpressionBodiedMember)]
         public async Task TestNoDiagnostic_PropertyWithMultipleStatement()
         {
@@ -786,24 +768,7 @@
 
     string M() => null;
 }
-<<<<<<< HEAD
-", RefactoringId);
-        }
-
-        [Fact, Trait(Traits.Refactoring, RefactoringIdentifiers.UseExpressionBodiedMember)]
-        public async Task TestNoDiagnostic()
-        {
-            await VerifyNoRefactoringAsync(@"
-class C
-{
-    void M()
-    {
-    }
-}
-", RefactoringId);
-=======
-", equivalenceKey: RefactoringId);
->>>>>>> db124047
+", equivalenceKey: RefactoringId);
         }
     }
 }